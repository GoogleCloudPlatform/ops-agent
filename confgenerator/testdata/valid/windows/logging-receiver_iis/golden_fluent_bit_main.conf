@SET buffers_dir=C:\ProgramData\Google\Cloud Operations\Ops Agent\run/buffers
@SET logs_dir=C:\ProgramData\Google\Cloud Operations\Ops Agent\log

[SERVICE]
    Daemon                    off
    Flush                     1
    Log_Level                 info
    dns.resolver              legacy
    storage.backlog.mem_limit 50M
    storage.checksum          on
    storage.max_chunks_up     128
    storage.metrics           on
    storage.sync              normal

[INPUT]
    Name            fluentbit_metrics
    Scrape_Interval 60
    Scrape_On_Start True

[INPUT]
    Channels     System,Application,Security
    DB           ${buffers_dir}/default_pipeline_windows_event_log
    Interval_Sec 1
    Name         winlog
    Tag          default_pipeline.windows_event_log

[INPUT]
    Buffer_Chunk_Size 512k
    Buffer_Max_Size   5M
    DB                ${buffers_dir}/iis_iis_access
    Key               message
    Mem_Buf_Limit     10M
    Name              tail
    Path              C:\inetpub\logs\LogFiles\W3SVC1\u_ex*
    Read_from_Head    True
    Rotate_Wait       30
    Skip_Long_Lines   On
    Tag               iis.iis_access
    storage.type      filesystem

[INPUT]
    Buffer_Chunk_Size 512k
    Buffer_Max_Size   5M
    DB                ${buffers_dir}/ops-agent-fluent-bit
    Key               message
    Mem_Buf_Limit     10M
    Name              tail
    Path              ${logs_dir}/logging-module.log
    Read_from_Head    True
    Rotate_Wait       30
    Skip_Long_Lines   On
    Tag               ops-agent-fluent-bit
    storage.type      filesystem

[FILTER]
    Key_Name     TimeGenerated
    Match        default_pipeline.windows_event_log
    Name         parser
    Preserve_Key True
    Reserve_Data True
    Parser       default_pipeline.windows_event_log.timestamp_parser

[FILTER]
    Add       logging.googleapis.com/severity ERROR
    Condition Key_Value_Equals EventType Error
    Match     default_pipeline.windows_event_log
    Name      modify

[FILTER]
    Add       logging.googleapis.com/severity INFO
    Condition Key_Value_Equals EventType Information
    Match     default_pipeline.windows_event_log
    Name      modify

[FILTER]
    Add       logging.googleapis.com/severity WARNING
    Condition Key_Value_Equals EventType Warning
    Match     default_pipeline.windows_event_log
    Name      modify

[FILTER]
    Add       logging.googleapis.com/severity NOTICE
    Condition Key_Value_Equals EventType SuccessAudit
    Match     default_pipeline.windows_event_log
    Name      modify

[FILTER]
    Add       logging.googleapis.com/severity NOTICE
    Condition Key_Value_Equals EventType FailureAudit
    Match     default_pipeline.windows_event_log
    Name      modify

[FILTER]
    Match  default_pipeline.windows_event_log
    Name   lua
    call   process
    script 23db17dcdd961f76aa7655f5e211c6f2.lua

[FILTER]
    Key_Name message
    Match    iis.iis_access
    Name     parser
    Parser   iis.iis_access.iis_access

[FILTER]
    Match  iis.iis_access
    Name   lua
    call   iis_merge_fields
    script c4a02ad01ceead92b7ebcde9cc09540d.lua

[FILTER]
    Exclude message ^#(?:Fields|Date|Version|Software):
    Match   iis.iis_access
    Name    grep

[FILTER]
<<<<<<< HEAD
    Match  iis.iis_access
    Name   lua
    call   process
    script 346ecab25dee6e8a22cb7955a278339e.lua
=======
    Match         iis.iis_access
    Name          nest
    Nest_under    logging.googleapis.com/httpRequest
    Operation     nest
    Remove_prefix http_request_
    Wildcard      http_request_*
>>>>>>> 44a91577

[FILTER]
    Match  iis.iis_access
    Name   lua
    call   process
    script c9761f27a0f7441060dbefa7435d026c.lua

[OUTPUT]
    Match_Regex                   ^(default_pipeline\.windows_event_log|iis\.iis_access)$
    Name                          stackdriver
    Retry_Limit                   3
    http_request_key              logging.googleapis.com/httpRequest
    net.connect_timeout_log_error False
    resource                      gce_instance
    stackdriver_agent             Google-Cloud-Ops-Agent-Logging/latest (BuildDistro=build_distro;Platform=windows;ShortName=win_platform;ShortVersion=win_platform_version)
    tls                           On
    tls.verify                    Off
    workers                       8

[OUTPUT]
    Match_Regex                   ^(ops-agent-fluent-bit)$
    Name                          stackdriver
    Retry_Limit                   3
    http_request_key              logging.googleapis.com/httpRequest
    net.connect_timeout_log_error False
    resource                      gce_instance
    stackdriver_agent             Google-Cloud-Ops-Agent-Logging/latest (BuildDistro=build_distro;Platform=windows;ShortName=win_platform;ShortVersion=win_platform_version)
    tls                           On
    tls.verify                    Off
    workers                       8

[OUTPUT]
    Match *
    Name  prometheus_exporter
    host  0.0.0.0
    port  20202<|MERGE_RESOLUTION|>--- conflicted
+++ resolved
@@ -114,19 +114,10 @@
     Name    grep
 
 [FILTER]
-<<<<<<< HEAD
     Match  iis.iis_access
     Name   lua
     call   process
     script 346ecab25dee6e8a22cb7955a278339e.lua
-=======
-    Match         iis.iis_access
-    Name          nest
-    Nest_under    logging.googleapis.com/httpRequest
-    Operation     nest
-    Remove_prefix http_request_
-    Wildcard      http_request_*
->>>>>>> 44a91577
 
 [FILTER]
     Match  iis.iis_access
