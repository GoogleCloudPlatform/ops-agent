@SET buffers_dir=/var/lib/google-cloud-ops-agent/fluent-bit/buffers
@SET logs_dir=/var/log/google-cloud-ops-agent/subagents

[SERVICE]
    Daemon                    off
    Flush                     1
    Log_Level                 info
    dns.resolver              legacy
    storage.backlog.mem_limit 50M
    storage.checksum          on
    storage.max_chunks_up     128
    storage.metrics           on
    storage.sync              normal

[INPUT]
    Name            fluentbit_metrics
    Scrape_Interval 60
    Scrape_On_Start True

[INPUT]
    Buffer_Chunk_Size 512k
    Buffer_Max_Size   5M
    DB                ${buffers_dir}/default_pipeline_syslog
    Key               message
    Mem_Buf_Limit     10M
    Name              tail
    Path              /var/log/messages,/var/log/syslog
    Read_from_Head    True
    Rotate_Wait       30
    Skip_Long_Lines   On
    Tag               default_pipeline.syslog
    storage.type      filesystem

[INPUT]
    Buffer_Chunk_Size 512k
    Buffer_Max_Size   5M
    DB                ${buffers_dir}/jetty_jetty_access
    Key               message
    Mem_Buf_Limit     10M
    Name              tail
    Path              /opt/logs/*.request.log
    Read_from_Head    True
    Rotate_Wait       30
    Skip_Long_Lines   On
    Tag               jetty.jetty_access
    storage.type      filesystem

[INPUT]
    Buffer_Chunk_Size 512k
    Buffer_Max_Size   5M
    DB                ${buffers_dir}/ops-agent-fluent-bit
    Key               message
    Mem_Buf_Limit     10M
    Name              tail
    Path              ${logs_dir}/logging-module.log
    Read_from_Head    True
    Rotate_Wait       30
    Skip_Long_Lines   On
    Tag               ops-agent-fluent-bit
    storage.type      filesystem

[FILTER]
    Match  default_pipeline.syslog
    Name   lua
    call   process
    script 8f841e1624ad9de1bb98322777b1ac10.lua

[FILTER]
    Key_Name message
    Match    jetty.jetty_access
    Name     parser
    Parser   jetty.jetty_access.jetty_access

[FILTER]
<<<<<<< HEAD
    Match  jetty.jetty_access
    Name   lua
    call   process
    script db0271053700ddd265b8e8405af3d6d9.lua
=======
    Condition Key_Value_Equals http_request_remoteIp -
    Match     jetty.jetty_access
    Name      modify
    Remove    http_request_remoteIp

[FILTER]
    Condition Key_Value_Equals host -
    Match     jetty.jetty_access
    Name      modify
    Remove    host

[FILTER]
    Condition Key_Value_Equals user -
    Match     jetty.jetty_access
    Name      modify
    Remove    user

[FILTER]
    Condition Key_Value_Equals http_request_responseSize -
    Match     jetty.jetty_access
    Name      modify
    Remove    http_request_responseSize

[FILTER]
    Condition Key_Value_Equals http_request_referer -
    Match     jetty.jetty_access
    Name      modify
    Remove    http_request_referer

[FILTER]
    Match         jetty.jetty_access
    Name          nest
    Nest_under    logging.googleapis.com/httpRequest
    Operation     nest
    Remove_prefix http_request_
    Wildcard      http_request_*
>>>>>>> 44a91577

[FILTER]
    Match  jetty.jetty_access
    Name   lua
    call   process
    script 3d4d62790bef2a53b1df7f1aac2c2c89.lua

[OUTPUT]
    Match_Regex                   ^(default_pipeline\.syslog|jetty\.jetty_access)$
    Name                          stackdriver
    Retry_Limit                   3
    http_request_key              logging.googleapis.com/httpRequest
    net.connect_timeout_log_error False
    resource                      gce_instance
    stackdriver_agent             Google-Cloud-Ops-Agent-Logging/latest (BuildDistro=build_distro;Platform=linux;ShortName=linux_platform;ShortVersion=linux_platform_version)
    tls                           On
    tls.verify                    Off
    workers                       8

[OUTPUT]
    Match_Regex                   ^(ops-agent-fluent-bit)$
    Name                          stackdriver
    Retry_Limit                   3
    http_request_key              logging.googleapis.com/httpRequest
    net.connect_timeout_log_error False
    resource                      gce_instance
    stackdriver_agent             Google-Cloud-Ops-Agent-Logging/latest (BuildDistro=build_distro;Platform=linux;ShortName=linux_platform;ShortVersion=linux_platform_version)
    tls                           On
    tls.verify                    Off
    workers                       8

[OUTPUT]
    Match *
    Name  prometheus_exporter
    host  0.0.0.0
    port  20202<|MERGE_RESOLUTION|>--- conflicted
+++ resolved
@@ -72,49 +72,10 @@
     Parser   jetty.jetty_access.jetty_access
 
 [FILTER]
-<<<<<<< HEAD
     Match  jetty.jetty_access
     Name   lua
     call   process
     script db0271053700ddd265b8e8405af3d6d9.lua
-=======
-    Condition Key_Value_Equals http_request_remoteIp -
-    Match     jetty.jetty_access
-    Name      modify
-    Remove    http_request_remoteIp
-
-[FILTER]
-    Condition Key_Value_Equals host -
-    Match     jetty.jetty_access
-    Name      modify
-    Remove    host
-
-[FILTER]
-    Condition Key_Value_Equals user -
-    Match     jetty.jetty_access
-    Name      modify
-    Remove    user
-
-[FILTER]
-    Condition Key_Value_Equals http_request_responseSize -
-    Match     jetty.jetty_access
-    Name      modify
-    Remove    http_request_responseSize
-
-[FILTER]
-    Condition Key_Value_Equals http_request_referer -
-    Match     jetty.jetty_access
-    Name      modify
-    Remove    http_request_referer
-
-[FILTER]
-    Match         jetty.jetty_access
-    Name          nest
-    Nest_under    logging.googleapis.com/httpRequest
-    Operation     nest
-    Remove_prefix http_request_
-    Wildcard      http_request_*
->>>>>>> 44a91577
 
 [FILTER]
     Match  jetty.jetty_access
