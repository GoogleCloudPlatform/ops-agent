--- conflicted
+++ resolved
@@ -134,49 +134,10 @@
     Parser   tomcat_custom.tomcat_custom_access.tomcat_access
 
 [FILTER]
-<<<<<<< HEAD
     Match  tomcat_custom.tomcat_custom_access
     Name   lua
     call   process
     script 9897c6c837713bafc138ec8259f5a81c.lua
-=======
-    Condition Key_Value_Equals http_request_remoteIp -
-    Match     tomcat_custom.tomcat_custom_access
-    Name      modify
-    Remove    http_request_remoteIp
-
-[FILTER]
-    Condition Key_Value_Equals host -
-    Match     tomcat_custom.tomcat_custom_access
-    Name      modify
-    Remove    host
-
-[FILTER]
-    Condition Key_Value_Equals user -
-    Match     tomcat_custom.tomcat_custom_access
-    Name      modify
-    Remove    user
-
-[FILTER]
-    Condition Key_Value_Equals http_request_responseSize -
-    Match     tomcat_custom.tomcat_custom_access
-    Name      modify
-    Remove    http_request_responseSize
-
-[FILTER]
-    Condition Key_Value_Equals http_request_referer -
-    Match     tomcat_custom.tomcat_custom_access
-    Name      modify
-    Remove    http_request_referer
-
-[FILTER]
-    Match         tomcat_custom.tomcat_custom_access
-    Name          nest
-    Nest_under    logging.googleapis.com/httpRequest
-    Operation     nest
-    Remove_prefix http_request_
-    Wildcard      http_request_*
->>>>>>> 44a91577
 
 [FILTER]
     Match  tomcat_custom.tomcat_custom_access
@@ -215,49 +176,10 @@
     Parser   tomcat_default.tomcat_default_access.tomcat_access
 
 [FILTER]
-<<<<<<< HEAD
     Match  tomcat_default.tomcat_default_access
     Name   lua
     call   process
     script 9897c6c837713bafc138ec8259f5a81c.lua
-=======
-    Condition Key_Value_Equals http_request_remoteIp -
-    Match     tomcat_default.tomcat_default_access
-    Name      modify
-    Remove    http_request_remoteIp
-
-[FILTER]
-    Condition Key_Value_Equals host -
-    Match     tomcat_default.tomcat_default_access
-    Name      modify
-    Remove    host
-
-[FILTER]
-    Condition Key_Value_Equals user -
-    Match     tomcat_default.tomcat_default_access
-    Name      modify
-    Remove    user
-
-[FILTER]
-    Condition Key_Value_Equals http_request_responseSize -
-    Match     tomcat_default.tomcat_default_access
-    Name      modify
-    Remove    http_request_responseSize
-
-[FILTER]
-    Condition Key_Value_Equals http_request_referer -
-    Match     tomcat_default.tomcat_default_access
-    Name      modify
-    Remove    http_request_referer
-
-[FILTER]
-    Match         tomcat_default.tomcat_default_access
-    Name          nest
-    Nest_under    logging.googleapis.com/httpRequest
-    Operation     nest
-    Remove_prefix http_request_
-    Wildcard      http_request_*
->>>>>>> 44a91577
 
 [FILTER]
     Match  tomcat_default.tomcat_default_access
@@ -314,49 +236,10 @@
     Parser   tomcat_syslog_system.tomcat_syslog_access.1
 
 [FILTER]
-<<<<<<< HEAD
     Match  tomcat_syslog_system.tomcat_syslog_access
     Name   lua
     call   process
     script 9897c6c837713bafc138ec8259f5a81c.lua
-=======
-    Condition Key_Value_Equals http_request_remoteIp -
-    Match     tomcat_syslog_system.tomcat_syslog_access
-    Name      modify
-    Remove    http_request_remoteIp
-
-[FILTER]
-    Condition Key_Value_Equals host -
-    Match     tomcat_syslog_system.tomcat_syslog_access
-    Name      modify
-    Remove    host
-
-[FILTER]
-    Condition Key_Value_Equals user -
-    Match     tomcat_syslog_system.tomcat_syslog_access
-    Name      modify
-    Remove    user
-
-[FILTER]
-    Condition Key_Value_Equals http_request_responseSize -
-    Match     tomcat_syslog_system.tomcat_syslog_access
-    Name      modify
-    Remove    http_request_responseSize
-
-[FILTER]
-    Condition Key_Value_Equals http_request_referer -
-    Match     tomcat_syslog_system.tomcat_syslog_access
-    Name      modify
-    Remove    http_request_referer
-
-[FILTER]
-    Match         tomcat_syslog_system.tomcat_syslog_access
-    Name          nest
-    Nest_under    logging.googleapis.com/httpRequest
-    Operation     nest
-    Remove_prefix http_request_
-    Wildcard      http_request_*
->>>>>>> 44a91577
 
 [FILTER]
     Match  tomcat_syslog_system.tomcat_syslog_access
@@ -389,49 +272,10 @@
     Parser   tomcat_syslog_system.tomcat_syslog_system.1
 
 [FILTER]
-<<<<<<< HEAD
     Match  tomcat_syslog_system.tomcat_syslog_system
     Name   lua
     call   process
     script 9897c6c837713bafc138ec8259f5a81c.lua
-=======
-    Condition Key_Value_Equals http_request_remoteIp -
-    Match     tomcat_syslog_system.tomcat_syslog_system
-    Name      modify
-    Remove    http_request_remoteIp
-
-[FILTER]
-    Condition Key_Value_Equals host -
-    Match     tomcat_syslog_system.tomcat_syslog_system
-    Name      modify
-    Remove    host
-
-[FILTER]
-    Condition Key_Value_Equals user -
-    Match     tomcat_syslog_system.tomcat_syslog_system
-    Name      modify
-    Remove    user
-
-[FILTER]
-    Condition Key_Value_Equals http_request_responseSize -
-    Match     tomcat_syslog_system.tomcat_syslog_system
-    Name      modify
-    Remove    http_request_responseSize
-
-[FILTER]
-    Condition Key_Value_Equals http_request_referer -
-    Match     tomcat_syslog_system.tomcat_syslog_system
-    Name      modify
-    Remove    http_request_referer
-
-[FILTER]
-    Match         tomcat_syslog_system.tomcat_syslog_system
-    Name          nest
-    Nest_under    logging.googleapis.com/httpRequest
-    Operation     nest
-    Remove_prefix http_request_
-    Wildcard      http_request_*
->>>>>>> 44a91577
 
 [FILTER]
     Match  tomcat_syslog_system.tomcat_syslog_system
