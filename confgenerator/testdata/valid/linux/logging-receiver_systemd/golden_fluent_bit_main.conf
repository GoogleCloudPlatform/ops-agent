@SET buffers_dir=/var/lib/google-cloud-ops-agent/fluent-bit/buffers
@SET logs_dir=/var/log/google-cloud-ops-agent/subagents

[SERVICE]
    Daemon                    off
    Flush                     1
    Log_Level                 info
    dns.resolver              legacy
    storage.backlog.mem_limit 50M
    storage.checksum          on
    storage.max_chunks_up     128
    storage.metrics           on
    storage.sync              normal

[INPUT]
    Name            fluentbit_metrics
    Scrape_Interval 60
    Scrape_On_Start True

[INPUT]
    Buffer_Chunk_Size 512k
    Buffer_Max_Size   5M
    DB                ${buffers_dir}/default_pipeline_syslog
    Key               message
    Mem_Buf_Limit     10M
    Name              tail
    Path              /var/log/messages,/var/log/syslog
    Read_from_Head    True
    Rotate_Wait       30
    Skip_Long_Lines   On
    Tag               default_pipeline.syslog
    storage.type      filesystem

[INPUT]
    DB   ${buffers_dir}/systemd_pipeline_systemd_logs
    Name systemd
    Tag  systemd_pipeline.systemd_logs

[INPUT]
    Buffer_Chunk_Size 512k
    Buffer_Max_Size   5M
    DB                ${buffers_dir}/ops-agent-fluent-bit
    Key               message
    Mem_Buf_Limit     10M
    Name              tail
    Path              ${logs_dir}/logging-module.log
    Read_from_Head    True
    Rotate_Wait       30
    Skip_Long_Lines   On
    Tag               ops-agent-fluent-bit
    storage.type      filesystem

[FILTER]
    Match  default_pipeline.syslog
    Name   lua
    call   process
    script ca746d1a457bebef835184aa90b5bfeb.lua

[FILTER]
<<<<<<< HEAD
    Match  systemd_pipeline.systemd_logs
    Name   lua
    call   process
    script 6831ef0546afb25511e79779a36b7230.lua
=======
    Add       logging.googleapis.com/severity DEBUG
    Condition Key_Value_Equals PRIORITY 7
    Match     systemd_pipeline.systemd_logs
    Name      modify

[FILTER]
    Add       logging.googleapis.com/severity INFO
    Condition Key_Value_Equals PRIORITY 6
    Match     systemd_pipeline.systemd_logs
    Name      modify

[FILTER]
    Add       logging.googleapis.com/severity NOTICE
    Condition Key_Value_Equals PRIORITY 5
    Match     systemd_pipeline.systemd_logs
    Name      modify

[FILTER]
    Add       logging.googleapis.com/severity WARNING
    Condition Key_Value_Equals PRIORITY 4
    Match     systemd_pipeline.systemd_logs
    Name      modify

[FILTER]
    Add       logging.googleapis.com/severity ERROR
    Condition Key_Value_Equals PRIORITY 3
    Match     systemd_pipeline.systemd_logs
    Name      modify

[FILTER]
    Add       logging.googleapis.com/severity CRITICAL
    Condition Key_Value_Equals PRIORITY 2
    Match     systemd_pipeline.systemd_logs
    Name      modify

[FILTER]
    Add       logging.googleapis.com/severity ALERT
    Condition Key_Value_Equals PRIORITY 1
    Match     systemd_pipeline.systemd_logs
    Name      modify

[FILTER]
    Add       logging.googleapis.com/severity EMERGENCY
    Condition Key_Value_Equals PRIORITY 0
    Match     systemd_pipeline.systemd_logs
    Name      modify

[FILTER]
    Condition Key_exists CODE_FILE
    Copy      CODE_FILE logging.googleapis.com/sourceLocation/file
    Match     systemd_pipeline.systemd_logs
    Name      modify

[FILTER]
    Condition Key_exists CODE_FUNC
    Copy      CODE_FUNC logging.googleapis.com/sourceLocation/function
    Match     systemd_pipeline.systemd_logs
    Name      modify

[FILTER]
    Condition Key_exists CODE_LINE
    Copy      CODE_LINE logging.googleapis.com/sourceLocation/line
    Match     systemd_pipeline.systemd_logs
    Name      modify

[FILTER]
    Match         systemd_pipeline.systemd_logs
    Name          nest
    Nest_under    logging.googleapis.com/sourceLocation
    Operation     nest
    Remove_prefix logging.googleapis.com/sourceLocation/
    Wildcard      logging.googleapis.com/sourceLocation/*

[FILTER]
    Add   logging.googleapis.com/logName systemd_logs
    Match systemd_pipeline.systemd_logs
    Name  modify
>>>>>>> 014a0c82

[OUTPUT]
    Match_Regex                   ^(default_pipeline\.syslog|systemd_pipeline\.systemd_logs)$
    Name                          stackdriver
    Retry_Limit                   3
    net.connect_timeout_log_error False
    resource                      gce_instance
    stackdriver_agent             Google-Cloud-Ops-Agent-Logging/latest (BuildDistro=build_distro;Platform=linux;ShortName=linux_platform;ShortVersion=linux_platform_version)
    tls                           On
    tls.verify                    Off
    workers                       8

[OUTPUT]
    Match_Regex                   ^(ops-agent-fluent-bit)$
    Name                          stackdriver
    Retry_Limit                   3
    net.connect_timeout_log_error False
    resource                      gce_instance
    stackdriver_agent             Google-Cloud-Ops-Agent-Logging/latest (BuildDistro=build_distro;Platform=linux;ShortName=linux_platform;ShortVersion=linux_platform_version)
    tls                           On
    tls.verify                    Off
    workers                       8

[OUTPUT]
    Match *
    Name  prometheus_exporter
    host  0.0.0.0
    port  20202<|MERGE_RESOLUTION|>--- conflicted
+++ resolved
@@ -57,12 +57,6 @@
     script ca746d1a457bebef835184aa90b5bfeb.lua
 
 [FILTER]
-<<<<<<< HEAD
-    Match  systemd_pipeline.systemd_logs
-    Name   lua
-    call   process
-    script 6831ef0546afb25511e79779a36b7230.lua
-=======
     Add       logging.googleapis.com/severity DEBUG
     Condition Key_Value_Equals PRIORITY 7
     Match     systemd_pipeline.systemd_logs
@@ -137,10 +131,10 @@
     Wildcard      logging.googleapis.com/sourceLocation/*
 
 [FILTER]
-    Add   logging.googleapis.com/logName systemd_logs
-    Match systemd_pipeline.systemd_logs
-    Name  modify
->>>>>>> 014a0c82
+    Match  systemd_pipeline.systemd_logs
+    Name   lua
+    call   process
+    script 6831ef0546afb25511e79779a36b7230.lua
 
 [OUTPUT]
     Match_Regex                   ^(default_pipeline\.syslog|systemd_pipeline\.systemd_logs)$
