--- conflicted
+++ resolved
@@ -86,49 +86,10 @@
     Parser   tomcat.tomcat_access.tomcat_access
 
 [FILTER]
-<<<<<<< HEAD
     Match  tomcat.tomcat_access
     Name   lua
     call   process
     script 9897c6c837713bafc138ec8259f5a81c.lua
-=======
-    Condition Key_Value_Equals http_request_remoteIp -
-    Match     tomcat.tomcat_access
-    Name      modify
-    Remove    http_request_remoteIp
-
-[FILTER]
-    Condition Key_Value_Equals host -
-    Match     tomcat.tomcat_access
-    Name      modify
-    Remove    host
-
-[FILTER]
-    Condition Key_Value_Equals user -
-    Match     tomcat.tomcat_access
-    Name      modify
-    Remove    user
-
-[FILTER]
-    Condition Key_Value_Equals http_request_responseSize -
-    Match     tomcat.tomcat_access
-    Name      modify
-    Remove    http_request_responseSize
-
-[FILTER]
-    Condition Key_Value_Equals http_request_referer -
-    Match     tomcat.tomcat_access
-    Name      modify
-    Remove    http_request_referer
-
-[FILTER]
-    Match         tomcat.tomcat_access
-    Name          nest
-    Nest_under    logging.googleapis.com/httpRequest
-    Operation     nest
-    Remove_prefix http_request_
-    Wildcard      http_request_*
->>>>>>> 44a91577
 
 [FILTER]
     Match  tomcat.tomcat_access
