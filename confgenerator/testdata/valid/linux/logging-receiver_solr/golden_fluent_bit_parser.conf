[PARSER]
    Format      regex
<<<<<<< HEAD
    Name        solr.solr_system.solr_system
    Regex       ^(?<timestamp>\d{4}-\d{2}-\d{2}\s\d{2}:\d{2}:\d{2}\.\d{3,6})\s(?<level>[A-z]+)\s{2}\((?<thread>[^\)]+)\)\s\[c?:?(?<collection>[^\s]*)\ss?:?(?<shard>[^\s]*)\sr?:?(?<replica>[^\s]*)\sx?:?(?<core>[^\]]*)\]\s(?<source>[^\s]+)\s(?<message>(?:(?!\s\=\>)[\s\S])+)\s?=?>?(?<exception>[\s\S]*)
=======
    Name        solr.solr_system.solr_system.0
    Regex       ^(?<timestamp>\d{4}-\d{2}-\d{2}\s\d{2}:\d{2}:\d{2}\.\d{3,6})\s(?<level>[A-z]+)\s{1,5}\((?<thread>[^\)]+)\)\s\[c?:?(?<collection>[^\s]*)\ss?:?(?<shard>[^\s]*)\sr?:?(?<replica>[^\s]*)\sx?:?(?<core>[^\]]*)\]\s(?<source>[^\s]+)\s(?<message>(?:(?!\s\=\>)[\s\S])+)\s?=?>?(?<exception>[\s\S]*)
>>>>>>> efb715ce
    Time_Format %Y-%m-%d %H:%M:%S.%L
    Time_Key    timestamp

[MULTILINE_PARSER]
<<<<<<< HEAD
    flush_timeout 5000
    name          multiline.solr.solr_system
    type          regex
    rule          "start_state"    "\d{4}-\d{2}-\d{2}\s\d{2}:\d{2}:\d{2}\.\d{3}\s[A-z]+\s{2}"    "cont"
    rule          "cont"    "^(?!\d{4}-\d{2}-\d{2}\s\d{2}:\d{2}:\d{2}\.\d{3}\s[A-z]+\s{2})"    "cont"
=======
    Name solr.solr_system.solr_system.multiline
    Type regex
    rule "start_state"    "\d{4}-\d{2}-\d{2}\s\d{2}:\d{2}:\d{2}\.\d{3}\s[A-z]+\s{1,5}"    "cont"
    rule "cont"    "^(?!\d{4}-\d{2}-\d{2}\s\d{2}:\d{2}:\d{2}\.\d{3}\s[A-z]+\s{1,5})"    "cont"
>>>>>>> efb715ce
<|MERGE_RESOLUTION|>--- conflicted
+++ resolved
@@ -1,25 +1,13 @@
 [PARSER]
     Format      regex
-<<<<<<< HEAD
     Name        solr.solr_system.solr_system
-    Regex       ^(?<timestamp>\d{4}-\d{2}-\d{2}\s\d{2}:\d{2}:\d{2}\.\d{3,6})\s(?<level>[A-z]+)\s{2}\((?<thread>[^\)]+)\)\s\[c?:?(?<collection>[^\s]*)\ss?:?(?<shard>[^\s]*)\sr?:?(?<replica>[^\s]*)\sx?:?(?<core>[^\]]*)\]\s(?<source>[^\s]+)\s(?<message>(?:(?!\s\=\>)[\s\S])+)\s?=?>?(?<exception>[\s\S]*)
-=======
-    Name        solr.solr_system.solr_system.0
     Regex       ^(?<timestamp>\d{4}-\d{2}-\d{2}\s\d{2}:\d{2}:\d{2}\.\d{3,6})\s(?<level>[A-z]+)\s{1,5}\((?<thread>[^\)]+)\)\s\[c?:?(?<collection>[^\s]*)\ss?:?(?<shard>[^\s]*)\sr?:?(?<replica>[^\s]*)\sx?:?(?<core>[^\]]*)\]\s(?<source>[^\s]+)\s(?<message>(?:(?!\s\=\>)[\s\S])+)\s?=?>?(?<exception>[\s\S]*)
->>>>>>> efb715ce
     Time_Format %Y-%m-%d %H:%M:%S.%L
     Time_Key    timestamp
 
 [MULTILINE_PARSER]
-<<<<<<< HEAD
     flush_timeout 5000
     name          multiline.solr.solr_system
     type          regex
-    rule          "start_state"    "\d{4}-\d{2}-\d{2}\s\d{2}:\d{2}:\d{2}\.\d{3}\s[A-z]+\s{2}"    "cont"
-    rule          "cont"    "^(?!\d{4}-\d{2}-\d{2}\s\d{2}:\d{2}:\d{2}\.\d{3}\s[A-z]+\s{2})"    "cont"
-=======
-    Name solr.solr_system.solr_system.multiline
-    Type regex
-    rule "start_state"    "\d{4}-\d{2}-\d{2}\s\d{2}:\d{2}:\d{2}\.\d{3}\s[A-z]+\s{1,5}"    "cont"
-    rule "cont"    "^(?!\d{4}-\d{2}-\d{2}\s\d{2}:\d{2}:\d{2}\.\d{3}\s[A-z]+\s{1,5})"    "cont"
->>>>>>> efb715ce
+    rule          "start_state"    "\d{4}-\d{2}-\d{2}\s\d{2}:\d{2}:\d{2}\.\d{3}\s[A-z]+\s{1,5}"    "cont"
+    rule          "cont"    "^(?!\d{4}-\d{2}-\d{2}\s\d{2}:\d{2}:\d{2}\.\d{3}\s[A-z]+\s{1,5})"    "cont"