--- conflicted
+++ resolved
@@ -136,49 +136,10 @@
     Parser   nginx_custom.nginx_custom_access.nginx_access
 
 [FILTER]
-<<<<<<< HEAD
     Match  nginx_custom.nginx_custom_access
     Name   lua
     call   process
     script 6b0505abd8b2ee200942f614682da48e.lua
-=======
-    Condition Key_Value_Equals http_request_remoteIp -
-    Match     nginx_custom.nginx_custom_access
-    Name      modify
-    Remove    http_request_remoteIp
-
-[FILTER]
-    Condition Key_Value_Equals host -
-    Match     nginx_custom.nginx_custom_access
-    Name      modify
-    Remove    host
-
-[FILTER]
-    Condition Key_Value_Equals user -
-    Match     nginx_custom.nginx_custom_access
-    Name      modify
-    Remove    user
-
-[FILTER]
-    Condition Key_Value_Equals http_request_responseSize -
-    Match     nginx_custom.nginx_custom_access
-    Name      modify
-    Remove    http_request_responseSize
-
-[FILTER]
-    Condition Key_Value_Equals http_request_referer -
-    Match     nginx_custom.nginx_custom_access
-    Name      modify
-    Remove    http_request_referer
-
-[FILTER]
-    Match         nginx_custom.nginx_custom_access
-    Name          nest
-    Nest_under    logging.googleapis.com/httpRequest
-    Operation     nest
-    Remove_prefix http_request_
-    Wildcard      http_request_*
->>>>>>> 44a91577
 
 [FILTER]
     Match  nginx_custom.nginx_custom_access
@@ -211,49 +172,10 @@
     Parser   nginx_default.nginx_default_access.nginx_access
 
 [FILTER]
-<<<<<<< HEAD
     Match  nginx_default.nginx_default_access
     Name   lua
     call   process
     script 6b0505abd8b2ee200942f614682da48e.lua
-=======
-    Condition Key_Value_Equals http_request_remoteIp -
-    Match     nginx_default.nginx_default_access
-    Name      modify
-    Remove    http_request_remoteIp
-
-[FILTER]
-    Condition Key_Value_Equals host -
-    Match     nginx_default.nginx_default_access
-    Name      modify
-    Remove    host
-
-[FILTER]
-    Condition Key_Value_Equals user -
-    Match     nginx_default.nginx_default_access
-    Name      modify
-    Remove    user
-
-[FILTER]
-    Condition Key_Value_Equals http_request_responseSize -
-    Match     nginx_default.nginx_default_access
-    Name      modify
-    Remove    http_request_responseSize
-
-[FILTER]
-    Condition Key_Value_Equals http_request_referer -
-    Match     nginx_default.nginx_default_access
-    Name      modify
-    Remove    http_request_referer
-
-[FILTER]
-    Match         nginx_default.nginx_default_access
-    Name          nest
-    Nest_under    logging.googleapis.com/httpRequest
-    Operation     nest
-    Remove_prefix http_request_
-    Wildcard      http_request_*
->>>>>>> 44a91577
 
 [FILTER]
     Match  nginx_default.nginx_default_access
@@ -286,49 +208,10 @@
     Parser   nginx_syslog_access.nginx_syslog_access.0
 
 [FILTER]
-<<<<<<< HEAD
     Match  nginx_syslog_access.nginx_syslog_access
     Name   lua
     call   process
     script 6b0505abd8b2ee200942f614682da48e.lua
-=======
-    Condition Key_Value_Equals http_request_remoteIp -
-    Match     nginx_syslog_access.nginx_syslog_access
-    Name      modify
-    Remove    http_request_remoteIp
-
-[FILTER]
-    Condition Key_Value_Equals host -
-    Match     nginx_syslog_access.nginx_syslog_access
-    Name      modify
-    Remove    host
-
-[FILTER]
-    Condition Key_Value_Equals user -
-    Match     nginx_syslog_access.nginx_syslog_access
-    Name      modify
-    Remove    user
-
-[FILTER]
-    Condition Key_Value_Equals http_request_responseSize -
-    Match     nginx_syslog_access.nginx_syslog_access
-    Name      modify
-    Remove    http_request_responseSize
-
-[FILTER]
-    Condition Key_Value_Equals http_request_referer -
-    Match     nginx_syslog_access.nginx_syslog_access
-    Name      modify
-    Remove    http_request_referer
-
-[FILTER]
-    Match         nginx_syslog_access.nginx_syslog_access
-    Name          nest
-    Nest_under    logging.googleapis.com/httpRequest
-    Operation     nest
-    Remove_prefix http_request_
-    Wildcard      http_request_*
->>>>>>> 44a91577
 
 [FILTER]
     Match  nginx_syslog_access.nginx_syslog_access
