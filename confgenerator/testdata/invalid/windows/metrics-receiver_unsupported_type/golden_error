--- conflicted
+++ resolved
@@ -1,5 +1 @@
-<<<<<<< HEAD
-metrics receiver with type "unsupported_type" is not supported. Supported metrics receiver types: [apache, hostmetrics, iis, jvm, mssql, nginx].
-=======
-metrics receiver with type "unsupported_type" is not supported. Supported metrics receiver types: [cassandra, hostmetrics, iis, jvm, mssql, nginx].
->>>>>>> 86771267
+metrics receiver with type "unsupported_type" is not supported. Supported metrics receiver types: [apache, cassandra, hostmetrics, iis, jvm, mssql, nginx].