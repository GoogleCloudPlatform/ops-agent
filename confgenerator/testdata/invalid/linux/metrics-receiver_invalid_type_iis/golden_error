<<<<<<< HEAD
metrics receiver with type "iis" is not supported. Supported metrics receiver types: [activemq, apache, cassandra, couchbase, couchdb, elasticsearch, hadoop, hbase, hostmetrics, jetty, jvm, kafka, memcached, mongodb, mysql, nginx, postgresql, rabbitmq, redis, solr, tomcat, varnish, wildfly, zookeeper].
=======
metrics receiver with type "iis" is not supported. Supported metrics receiver types: [activemq, apache, cassandra, couchdb, elasticsearch, flink, hadoop, hbase, hostmetrics, jetty, jvm, kafka, memcached, mongodb, mysql, nginx, postgresql, rabbitmq, redis, solr, tomcat, varnish, wildfly, zookeeper].
>>>>>>> dbe7b08b
<|MERGE_RESOLUTION|>--- conflicted
+++ resolved
@@ -1,5 +1 @@
-<<<<<<< HEAD
-metrics receiver with type "iis" is not supported. Supported metrics receiver types: [activemq, apache, cassandra, couchbase, couchdb, elasticsearch, hadoop, hbase, hostmetrics, jetty, jvm, kafka, memcached, mongodb, mysql, nginx, postgresql, rabbitmq, redis, solr, tomcat, varnish, wildfly, zookeeper].
-=======
-metrics receiver with type "iis" is not supported. Supported metrics receiver types: [activemq, apache, cassandra, couchdb, elasticsearch, flink, hadoop, hbase, hostmetrics, jetty, jvm, kafka, memcached, mongodb, mysql, nginx, postgresql, rabbitmq, redis, solr, tomcat, varnish, wildfly, zookeeper].
->>>>>>> dbe7b08b
+metrics receiver with type "iis" is not supported. Supported metrics receiver types: [activemq, apache, cassandra, couchbase, couchdb, elasticsearch, flink, hadoop, hbase, hostmetrics, jetty, jvm, kafka, memcached, mongodb, mysql, nginx, postgresql, rabbitmq, redis, solr, tomcat, varnish, wildfly, zookeeper].