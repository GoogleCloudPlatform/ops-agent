--- conflicted
+++ resolved
@@ -1,5 +1 @@
-<<<<<<< HEAD
-logging receiver with type "windows_event_log" is not supported. Supported logging receiver types: [files, mysql_error, nginx_access, nginx_error, syslog, tcp].
-=======
-logging receiver with type "windows_event_log" is not supported. Supported logging receiver types: [apache_access, apache_error, files, nginx_access, nginx_error, syslog, systemd_journald, tcp].
->>>>>>> d580fab2
+logging receiver with type "windows_event_log" is not supported. Supported logging receiver types: [apache_access, apache_error, files, mysql_error, nginx_access, nginx_error, syslog, systemd_journald, tcp].