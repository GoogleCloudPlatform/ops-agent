<<<<<<< HEAD
metrics receiver with type "mssql" is not supported. Supported metrics receiver types: [apache, cassandra, couchdb, hostmetrics, jvm, memcached, mysql, nginx, postgresql, rabbitmq, redis, solr, tomcat].
=======
metrics receiver with type "mssql" is not supported. Supported metrics receiver types: [apache, cassandra, couchdb, elasticsearch, hostmetrics, jvm, kafka, memcached, mysql, nginx, postgresql, redis, solr, tomcat, zookeeper].
>>>>>>> 1a3bf2c0
<|MERGE_RESOLUTION|>--- conflicted
+++ resolved
@@ -1,5 +1 @@
-<<<<<<< HEAD
-metrics receiver with type "mssql" is not supported. Supported metrics receiver types: [apache, cassandra, couchdb, hostmetrics, jvm, memcached, mysql, nginx, postgresql, rabbitmq, redis, solr, tomcat].
-=======
-metrics receiver with type "mssql" is not supported. Supported metrics receiver types: [apache, cassandra, couchdb, elasticsearch, hostmetrics, jvm, kafka, memcached, mysql, nginx, postgresql, redis, solr, tomcat, zookeeper].
->>>>>>> 1a3bf2c0
+metrics receiver with type "mssql" is not supported. Supported metrics receiver types: [apache, cassandra, couchdb, elasticsearch, hostmetrics, jvm, kafka, memcached, mysql, nginx, postgresql, rabbitmq, redis, solr, tomcat, zookeeper].