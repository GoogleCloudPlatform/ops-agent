--- conflicted
+++ resolved
@@ -1,5 +1 @@
-<<<<<<< HEAD
-metrics receiver with type "mssql" is not supported. Supported metrics receiver types: [apache, hostmetrics, jvm, nginx].
-=======
-metrics receiver with type "mssql" is not supported. Supported metrics receiver types: [cassandra, hostmetrics, jvm, nginx].
->>>>>>> 86771267
+metrics receiver with type "mssql" is not supported. Supported metrics receiver types: [apache, cassandra, hostmetrics, jvm, nginx].