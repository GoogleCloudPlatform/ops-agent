<<<<<<< HEAD
metrics receiver with type "unsupported_type" is not supported. Supported metrics receiver types: [activemq, apache, cassandra, couchdb, elasticsearch, hadoop, hostmetrics, jvm, kafka, memcached, mongodb, mysql, nginx, postgresql, rabbitmq, redis, solr, tomcat, zookeeper].
=======
metrics receiver with type "unsupported_type" is not supported. Supported metrics receiver types: [activemq, apache, cassandra, couchdb, elasticsearch, hadoop, hbase, hostmetrics, jvm, kafka, memcached, mongodb, mysql, nginx, postgresql, redis, solr, tomcat, zookeeper].
>>>>>>> 39432de5
<|MERGE_RESOLUTION|>--- conflicted
+++ resolved
@@ -1,5 +1 @@
-<<<<<<< HEAD
-metrics receiver with type "unsupported_type" is not supported. Supported metrics receiver types: [activemq, apache, cassandra, couchdb, elasticsearch, hadoop, hostmetrics, jvm, kafka, memcached, mongodb, mysql, nginx, postgresql, rabbitmq, redis, solr, tomcat, zookeeper].
-=======
-metrics receiver with type "unsupported_type" is not supported. Supported metrics receiver types: [activemq, apache, cassandra, couchdb, elasticsearch, hadoop, hbase, hostmetrics, jvm, kafka, memcached, mongodb, mysql, nginx, postgresql, redis, solr, tomcat, zookeeper].
->>>>>>> 39432de5
+metrics receiver with type "unsupported_type" is not supported. Supported metrics receiver types: [activemq, apache, cassandra, couchdb, elasticsearch, hadoop, hbase, hostmetrics, jvm, kafka, memcached, mongodb, mysql, nginx, postgresql, rabbitmq, redis, solr, tomcat, zookeeper].