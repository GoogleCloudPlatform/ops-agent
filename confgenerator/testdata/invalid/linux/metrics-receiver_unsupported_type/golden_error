--- conflicted
+++ resolved
@@ -1,5 +1 @@
-<<<<<<< HEAD
-metrics receiver with type "unsupported_type" is not supported. Supported metrics receiver types: [activemq, aerospike, apache, cassandra, couchbase, couchdb, elasticsearch, flink, hadoop, hbase, hostmetrics, jetty, jvm, kafka, memcached, mongodb, mysql, nginx, nvml, oracledb, postgresql, rabbitmq, redis, saphana, solr, tomcat, varnish, vault, wildfly, zookeeper].
-=======
-metrics receiver with type "unsupported_type" is not supported. Supported metrics receiver types: [activemq, aerospike, apache, cassandra, couchbase, couchdb, elasticsearch, flink, hadoop, hbase, hostmetrics, jetty, jvm, kafka, memcached, mongodb, mysql, nginx, oracledb, postgresql, prometheus, rabbitmq, redis, saphana, solr, tomcat, varnish, vault, wildfly, zookeeper].
->>>>>>> ca0da049
+metrics receiver with type "unsupported_type" is not supported. Supported metrics receiver types: [activemq, aerospike, apache, cassandra, couchbase, couchdb, elasticsearch, flink, hadoop, hbase, hostmetrics, jetty, jvm, kafka, memcached, mongodb, mysql, nginx, oracledb, postgresql, prometheus, rabbitmq, redis, saphana, solr, tomcat, varnish, vault, wildfly, zookeeper].