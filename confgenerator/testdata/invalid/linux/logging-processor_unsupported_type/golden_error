<<<<<<< HEAD
logging processor with type "unsupported_type" is not supported. Supported logging processor types: [parse_json, parse_regex].
=======
the agent config file is not valid. detailed error: logging processor with type "unsupported_type" is not supported. Supported logging processor types: [nginx_access, nginx_error, parse_json, parse_regex].
>>>>>>> 59514c93
<|MERGE_RESOLUTION|>--- conflicted
+++ resolved
@@ -1,5 +1 @@
-<<<<<<< HEAD
-logging processor with type "unsupported_type" is not supported. Supported logging processor types: [parse_json, parse_regex].
-=======
-the agent config file is not valid. detailed error: logging processor with type "unsupported_type" is not supported. Supported logging processor types: [nginx_access, nginx_error, parse_json, parse_regex].
->>>>>>> 59514c93
+logging processor with type "unsupported_type" is not supported. Supported logging processor types: [nginx_access, nginx_error, parse_json, parse_regex].