--- conflicted
+++ resolved
@@ -7,7 +7,7 @@
 
 [PARSER]
     Format      regex
-    Name        postgresql_custom.postgresql_custom_general.postgresql_general.0
+    Name        postgresql_custom.postgresql_custom_general.0.0
     Regex       ^(?<time>\d{4}-\d{2}-\d{2} \d{2}:\d{2}:\d{2}.\d{3,} \w+)\s*\[(?<tid>\d+)\](?:\s+(?<user>\S*)@(?<database>\S*))?\s*(?<level>\w+):\s+(?<message>[\s\S]*)
     Time_Format %Y-%m-%d %H:%M:%S.%L %z
     Time_Key    time
@@ -15,7 +15,7 @@
 
 [PARSER]
     Format      regex
-    Name        postgresql_custom.postgresql_custom_general.postgresql_general.1
+    Name        postgresql_custom.postgresql_custom_general.0.1
     Regex       ^(?<time>\d{4}-\d{2}-\d{2} \d{2}:\d{2}:\d{2}.\d{3,} \w+)\s*(?:\s+(?<database>\S*)\s+(?<user>\S*))?\s*\[(?<tid>\d+)\]\s*(?<level>\w+):\s+(?<message>[\s\S]*)
     Time_Format %Y-%m-%d %H:%M:%S.%L %z
     Time_Key    time
@@ -23,7 +23,7 @@
 
 [PARSER]
     Format      regex
-    Name        postgresql_default.postgresql_default_general.postgresql_general.0
+    Name        postgresql_default.postgresql_default_general.0.0
     Regex       ^(?<time>\d{4}-\d{2}-\d{2} \d{2}:\d{2}:\d{2}.\d{3,} \w+)\s*\[(?<tid>\d+)\](?:\s+(?<user>\S*)@(?<database>\S*))?\s*(?<level>\w+):\s+(?<message>[\s\S]*)
     Time_Format %Y-%m-%d %H:%M:%S.%L %z
     Time_Key    time
@@ -31,7 +31,7 @@
 
 [PARSER]
     Format      regex
-    Name        postgresql_default.postgresql_default_general.postgresql_general.1
+    Name        postgresql_default.postgresql_default_general.0.1
     Regex       ^(?<time>\d{4}-\d{2}-\d{2} \d{2}:\d{2}:\d{2}.\d{3,} \w+)\s*(?:\s+(?<database>\S*)\s+(?<user>\S*))?\s*\[(?<tid>\d+)\]\s*(?<level>\w+):\s+(?<message>[\s\S]*)
     Time_Format %Y-%m-%d %H:%M:%S.%L %z
     Time_Key    time
@@ -73,31 +73,18 @@
     Time_Key    time
 
 [MULTILINE_PARSER]
-<<<<<<< HEAD
-    Name postgresql_custom.postgresql_custom_general.postgresql_general.multiline
-    Type regex
-    rule "start_state"    "^\d{4}-\d{2}-\d{2} \d{2}:\d{2}:\d{2}.\d{3,} \w+"    "cont"
-    rule "cont"    "^(?!\d{4}-\d{2}-\d{2} \d{2}:\d{2}:\d{2}.\d{3,} \w+)"    "cont"
-
-[MULTILINE_PARSER]
-    Name postgresql_default.postgresql_default_general.postgresql_general.multiline
-    Type regex
-    rule "start_state"    "^\d{4}-\d{2}-\d{2} \d{2}:\d{2}:\d{2}.\d{3,} \w+"    "cont"
-    rule "cont"    "^(?!\d{4}-\d{2}-\d{2} \d{2}:\d{2}:\d{2}.\d{3,} \w+)"    "cont"
-=======
     flush_timeout 1000
-    name          postgresql_custom.postgresql_custom_general.postgresql.multiline
+    name          multiline.postgresql_custom.postgresql_custom_general
     type          regex
     rule          "start_state"    "^\d{4}-\d{2}-\d{2} \d{2}:\d{2}:\d{2}.\d{3,} \w+"    "cont"
     rule          "cont"    "^(?!\d{4}-\d{2}-\d{2} \d{2}:\d{2}:\d{2}.\d{3,} \w+)"    "cont"
 
 [MULTILINE_PARSER]
     flush_timeout 1000
-    name          postgresql_default.postgresql_default_general.postgresql.multiline
+    name          multiline.postgresql_default.postgresql_default_general
     type          regex
     rule          "start_state"    "^\d{4}-\d{2}-\d{2} \d{2}:\d{2}:\d{2}.\d{3,} \w+"    "cont"
     rule          "cont"    "^(?!\d{4}-\d{2}-\d{2} \d{2}:\d{2}:\d{2}.\d{3,} \w+)"    "cont"
->>>>>>> 05fcabf0
 
 [MULTILINE_PARSER]
     flush_timeout 1000
