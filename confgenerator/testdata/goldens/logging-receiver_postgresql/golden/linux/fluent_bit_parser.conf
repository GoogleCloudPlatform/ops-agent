[PARSER]
    Format      regex
    Name        postgresql.postgresql_general.postgresql_general.0
    Regex       ^(?<time>\d{4}-\d{2}-\d{2} \d{2}:\d{2}:\d{2}.\d{3,} \w+)\s*\[(?<tid>\d+)\](?:\s+(?<user>\S*)@(?<database>\S*))?\s*(?<level>\w+):\s+(?<message>[\s\S]*)
    Time_Format %Y-%m-%d %H:%M:%S.%L %z
    Time_Key    time
    Types       tid:integer

[PARSER]
    Format      regex
    Name        postgresql.postgresql_general.postgresql_general.1
    Regex       ^(?<time>\d{4}-\d{2}-\d{2} \d{2}:\d{2}:\d{2}.\d{3,} \w+)\s*(?:\s+(?<database>\S*)\s+(?<user>\S*))?\s*\[(?<tid>\d+)\]\s*(?<level>\w+):\s+(?<message>[\s\S]*)
    Time_Format %Y-%m-%d %H:%M:%S.%L %z
    Time_Key    time
    Types       tid:integer

[PARSER]
    Format      regex
    Name        ops-agent-fluent-bit.fluent-bit-self-log-regex-parsing
    Regex       (?<message>\[[ ]*(?<time>\d+\/\d+\/\d+ \d+:\d+:\d+)] \[[ ]*(?<severity>[a-z]+)\].*)
    Time_Format %Y/%m/%d %H:%M:%S
    Time_Key    time
    Types       severity:string

[PARSER]
    Format      json
    Name        ops-agent-health.health-checks-json
    Time_Format %Y-%m-%dT%H:%M:%S%z
    Time_Key    time

[MULTILINE_PARSER]
<<<<<<< HEAD
    Name postgresql.postgresql_general.postgresql_general.multiline
    Type regex
    rule "start_state"    "^\d{4}-\d{2}-\d{2} \d{2}:\d{2}:\d{2}.\d{3,} \w+"    "cont"
    rule "cont"    "^(?!\d{4}-\d{2}-\d{2} \d{2}:\d{2}:\d{2}.\d{3,} \w+)"    "cont"
=======
    flush_timeout 1000
    name          postgresql.postgresql_general.postgresql.multiline
    type          regex
    rule          "start_state"    "^\d{4}-\d{2}-\d{2} \d{2}:\d{2}:\d{2}.\d{3,} \w+"    "cont"
    rule          "cont"    "^(?!\d{4}-\d{2}-\d{2} \d{2}:\d{2}:\d{2}.\d{3,} \w+)"    "cont"
>>>>>>> 05fcabf0
<|MERGE_RESOLUTION|>--- conflicted
+++ resolved
@@ -1,6 +1,6 @@
 [PARSER]
     Format      regex
-    Name        postgresql.postgresql_general.postgresql_general.0
+    Name        postgresql.postgresql_general.0.0
     Regex       ^(?<time>\d{4}-\d{2}-\d{2} \d{2}:\d{2}:\d{2}.\d{3,} \w+)\s*\[(?<tid>\d+)\](?:\s+(?<user>\S*)@(?<database>\S*))?\s*(?<level>\w+):\s+(?<message>[\s\S]*)
     Time_Format %Y-%m-%d %H:%M:%S.%L %z
     Time_Key    time
@@ -8,7 +8,7 @@
 
 [PARSER]
     Format      regex
-    Name        postgresql.postgresql_general.postgresql_general.1
+    Name        postgresql.postgresql_general.0.1
     Regex       ^(?<time>\d{4}-\d{2}-\d{2} \d{2}:\d{2}:\d{2}.\d{3,} \w+)\s*(?:\s+(?<database>\S*)\s+(?<user>\S*))?\s*\[(?<tid>\d+)\]\s*(?<level>\w+):\s+(?<message>[\s\S]*)
     Time_Format %Y-%m-%d %H:%M:%S.%L %z
     Time_Key    time
@@ -29,15 +29,8 @@
     Time_Key    time
 
 [MULTILINE_PARSER]
-<<<<<<< HEAD
-    Name postgresql.postgresql_general.postgresql_general.multiline
-    Type regex
-    rule "start_state"    "^\d{4}-\d{2}-\d{2} \d{2}:\d{2}:\d{2}.\d{3,} \w+"    "cont"
-    rule "cont"    "^(?!\d{4}-\d{2}-\d{2} \d{2}:\d{2}:\d{2}.\d{3,} \w+)"    "cont"
-=======
     flush_timeout 1000
-    name          postgresql.postgresql_general.postgresql.multiline
+    name          multiline.postgresql.postgresql_general
     type          regex
     rule          "start_state"    "^\d{4}-\d{2}-\d{2} \d{2}:\d{2}:\d{2}.\d{3,} \w+"    "cont"
-    rule          "cont"    "^(?!\d{4}-\d{2}-\d{2} \d{2}:\d{2}:\d{2}.\d{3,} \w+)"    "cont"
->>>>>>> 05fcabf0
+    rule          "cont"    "^(?!\d{4}-\d{2}-\d{2} \d{2}:\d{2}:\d{2}.\d{3,} \w+)"    "cont"