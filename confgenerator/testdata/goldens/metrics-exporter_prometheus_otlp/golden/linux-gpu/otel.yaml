--- conflicted
+++ resolved
@@ -661,13 +661,9 @@
       - otlphttp/otlp
       processors:
       - transform/prometheus_0
-<<<<<<< HEAD
       - metricstarttime/prometheus_1
-=======
-      - transform/prometheus_1
-      - metricstarttime/prometheus_2
+      - transform/prometheus_2
       - resource/prometheus_3
->>>>>>> b18d35d5
       receivers:
       - prometheus/prometheus
   telemetry:
