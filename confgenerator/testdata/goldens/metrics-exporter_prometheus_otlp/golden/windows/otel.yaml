exporters:
  googlecloud:
    metric:
      instrumentation_library_labels: false
      prefix: ""
      resource_filters: []
      service_resource_labels: false
      skip_create_descriptor: true
    user_agent: Google-Cloud-Ops-Agent-Metrics/latest (BuildDistro=build_distro;Platform=windows;ShortName=win_platform;ShortVersion=win_platform_version)
  otlphttp/otlp:
    auth:
      authenticator: googleclientauth
    endpoint: https://telemetry.googleapis.com
    headers:
      User-Agent: Google-Cloud-Ops-Agent-Metrics/latest (BuildDistro=build_distro;Platform=windows;ShortName=win_platform;ShortVersion=win_platform_version)
extensions:
  googleclientauth: {}
processors:
  agentmetrics/hostmetrics_0:
    blank_label_metrics:
    - system.cpu.utilization
  casttosum/iis_1:
    metrics:
    - agent.googleapis.com/iis/network/transferred_bytes_count
    - agent.googleapis.com/iis/new_connection_count
    - agent.googleapis.com/iis/request_count
  cumulativetodelta/loggingmetrics_4:
    include:
      match_type: strict
      metrics:
      - otel_log_entry_count
      - otel_log_entry_retry_count
      - otel_request_count
      - fluentbit_log_entry_count
      - fluentbit_log_entry_retry_count
      - fluentbit_request_count
    initial_value: drop
  deltatocumulative/loggingmetrics_6: {}
  filter/default__pipeline_hostmetrics_0:
    metrics:
      exclude:
        match_type: regexp
        metric_names: []
  filter/default__pipeline_iis_0:
    metrics:
      exclude:
        match_type: regexp
        metric_names: []
  filter/default__pipeline_mssql_0:
    metrics:
      exclude:
        match_type: regexp
        metric_names: []
  filter/fluentbit_0:
    metrics:
      include:
        match_type: strict
        metric_names:
        - fluentbit_uptime
  filter/hostmetrics_1:
    metrics:
      exclude:
        match_type: strict
        metric_names:
        - system.network.dropped
        - system.filesystem.inodes.usage
        - system.paging.faults
        - system.disk.operation_time
  filter/loggingmetrics_1:
    metrics:
      datapoint:
      - metric.name == "grpc.client.attempt.duration_count" and (not IsMatch(datapoint.attributes["grpc.target"], "logging.googleapis"))
  filter/loggingmetrics_2:
    metrics:
      include:
        match_type: strict
        metric_names:
        - fluentbit_stackdriver_requests_total
        - fluentbit_stackdriver_proc_records_total
        - fluentbit_stackdriver_retried_records_total
        - otelcol_exporter_sent_log_records
        - otelcol_exporter_send_failed_log_records
        - grpc.client.attempt.duration_count
  filter/otel_1:
    metrics:
      datapoint:
      - metric.name == "grpc.client.attempt.duration_count" and (not IsMatch(datapoint.attributes["grpc.target"], "monitoring.googleapis"))
  filter/otel_2:
    metrics:
      include:
        match_type: strict
        metric_names:
        - otelcol_process_uptime
        - otelcol_process_memory_rss
        - grpc.client.attempt.duration_count
        - googlecloudmonitoring/point_count
  interval/loggingmetrics_9:
    interval: 1m
<<<<<<< HEAD
  metricstarttime/agent_prometheus_2:
    strategy: subtract_initial_point
  metricstarttime/loggingmetrics_7:
    strategy: subtract_initial_point
  metricstarttime/ops_agent_2:
    strategy: subtract_initial_point
  metricstarttime/prometheus_2:
=======
  metricstarttime/prometheus_3:
>>>>>>> 77f634b2
    strategy: subtract_initial_point
  metricstransform/fluentbit_1:
    transforms:
    - action: update
      include: fluentbit_uptime
      new_name: agent/uptime
      operations:
      - action: toggle_scalar_data_type
      - action: add_label
        new_label: version
        new_value: google-cloud-ops-agent-logging/latest-build_distro
      - action: aggregate_labels
        aggregation_type: sum
        label_set:
        - version
    - action: update
      include: ^(.*)$$
      match_type: regexp
      new_name: agent.googleapis.com/$${1}
  metricstransform/hostmetrics_2:
    transforms:
    - action: update
      include: system.cpu.time
      new_name: cpu/usage_time
      operations:
      - action: toggle_scalar_data_type
      - action: update_label
        label: cpu
        new_label: cpu_number
      - action: update_label
        label: state
        new_label: cpu_state
    - action: update
      include: system.cpu.utilization
      new_name: cpu/utilization
      operations:
      - action: aggregate_labels
        aggregation_type: mean
        label_set:
        - state
        - blank
      - action: update_label
        label: blank
        new_label: cpu_number
      - action: update_label
        label: state
        new_label: cpu_state
    - action: update
      include: system.cpu.load_average.1m
      new_name: cpu/load_1m
    - action: update
      include: system.cpu.load_average.5m
      new_name: cpu/load_5m
    - action: update
      include: system.cpu.load_average.15m
      new_name: cpu/load_15m
    - action: update
      include: system.disk.read_io
      new_name: disk/read_bytes_count
    - action: update
      include: system.disk.write_io
      new_name: disk/write_bytes_count
    - action: update
      include: system.disk.operations
      new_name: disk/operation_count
    - action: update
      include: system.disk.io_time
      new_name: disk/io_time
      operations:
      - action: experimental_scale_value
        experimental_scale: 1000.0
      - action: toggle_scalar_data_type
    - action: update
      include: system.disk.weighted_io_time
      new_name: disk/weighted_io_time
      operations:
      - action: experimental_scale_value
        experimental_scale: 1000.0
      - action: toggle_scalar_data_type
    - action: update
      include: system.disk.average_operation_time
      new_name: disk/operation_time
      operations:
      - action: experimental_scale_value
        experimental_scale: 1000.0
      - action: toggle_scalar_data_type
    - action: update
      include: system.disk.pending_operations
      new_name: disk/pending_operations
      operations:
      - action: toggle_scalar_data_type
    - action: update
      include: system.disk.merged
      new_name: disk/merged_operations
    - action: update
      include: system.filesystem.usage
      new_name: disk/bytes_used
      operations:
      - action: toggle_scalar_data_type
      - action: aggregate_labels
        aggregation_type: max
        label_set:
        - device
        - state
    - action: update
      include: system.filesystem.utilization
      new_name: disk/percent_used
      operations:
      - action: aggregate_labels
        aggregation_type: max
        label_set:
        - device
        - state
    - action: update
      include: system.memory.usage
      new_name: memory/bytes_used
      operations:
      - action: toggle_scalar_data_type
      - action: aggregate_label_values
        aggregated_values:
        - slab_reclaimable
        - slab_unreclaimable
        aggregation_type: sum
        label: state
        new_value: slab
    - action: update
      include: system.memory.utilization
      new_name: memory/percent_used
      operations:
      - action: aggregate_label_values
        aggregated_values:
        - slab_reclaimable
        - slab_unreclaimable
        aggregation_type: sum
        label: state
        new_value: slab
    - action: update
      include: system.network.io
      new_name: interface/traffic
      operations:
      - action: update_label
        label: interface
        new_label: device
      - action: update_label
        label: direction
        value_actions:
        - new_value: rx
          value: receive
        - new_value: tx
          value: transmit
    - action: update
      include: system.network.errors
      new_name: interface/errors
      operations:
      - action: update_label
        label: interface
        new_label: device
      - action: update_label
        label: direction
        value_actions:
        - new_value: rx
          value: receive
        - new_value: tx
          value: transmit
    - action: update
      include: system.network.packets
      new_name: interface/packets
      operations:
      - action: update_label
        label: interface
        new_label: device
      - action: update_label
        label: direction
        value_actions:
        - new_value: rx
          value: receive
        - new_value: tx
          value: transmit
    - action: update
      include: system.network.connections
      new_name: network/tcp_connections
      operations:
      - action: toggle_scalar_data_type
      - action: delete_label_value
        label: protocol
        label_value: udp
      - action: update_label
        label: state
        new_label: tcp_state
      - action: aggregate_labels
        aggregation_type: sum
        label_set:
        - tcp_state
      - action: add_label
        new_label: port
        new_value: all
    - action: update
      include: system.processes.created
      new_name: processes/fork_count
    - action: update
      include: system.processes.count
      new_name: processes/count_by_state
      operations:
      - action: toggle_scalar_data_type
      - action: update_label
        label: status
        new_label: state
    - action: update
      include: system.paging.usage
      new_name: swap/bytes_used
      operations:
      - action: toggle_scalar_data_type
    - action: update
      include: system.paging.utilization
      new_name: swap/percent_used
    - action: insert
      include: swap/percent_used
      new_name: pagefile/percent_used
      operations:
      - action: aggregate_labels
        aggregation_type: sum
        label_set:
        - state
    - action: update
      include: system.paging.operations
      new_name: swap/io
      operations:
      - action: aggregate_labels
        aggregation_type: sum
        label_set:
        - direction
      - action: update_label
        label: direction
        value_actions:
        - new_value: in
          value: page_in
        - new_value: out
          value: page_out
    - action: update
      include: process.cpu.time
      new_name: processes/cpu_time
      operations:
      - action: experimental_scale_value
        experimental_scale: 1e+06
      - action: toggle_scalar_data_type
      - action: add_label
        new_label: process
        new_value: all
      - action: delete_label_value
        label: state
        label_value: wait
      - action: update_label
        label: state
        new_label: user_or_syst
      - action: update_label
        label: user_or_syst
        value_actions:
        - new_value: syst
          value: system
    - action: update
      include: process.disk.read_io
      new_name: processes/disk/read_bytes_count
      operations:
      - action: add_label
        new_label: process
        new_value: all
    - action: update
      include: process.disk.write_io
      new_name: processes/disk/write_bytes_count
      operations:
      - action: add_label
        new_label: process
        new_value: all
    - action: update
      include: process.memory.usage
      new_name: processes/rss_usage
      operations:
      - action: toggle_scalar_data_type
      - action: add_label
        new_label: process
        new_value: all
    - action: update
      include: process.memory.virtual
      new_name: processes/vm_usage
      operations:
      - action: toggle_scalar_data_type
      - action: add_label
        new_label: process
        new_value: all
    - action: update
      include: process.handles
      new_name: processes/windows/handles
      operations:
      - action: add_label
        new_label: process
        new_value: all
    - action: update
      include: ^(.*)$$
      match_type: regexp
      new_name: agent.googleapis.com/$${1}
  metricstransform/iis_0:
    transforms:
    - action: update
      include: "\\Web Service(_Total)\\Current Connections"
      new_name: iis/current_connections
    - action: combine
      include: "^\\\\Web Service\\(_Total\\)\\\\Total Bytes (?P<direction>.*)$$"
      match_type: regexp
      new_name: iis/network/transferred_bytes_count
      operations:
      - action: toggle_scalar_data_type
      submatch_case: lower
    - action: update
      include: "\\Web Service(_Total)\\Total Connection Attempts (all instances)"
      new_name: iis/new_connection_count
      operations:
      - action: toggle_scalar_data_type
    - action: combine
      include: "^\\\\Web Service\\(_Total\\)\\\\Total (?P<http_method>.*) Requests$$"
      match_type: regexp
      new_name: iis/request_count
      operations:
      - action: toggle_scalar_data_type
      submatch_case: lower
    - action: update
      include: ^(.*)$$
      match_type: regexp
      new_name: agent.googleapis.com/$${1}
  metricstransform/loggingmetrics_10:
    transforms:
    - action: update
      include: ^(.*)$$
      match_type: regexp
      new_name: agent.googleapis.com/$${1}
  metricstransform/loggingmetrics_3:
    transforms:
    - action: update
      include: fluentbit_stackdriver_retried_records_total
      new_name: fluentbit_log_entry_retry_count
      operations:
      - action: update_label
        label: status
        new_label: response_code
      - action: aggregate_labels
        aggregation_type: sum
        label_set:
        - response_code
    - action: insert
      include: otelcol_exporter_send_failed_log_records
      new_name: otel_log_entry_retry_count
      operations:
      - action: add_label
        new_label: response_code
        new_value: "400"
      - action: aggregate_labels
        aggregation_type: sum
        label_set:
        - response_code
    - action: update
      include: fluentbit_stackdriver_requests_total
      new_name: fluentbit_request_count
      operations:
      - action: update_label
        label: status
        new_label: response_code
      - action: aggregate_labels
        aggregation_type: sum
        label_set:
        - response_code
    - action: update
      include: grpc.client.attempt.duration_count
      new_name: otel_request_count
      operations:
      - action: update_label
        label: grpc.status
        new_label: response_code
      - action: update_label
        label: response_code
        value_actions:
        - new_value: "409"
          value: ABORTED
        - new_value: "409"
          value: ALREADY_EXISTS
        - new_value: "499"
          value: CANCELLED
        - new_value: "500"
          value: DATA_LOSS
        - new_value: "504"
          value: DEADLINE_EXCEEDED
        - new_value: "400"
          value: FAILED_PRECONDITION
        - new_value: "500"
          value: INTERNAL
        - new_value: "400"
          value: INVALID_ARGUMENT
        - new_value: "404"
          value: NOT_FOUND
        - new_value: "200"
          value: OK
        - new_value: "400"
          value: OUT_OF_RANGE
        - new_value: "403"
          value: PERMISSION_DENIED
        - new_value: "429"
          value: RESOURCE_EXHAUSTED
        - new_value: "401"
          value: UNAUTHENTICATED
        - new_value: "503"
          value: UNAVAILABLE
        - new_value: "501"
          value: UNIMPLEMENTED
        - new_value: "500"
          value: UNKNOWN
      - action: aggregate_labels
        aggregation_type: sum
        label_set:
        - response_code
    - action: update
      include: fluentbit_stackdriver_proc_records_total
      new_name: fluentbit_log_entry_count
      operations:
      - action: update_label
        label: status
        new_label: response_code
      - action: aggregate_labels
        aggregation_type: sum
        label_set:
        - response_code
    - action: update
      include: otelcol_exporter_sent_log_records
      new_name: otel_log_entry_count
      operations:
      - action: add_label
        new_label: response_code
        new_value: "200"
      - action: aggregate_labels
        aggregation_type: sum
        label_set:
        - response_code
    - action: update
      include: otelcol_exporter_send_failed_log_records
      new_name: otel_log_entry_count
      operations:
      - action: add_label
        new_label: response_code
        new_value: "400"
      - action: aggregate_labels
        aggregation_type: sum
        label_set:
        - response_code
    - action: combine
      include: ^otel_log_entry_count$$
      match_type: regexp
      new_name: otel_log_entry_count
      operations:
      - action: aggregate_labels
        aggregation_type: sum
        label_set:
        - response_code
      submatch_case: lower
  metricstransform/loggingmetrics_8:
    transforms:
    - action: update
      include: agent/log_entry_retry_count
      operations:
      - action: toggle_scalar_data_type
    - action: update
      include: agent/request_count
      operations:
      - action: toggle_scalar_data_type
    - action: update
      include: agent/log_entry_count
      operations:
      - action: toggle_scalar_data_type
  metricstransform/mssql_0:
    transforms:
    - action: update
      include: "\\SQLServer:General Statistics(_Total)\\User Connections"
      new_name: mssql/connections/user
    - action: update
      include: "\\SQLServer:Databases(_Total)\\Transactions/sec"
      new_name: mssql/transaction_rate
    - action: update
      include: "\\SQLServer:Databases(_Total)\\Write Transactions/sec"
      new_name: mssql/write_transaction_rate
    - action: update
      include: ^(.*)$$
      match_type: regexp
      new_name: agent.googleapis.com/$${1}
  metricstransform/otel_3:
    transforms:
    - action: update
      include: otelcol_process_uptime
      new_name: agent/uptime
      operations:
      - action: toggle_scalar_data_type
      - action: add_label
        new_label: version
        new_value: google-cloud-ops-agent-metrics/latest-build_distro
      - action: aggregate_labels
        aggregation_type: sum
        label_set:
        - version
    - action: update
      include: otelcol_process_memory_rss
      new_name: agent/memory_usage
      operations:
      - action: aggregate_labels
        aggregation_type: sum
        label_set: []
    - action: update
      include: grpc.client.attempt.duration_count
      new_name: agent/api_request_count
      operations:
      - action: update_label
        label: grpc.status
        new_label: state
      - action: aggregate_labels
        aggregation_type: sum
        label_set:
        - state
    - action: update
      include: googlecloudmonitoring/point_count
      new_name: agent/monitoring/point_count
      operations:
      - action: toggle_scalar_data_type
      - action: aggregate_labels
        aggregation_type: sum
        label_set:
        - status
    - action: update
      include: ^(.*)$$
      match_type: regexp
      new_name: agent.googleapis.com/$${1}
  normalizesums/iis_2: {}
  resource/agent_prometheus_1:
    attributes:
    - action: insert
      key: gcp.project_id
      value: test-project
  resource/iis_4:
    attributes:
    - action: insert
      key: gcp.project_id
      value: test-project
  resource/mssql_2:
    attributes:
    - action: insert
      key: gcp.project_id
      value: test-project
<<<<<<< HEAD
  resource/ops_agent_1:
    attributes:
    - action: insert
      key: gcp.project_id
      value: test-project
  resource/prometheus_3:
=======
  resource/prometheus_1:
>>>>>>> 77f634b2
    attributes:
    - action: insert
      key: gcp.project_id
      value: test-project
  resourcedetection/_global_0:
    detectors:
    - gcp
  transform/_global_0:
    metric_statements:
    - context: resource
      error_mode: silent
      statements:
      - set(attributes["instance_id"], attributes["host.id"])
  transform/agent_prometheus_0:
    metric_statements:
    - context: metric
      statements:
      - delete_key(resource.attributes, "service.name")
      - delete_key(resource.attributes, "service.version")
      - delete_key(resource.attributes, "service.instance.id")
      - delete_key(resource.attributes, "server.port")
      - delete_key(resource.attributes, "url.scheme")
  transform/agent_prometheus_3:
    metric_statements:
    - context: scope
      statements:
      - set(name, "")
      - set(version, "")
  transform/iis_3:
    metric_statements:
    - context: scope
      statements:
      - set(name, "agent.googleapis.com/iis")
      - set(version, "1.0")
  transform/loggingmetrics_0:
    error_mode: ignore
    metric_statements:
    - context: metric
      statements:
      - extract_count_metric(true) where name == "grpc.client.attempt.duration"
  transform/loggingmetrics_5:
    metric_statements:
    - context: metric
      statements:
      - set(unit, "1")
    - context: datapoint
      statements:
      - set(time, Now())
      - set(start_time_unix_nano, 0)
      - set(metric.name, "agent/log_entry_count") where metric.name == "fluentbit_log_entry_count"
      - set(metric.name, "agent/log_entry_retry_count") where metric.name == "fluentbit_log_entry_retry_count"
      - set(metric.name, "agent/request_count") where metric.name == "fluentbit_request_count"
      - set(metric.name, "agent/log_entry_count") where metric.name == "otel_log_entry_count"
      - set(metric.name, "agent/log_entry_retry_count") where metric.name == "otel_log_entry_retry_count"
      - set(metric.name, "agent/request_count") where metric.name == "otel_request_count"
  transform/mssql_1:
    metric_statements:
    - context: scope
      statements:
      - set(name, "agent.googleapis.com/mssql")
      - set(version, "1.0")
  transform/ops_agent_0:
    error_mode: ignore
    metric_statements:
    - context: datapoint
      statements:
      - set(time, Now())
  transform/ops_agent_3:
    metric_statements:
    - context: scope
      statements:
      - set(name, "")
      - set(version, "")
  transform/otel_0:
    error_mode: ignore
    metric_statements:
    - context: metric
      statements:
      - extract_count_metric(true) where name == "grpc.client.attempt.duration"
  transform/prometheus_0:
    metric_statements:
    - context: datapoint
      statements:
      - set(resource.attributes["location"], attributes["location"])
      - set(resource.attributes["cluster"], attributes["cluster"])
      - set(resource.attributes["namespace"], attributes["namespace"])
      - delete_key(attributes, "location")
      - delete_key(attributes, "cluster")
      - delete_key(attributes, "namespace")
  transform/prometheus_2:
    error_mode: ignore
    metric_statements:
    - context: metric
      statements:
      - copy_metric(Concat([metric.name, "unknowncounter"], ":")) where metric.metadata["prometheus.type"] == "unknown" and not HasSuffix(metric.name, ":unknowncounter")
      - convert_gauge_to_sum("cumulative", true) where HasSuffix(metric.name, ":unknowncounter")
      - set(metric.name, Substring(metric.name, 0, Len(metric.name)-Len(":unknowncounter"))) where HasSuffix(metric.name, ":unknowncounter")
receivers:
  hostmetrics/hostmetrics:
    collection_interval: 60s
    scrapers:
      cpu: {}
      disk: {}
      filesystem: {}
      load: {}
      memory: {}
      network: {}
      paging: {}
      process:
        metrics:
          process.handles:
            enabled: true
        mute_process_all_errors: true
        mute_process_exe_error: true
        mute_process_name_error: true
      processes: {}
  otlpjsonfile/ops_agent:
    include:
    - enabled_receivers_otlp.json
    - feature_tracking_otlp.json
    poll_interval: 1m0s
    replay_file: true
  prometheus/agent_prometheus:
    config:
      scrape_configs:
      - job_name: logging-collector
        metrics_path: /metrics
        scrape_interval: 1m
        static_configs:
        - targets:
          - 0.0.0.0:20202
      - job_name: otel-collector
        scrape_interval: 1m
        static_configs:
        - targets:
          - 0.0.0.0:20201
  prometheus/prometheus:
    config:
      global:
        scrape_interval: 1m
        scrape_timeout: 10s
        scrape_protocols:
        - OpenMetricsText1.0.0
        - OpenMetricsText0.0.1
        - PrometheusText0.0.4
        evaluation_interval: 1m
      runtime:
        gogc: 75
      scrape_configs:
      - job_name: node
        honor_timestamps: true
        track_timestamps_staleness: false
        scrape_interval: 10s
        scrape_timeout: 10s
        scrape_protocols:
        - OpenMetricsText1.0.0
        - OpenMetricsText0.0.1
        - PrometheusText0.0.4
        metrics_path: /metrics
        scheme: http
        enable_compression: true
        follow_redirects: true
        enable_http2: true
        relabel_configs:
        - source_labels: [__meta_gce_machine_type]
          separator: ;
          regex: (.+)
          target_label: machine_type
          replacement: $${1}
          action: replace
        static_configs:
        - targets:
          - localhost:1234
          labels:
            __meta_gce_instance_id: test-instance-id
            __meta_gce_instance_name: test-instance-name
            __meta_gce_interface_ipv4_nictest_interface: test-interface-ipv4
            __meta_gce_machine_type: test-machine-type
            __meta_gce_metadata_test_escape: $$foo
            __meta_gce_metadata_test_escape_parentheses: _{foo:bar}
            __meta_gce_metadata_test_key: test-value
            __meta_gce_network: test-network
            __meta_gce_private_ip: test-private-ip
            __meta_gce_project: test-project
            __meta_gce_public_ip: test-public-ip
            __meta_gce_tags: test-tag
            __meta_gce_zone: test-zone
            cluster: __gce__
            instance_name: test-instance-name
            location: test-zone
            machine_type: test-machine-type
            namespace: test-instance-id/test-instance-name
  windowsperfcounters/iis:
    collection_interval: 60s
    perfcounters:
    - counters:
      - name: Current Connections
      - name: Total Bytes Received
      - name: Total Bytes Sent
      - name: Total Connection Attempts (all instances)
      - name: Total Delete Requests
      - name: Total Get Requests
      - name: Total Head Requests
      - name: Total Options Requests
      - name: Total Post Requests
      - name: Total Put Requests
      - name: Total Trace Requests
      instances:
      - _Total
      object: Web Service
  windowsperfcounters/mssql:
    collection_interval: 60s
    perfcounters:
    - counters:
      - name: User Connections
      instances:
      - _Total
      object: SQLServer:General Statistics
    - counters:
      - name: Transactions/sec
      - name: Write Transactions/sec
      instances:
      - _Total
      object: SQLServer:Databases
service:
  extensions:
  - googleclientauth
  pipelines:
    metrics/default__pipeline_hostmetrics:
      exporters:
      - googlecloud
      processors:
      - agentmetrics/hostmetrics_0
      - filter/hostmetrics_1
      - metricstransform/hostmetrics_2
      - filter/default__pipeline_hostmetrics_0
      - resourcedetection/_global_0
      - transform/_global_0
      receivers:
      - hostmetrics/hostmetrics
    metrics/default__pipeline_iis:
      exporters:
      - otlphttp/otlp
      processors:
      - metricstransform/iis_0
      - casttosum/iis_1
      - normalizesums/iis_2
      - transform/iis_3
      - resource/iis_4
      - filter/default__pipeline_iis_0
      - resourcedetection/_global_0
      - transform/_global_0
      receivers:
      - windowsperfcounters/iis
    metrics/default__pipeline_mssql:
      exporters:
      - otlphttp/otlp
      processors:
      - metricstransform/mssql_0
      - transform/mssql_1
      - resource/mssql_2
      - filter/default__pipeline_mssql_0
      - resourcedetection/_global_0
      - transform/_global_0
      receivers:
      - windowsperfcounters/mssql
    metrics/fluentbit:
      exporters:
      - otlphttp/otlp
      processors:
      - transform/agent_prometheus_0
      - resource/agent_prometheus_1
      - metricstarttime/agent_prometheus_2
      - transform/agent_prometheus_3
      - filter/fluentbit_0
      - metricstransform/fluentbit_1
      - resourcedetection/_global_0
      - transform/_global_0
      receivers:
      - prometheus/agent_prometheus
    metrics/loggingmetrics:
      exporters:
      - otlphttp/otlp
      processors:
      - transform/agent_prometheus_0
      - resource/agent_prometheus_1
      - metricstarttime/agent_prometheus_2
      - transform/agent_prometheus_3
      - transform/loggingmetrics_0
      - filter/loggingmetrics_1
      - filter/loggingmetrics_2
      - metricstransform/loggingmetrics_3
      - cumulativetodelta/loggingmetrics_4
      - transform/loggingmetrics_5
      - deltatocumulative/loggingmetrics_6
      - metricstarttime/loggingmetrics_7
      - metricstransform/loggingmetrics_8
      - interval/loggingmetrics_9
      - metricstransform/loggingmetrics_10
      - resourcedetection/_global_0
      - transform/_global_0
      receivers:
      - prometheus/agent_prometheus
    metrics/opsagent:
      exporters:
      - otlphttp/otlp
      processors:
      - transform/ops_agent_0
      - resource/ops_agent_1
      - metricstarttime/ops_agent_2
      - transform/ops_agent_3
      - resourcedetection/_global_0
      - transform/_global_0
      receivers:
      - otlpjsonfile/ops_agent
    metrics/otel:
      exporters:
      - otlphttp/otlp
      processors:
      - transform/agent_prometheus_0
      - resource/agent_prometheus_1
      - metricstarttime/agent_prometheus_2
      - transform/agent_prometheus_3
      - transform/otel_0
      - filter/otel_1
      - filter/otel_2
      - metricstransform/otel_3
      - resourcedetection/_global_0
      - transform/_global_0
      receivers:
      - prometheus/agent_prometheus
    metrics/prometheus__pipeline_prometheus:
      exporters:
      - otlphttp/otlp
      processors:
      - transform/prometheus_0
      - resource/prometheus_1
      - transform/prometheus_2
      - metricstarttime/prometheus_3
      receivers:
      - prometheus/prometheus
  telemetry:
    metrics:
      readers:
      - pull:
          exporter:
            prometheus:
              host: 0.0.0.0
              port: 20201
              without_scope_info: true
              without_type_suffix: true
              without_units: true<|MERGE_RESOLUTION|>--- conflicted
+++ resolved
@@ -96,17 +96,7 @@
         - googlecloudmonitoring/point_count
   interval/loggingmetrics_9:
     interval: 1m
-<<<<<<< HEAD
-  metricstarttime/agent_prometheus_2:
-    strategy: subtract_initial_point
-  metricstarttime/loggingmetrics_7:
-    strategy: subtract_initial_point
-  metricstarttime/ops_agent_2:
-    strategy: subtract_initial_point
-  metricstarttime/prometheus_2:
-=======
   metricstarttime/prometheus_3:
->>>>>>> 77f634b2
     strategy: subtract_initial_point
   metricstransform/fluentbit_1:
     transforms:
@@ -657,16 +647,7 @@
     - action: insert
       key: gcp.project_id
       value: test-project
-<<<<<<< HEAD
-  resource/ops_agent_1:
-    attributes:
-    - action: insert
-      key: gcp.project_id
-      value: test-project
-  resource/prometheus_3:
-=======
   resource/prometheus_1:
->>>>>>> 77f634b2
     attributes:
     - action: insert
       key: gcp.project_id
