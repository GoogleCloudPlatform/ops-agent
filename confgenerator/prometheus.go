--- conflicted
+++ resolved
@@ -99,13 +99,7 @@
 		metrics_components = append(metrics_components, otel.MetricUnknownCounter())
 		metrics_components = append(metrics_components, otel.MetricStartTime())
 		metrics_components = append(metrics_components, otel.GCPProjectID(resource.ProjectName()))
-<<<<<<< HEAD
-		exporter = map[string]otel.ExporterType{
-			"metrics": otel.Otlp,
-		}
-=======
 		exporter["metrics"] = otel.OTLP
->>>>>>> ec34037b
 	}
 	return []otel.ReceiverPipeline{{
 		Receiver: prometheusToOtelComponent(r),
