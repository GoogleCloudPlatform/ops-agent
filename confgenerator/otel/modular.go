// Copyright 2021 Google LLC
//
// Licensed under the Apache License, Version 2.0 (the "License");
// you may not use this file except in compliance with the License.
// You may obtain a copy of the License at
//
//      http://www.apache.org/licenses/LICENSE-2.0
//
// Unless required by applicable law or agreed to in writing, software
// distributed under the License is distributed on an "AS IS" BASIS,
// WITHOUT WARRANTIES OR CONDITIONS OF ANY KIND, either express or implied.
// See the License for the specific language governing permissions and
// limitations under the License.

// Package otel provides data structures to represent and generate otel configuration.
package otel

import (
	"context"
	"fmt"

	"github.com/GoogleCloudPlatform/ops-agent/internal/platform"
	yaml "github.com/goccy/go-yaml"
	"github.com/mitchellh/mapstructure"
	commonconfig "github.com/prometheus/common/config"
)

const MetricsPort = 20201

type ExporterType int
type ResourceDetectionMode int

const (
	// N.B. Every ExporterType increases the QPS and thus quota
	// consumption in consumer projects; think hard before adding
	// another exporter type.
	OTel ExporterType = iota
	System
	GMP
	OTLP
)
const (
	Override ResourceDetectionMode = iota
	SetIfMissing
	None
)

func (t ExporterType) Name() string {
	if t == System || t == GMP {
		// The collector's OTel and GMP exporters have different types so can share the empty string.
		return ""
	} else if t == OTel {
		return "otel"
	} else if t == OTLP {
		return "otlp"
	} else {
		panic("unknown ExporterType")
	}
}

// ReceiverPipeline represents a single OT receiver and zero or more processors that must be chained after that receiver.
type ReceiverPipeline struct {
	Receiver Component
	// Processors is a map with processors for each pipeline type ("metrics" or "traces").
	// If a key is not in the map, the receiver pipeline will not be used for that pipeline type.
	Processors map[string][]Component
	// ExporterTypes indicates if the pipeline outputs special data (either Prometheus or system metrics) that need to be handled with a special exporter.
	ExporterTypes map[string]ExporterType
	// ResourceDetectionModes indicates whether the resource should be forcibly set, set only if not already present, or never set.
	// If a data type is not present, it will assume the zero value (Override).
	ResourceDetectionModes map[string]ResourceDetectionMode
}

// Pipeline represents one (of potentially many) pipelines consuming data from a ReceiverPipeline.
type Pipeline struct {
	// Type is "metrics" or "traces".
	Type                 string
	ReceiverPipelineName string
	Processors           []Component
}

// Component represents a single OT component (receiver, processor, exporter, etc.)
type Component struct {
	// Type is the string type needed to instantiate the OT component (e.g. "windowsperfcounters")
	Type string
	// Config is an object which can be serialized by mapstructure into the configuration for the component.
	// This can either be a map[string]interface{} or a Config struct from OT.
	Config interface{}
}

func (c Component) name(suffix string) string {
	if suffix != "" {
		return fmt.Sprintf("%s/%s", c.Type, suffix)
	}
	return c.Type
}

// configToYaml converts a tree of structs into a YAML file.
// To match OT's built-in config parsing, we use mapstructure to convert the tree of structs into a tree of maps.
// This allows the direct use of OT's config types at any level of the hierarchy.
func configToYaml(config interface{}) ([]byte, error) {
	outMap := make(map[string]interface{})
	if err := mapstructure.Decode(config, &outMap); err != nil {
		return nil, err
	}
	return yaml.MarshalWithOptions(
		outMap,
		yaml.CustomMarshaler[commonconfig.Secret](func(s commonconfig.Secret) ([]byte, error) {
			return []byte(s), nil
		}),
	)
}

type ModularConfig struct {
	LogLevel          string
	ReceiverPipelines map[string]ReceiverPipeline
	Pipelines         map[string]Pipeline
	Extensions        map[string]interface{}
	Exporters         map[ExporterType]Component

	// Test-only options:
	// Don't generate any self-metrics
	DisableMetrics bool
	// Emit collector logs as JSON
	JSONLogs bool
}

// Generate an OT YAML config file for c.
// Each pipeline gets generated as a receiver, per-pipeline processors, global processors, and then global exporter.
// For example:
// metrics/mypipe:
//
//	receivers: [hostmetrics/mypipe]
//	processors: [filter/mypipe_1, metrics_filter/mypipe_2, resourcedetection/_global_0]
//	extensions: [googleclientauth]
//	exporters: [googlecloud]
func (c ModularConfig) Generate(ctx context.Context, expOtlpExporter bool) (string, error) {
	pl := platform.FromContext(ctx)
	receivers := map[string]interface{}{}
	processors := map[string]interface{}{}
	exporters := map[string]interface{}{}
	extensions := map[string]interface{}{}
	exporterNames := map[ExporterType]string{}
	pipelines := map[string]interface{}{}
	service := map[string]interface{}{
		// service::telemetry::metrics::address setting is ignored in otel v0.123.0.
		// A prometheus reader needs to be explicitly configured to replace service::telemetry::metrics::address.
		// See: https://opentelemetry.io/docs/collector/internal-telemetry/#configure-internal-metrics for details.
		"pipelines": pipelines,
		"telemetry": map[string]interface{}{
			"metrics": map[string]interface{}{
				"readers": []map[string]interface{}{{
					"pull": map[string]interface{}{
						"exporter": map[string]interface{}{
							"prometheus": map[string]interface{}{
								"host": "0.0.0.0",
								"port": MetricsPort,

								// See https://docs.datadoghq.com/opentelemetry/migrate/collector_0_120_0/#changes-to-prometheus-server-reader-defaults for why these fields are needed.
								// See https://github.com/open-telemetry/opentelemetry-collector/pull/11611/files#diff-150d72bc611b4b0de17f646768979b15936f820a029cafa91c4037d50ae47e5a for the actual upstream otel code changes.
								"without_scope_info":  true,
								"without_units":       true,
								"without_type_suffix": true,
							},
						},
					}},
				},
			},
		},
	}
	if c.DisableMetrics {
		if telemetryMap, ok := service["telemetry"].(map[string]interface{}); ok {
			telemetryMap["metrics"] = map[string]interface{}{
				"level": "none",
			}
		}
	}
	logs := map[string]any{}
	if c.LogLevel != "info" {
		logs["level"] = "debug"
	}
	if c.JSONLogs {
		logs["encoding"] = "json"
	}
	if len(logs) > 0 {
		if telemetryMap, ok := service["telemetry"].(map[string]interface{}); ok {
			telemetryMap["logs"] = logs
		}
	}

	configMap := map[string]interface{}{
		"receivers":  receivers,
		"processors": processors,
		"exporters":  exporters,
		"service":    service,
	}

	if len(c.Extensions) > 0 {
		var extensionsList []string
		for extensionName := range c.Extensions {
			extensions[extensionName] = c.Extensions[extensionName]
			extensionsList = append(extensionsList, extensionName)
		}
		service["extensions"] = extensionsList
		configMap["extensions"] = extensions
	}

	resourceDetectionProcessors := map[ResourceDetectionMode]Component{
		Override:     GCPResourceDetector(true),
		SetIfMissing: GCPResourceDetector(false),
	}

	if pl.ResourceOverride != nil {
		resourceDetectionProcessors = map[ResourceDetectionMode]Component{
			Override:     ResourceTransform(pl.ResourceOverride.OTelResourceAttributes(), true),
			SetIfMissing: ResourceTransform(pl.ResourceOverride.OTelResourceAttributes(), false),
		}
	}
	resourceDetectionProcessorNames := map[ResourceDetectionMode]string{
		Override:     resourceDetectionProcessors[Override].name("_global_0"),
		SetIfMissing: resourceDetectionProcessors[SetIfMissing].name("_global_1"),
	}

	for prefix, pipeline := range c.Pipelines {
		// Receiver pipelines need to be instantiated once, since they might have more than one type.
		// We do this work more than once if it's in more than one pipeline, but it should just overwrite the same names.
		receiverPipeline := c.ReceiverPipelines[pipeline.ReceiverPipelineName]
		receiverName := receiverPipeline.Receiver.name(pipeline.ReceiverPipelineName)
		var receiverProcessorNames []string
		p, ok := receiverPipeline.Processors[pipeline.Type]
		if !ok {
			// This receiver pipeline isn't for this data type.
			continue
		}
		for i, processor := range p {
			name := processor.name(fmt.Sprintf("%s_%d", pipeline.ReceiverPipelineName, i))
			receiverProcessorNames = append(receiverProcessorNames, name)
			processors[name] = processor.Config
		}
		receivers[receiverName] = receiverPipeline.Receiver.Config

		// Everything else in the pipeline is specific to this Type.
		var processorNames []string
		processorNames = append(processorNames, receiverProcessorNames...)
		for i, processor := range pipeline.Processors {
			name := processor.name(fmt.Sprintf("%s_%d", prefix, i))
			processorNames = append(processorNames, name)
			processors[name] = processor.Config
		}
		rdm := receiverPipeline.ResourceDetectionModes[pipeline.Type]
		if name, ok := resourceDetectionProcessorNames[rdm]; ok {
			processorNames = append(processorNames, name)
			processors[name] = resourceDetectionProcessors[rdm].Config
<<<<<<< HEAD
=======
			// b/459468648
>>>>>>> 50df3a18
			if expOtlpExporter {
				copyProcessor := CopyHostIDToInstanceID()
				processorNames = append(processorNames, copyProcessor.name("_global_0"))
				processors[copyProcessor.name("_global_0")] = copyProcessor.Config
			}
		}
		exporterType := receiverPipeline.ExporterTypes[pipeline.Type]
		if _, ok := exporterNames[exporterType]; !ok {
			exporter := c.Exporters[exporterType]
			name := exporter.name(exporterType.Name())
			exporterNames[exporterType] = name
			exporters[name] = exporter.Config
		}

		pipelines[pipeline.Type+"/"+prefix] = map[string]interface{}{
			"receivers":  []string{receiverName},
			"processors": processorNames,
			"exporters":  []string{exporterNames[exporterType]},
		}
	}

	out, err := configToYaml(configMap)
	// TODO: Return []byte
	if err != nil {
		return "", err
	}
	return string(out), nil
}

func contains(s []string, str string) bool {
	for _, v := range s {
		if v == str {
			return true
		}
	}

	return false
}<|MERGE_RESOLUTION|>--- conflicted
+++ resolved
@@ -251,10 +251,7 @@
 		if name, ok := resourceDetectionProcessorNames[rdm]; ok {
 			processorNames = append(processorNames, name)
 			processors[name] = resourceDetectionProcessors[rdm].Config
-<<<<<<< HEAD
-=======
 			// b/459468648
->>>>>>> 50df3a18
 			if expOtlpExporter {
 				copyProcessor := CopyHostIDToInstanceID()
 				processorNames = append(processorNames, copyProcessor.name("_global_0"))
