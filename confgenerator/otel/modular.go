--- conflicted
+++ resolved
@@ -186,24 +186,12 @@
 		if telemetryMap, ok := service["telemetry"].(map[string]interface{}); ok {
 			telemetryMap["logs"] = logs
 		}
-<<<<<<< HEAD
-	}
-	if len(c.Extensions) > 0 {
-		extensionsList := []string{}
-		for extensionName := range c.Extensions {
-			extensions[extensionName] = c.Extensions[extensionName]
-			extensionsList = append(extensionsList, extensionName)
-		}
-		service["extensions"] = extensionsList
-=======
->>>>>>> 3a78e578
 	}
 	configMap := map[string]interface{}{
 		"receivers":  receivers,
 		"processors": processors,
 		"exporters":  exporters,
 		"service":    service,
-		"extensions": extensions,
 	}
 
 	if len(c.Extensions) > 0 {
