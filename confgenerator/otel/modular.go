// Copyright 2021 Google LLC
//
// Licensed under the Apache License, Version 2.0 (the "License");
// you may not use this file except in compliance with the License.
// You may obtain a copy of the License at
//
//      http://www.apache.org/licenses/LICENSE-2.0
//
// Unless required by applicable law or agreed to in writing, software
// distributed under the License is distributed on an "AS IS" BASIS,
// WITHOUT WARRANTIES OR CONDITIONS OF ANY KIND, either express or implied.
// See the License for the specific language governing permissions and
// limitations under the License.

// Package otel provides data structures to represent and generate otel configuration.
package otel

import (
	"context"
	"fmt"

	"github.com/GoogleCloudPlatform/ops-agent/internal/platform"
	yaml "github.com/goccy/go-yaml"
	"github.com/mitchellh/mapstructure"
	commonconfig "github.com/prometheus/common/config"
)

const MetricsPort = 20201

type ExporterType int
type ResourceDetectionMode int

const (
	// N.B. Every ExporterType increases the QPS and thus quota
	// consumption in consumer projects; think hard before adding
	// another exporter type.
	OTel ExporterType = iota
	System
	GMP
<<<<<<< HEAD
	Otlp
=======
	OTLP
>>>>>>> ec34037b
)
const (
	Override ResourceDetectionMode = iota
	SetIfMissing
	None
)

func (t ExporterType) Name() string {
	if t == System || t == GMP {
		// The collector's OTel and GMP exporters have different types so can share the empty string.
		return ""
	} else if t == OTel {
		return "otel"
<<<<<<< HEAD
	} else if t == Otlp {
=======
	} else if t == OTLP {
>>>>>>> ec34037b
		return "otlp"
	} else {
		panic("unknown ExporterType")
	}
}

// ReceiverPipeline represents a single OT receiver and zero or more processors that must be chained after that receiver.
type ReceiverPipeline struct {
	Receiver Component
	// Processors is a map with processors for each pipeline type ("metrics" or "traces").
	// If a key is not in the map, the receiver pipeline will not be used for that pipeline type.
	Processors map[string][]Component
	// ExporterTypes indicates if the pipeline outputs special data (either Prometheus or system metrics) that need to be handled with a special exporter.
	ExporterTypes map[string]ExporterType
	// ResourceDetectionModes indicates whether the resource should be forcibly set, set only if not already present, or never set.
	// If a data type is not present, it will assume the zero value (Override).
	ResourceDetectionModes map[string]ResourceDetectionMode
}

// Pipeline represents one (of potentially many) pipelines consuming data from a ReceiverPipeline.
type Pipeline struct {
	// Type is "metrics" or "traces".
	Type                 string
	ReceiverPipelineName string
	Processors           []Component
}

// Component represents a single OT component (receiver, processor, exporter, etc.)
type Component struct {
	// Type is the string type needed to instantiate the OT component (e.g. "windowsperfcounters")
	Type string
	// Config is an object which can be serialized by mapstructure into the configuration for the component.
	// This can either be a map[string]interface{} or a Config struct from OT.
	Config interface{}
}

func (c Component) name(suffix string) string {
	if suffix != "" {
		return fmt.Sprintf("%s/%s", c.Type, suffix)
	}
	return c.Type
}

// configToYaml converts a tree of structs into a YAML file.
// To match OT's built-in config parsing, we use mapstructure to convert the tree of structs into a tree of maps.
// This allows the direct use of OT's config types at any level of the hierarchy.
func configToYaml(config interface{}) ([]byte, error) {
	outMap := make(map[string]interface{})
	if err := mapstructure.Decode(config, &outMap); err != nil {
		return nil, err
	}
	return yaml.MarshalWithOptions(
		outMap,
		yaml.CustomMarshaler[commonconfig.Secret](func(s commonconfig.Secret) ([]byte, error) {
			return []byte(s), nil
		}),
	)
}

type ModularConfig struct {
	LogLevel          string
	ReceiverPipelines map[string]ReceiverPipeline
	Pipelines         map[string]Pipeline
	Extensions        map[string]interface{}
	Exporters         map[ExporterType]Component

	// Test-only options:
	// Don't generate any self-metrics
	DisableMetrics bool
	// Emit collector logs as JSON
	JSONLogs bool
}

// Generate an OT YAML config file for c.
// Each pipeline gets generated as a receiver, per-pipeline processors, global processors, and then global exporter.
// For example:
// metrics/mypipe:
//
//	receivers: [hostmetrics/mypipe]
//	processors: [filter/mypipe_1, metrics_filter/mypipe_2, resourcedetection/_global_0]
//	extensions: [googleclientauth]
//	exporters: [googlecloud]
func (c ModularConfig) Generate(ctx context.Context) (string, error) {
	pl := platform.FromContext(ctx)
	receivers := map[string]interface{}{}
	processors := map[string]interface{}{}
	exporters := map[string]interface{}{}
	extensions := map[string]interface{}{}
	exporterNames := map[ExporterType]string{}
	pipelines := map[string]interface{}{}
	service := map[string]interface{}{
		// service::telemetry::metrics::address setting is ignored in otel v0.123.0.
		// A prometheus reader needs to be explicitly configured to replace service::telemetry::metrics::address.
		// See: https://opentelemetry.io/docs/collector/internal-telemetry/#configure-internal-metrics for details.
		"pipelines": pipelines,
		"telemetry": map[string]interface{}{
			"metrics": map[string]interface{}{
				"readers": []map[string]interface{}{{
					"pull": map[string]interface{}{
						"exporter": map[string]interface{}{
							"prometheus": map[string]interface{}{
								"host": "0.0.0.0",
								"port": MetricsPort,

								// See https://docs.datadoghq.com/opentelemetry/migrate/collector_0_120_0/#changes-to-prometheus-server-reader-defaults for why these fields are needed.
								// See https://github.com/open-telemetry/opentelemetry-collector/pull/11611/files#diff-150d72bc611b4b0de17f646768979b15936f820a029cafa91c4037d50ae47e5a for the actual upstream otel code changes.
								"without_scope_info":  true,
								"without_units":       true,
								"without_type_suffix": true,
							},
						},
					}},
				},
			},
		},
	}
	if c.DisableMetrics {
		if telemetryMap, ok := service["telemetry"].(map[string]interface{}); ok {
			telemetryMap["metrics"] = map[string]interface{}{
				"level": "none",
			}
		}
	}
	logs := map[string]any{}
	if c.LogLevel != "info" {
		logs["level"] = "debug"
	}
	if c.JSONLogs {
		logs["encoding"] = "json"
	}
	if len(logs) > 0 {
		if telemetryMap, ok := service["telemetry"].(map[string]interface{}); ok {
			telemetryMap["logs"] = logs
		}
	}
<<<<<<< HEAD
	if len(c.Extensions) > 0 {
		extensionsList := []string{}
		for extensionName := range c.Extensions {
			extensions[extensionName] = c.Extensions[extensionName]
			extensionsList = append(extensionsList, extensionName)
		}
		service["extensions"] = extensionsList
	}
=======

>>>>>>> ec34037b
	configMap := map[string]interface{}{
		"receivers":  receivers,
		"processors": processors,
		"exporters":  exporters,
		"service":    service,
	}

	if len(c.Extensions) > 0 {
		var extensionsList []string
		for extensionName := range c.Extensions {
			extensions[extensionName] = c.Extensions[extensionName]
			extensionsList = append(extensionsList, extensionName)
		}
		service["extensions"] = extensionsList
		configMap["extensions"] = extensions
	}

	resourceDetectionProcessors := map[ResourceDetectionMode]Component{
		Override:     GCPResourceDetector(true),
		SetIfMissing: GCPResourceDetector(false),
	}

	if pl.ResourceOverride != nil {
		resourceDetectionProcessors = map[ResourceDetectionMode]Component{
			Override:     ResourceTransform(pl.ResourceOverride.OTelResourceAttributes(), true),
			SetIfMissing: ResourceTransform(pl.ResourceOverride.OTelResourceAttributes(), false),
		}
	}
	resourceDetectionProcessorNames := map[ResourceDetectionMode]string{
		Override:     resourceDetectionProcessors[Override].name("_global_0"),
		SetIfMissing: resourceDetectionProcessors[SetIfMissing].name("_global_1"),
	}

	for prefix, pipeline := range c.Pipelines {
		// Receiver pipelines need to be instantiated once, since they might have more than one type.
		// We do this work more than once if it's in more than one pipeline, but it should just overwrite the same names.
		receiverPipeline := c.ReceiverPipelines[pipeline.ReceiverPipelineName]
		receiverName := receiverPipeline.Receiver.name(pipeline.ReceiverPipelineName)
		var receiverProcessorNames []string
		p, ok := receiverPipeline.Processors[pipeline.Type]
		if !ok {
			// This receiver pipeline isn't for this data type.
			continue
		}
		for i, processor := range p {
			name := processor.name(fmt.Sprintf("%s_%d", pipeline.ReceiverPipelineName, i))
			receiverProcessorNames = append(receiverProcessorNames, name)
			processors[name] = processor.Config
		}
		receivers[receiverName] = receiverPipeline.Receiver.Config

		// Everything else in the pipeline is specific to this Type.
		var processorNames []string
		processorNames = append(processorNames, receiverProcessorNames...)
		for i, processor := range pipeline.Processors {
			name := processor.name(fmt.Sprintf("%s_%d", prefix, i))
			processorNames = append(processorNames, name)
			processors[name] = processor.Config
		}
		rdm := receiverPipeline.ResourceDetectionModes[pipeline.Type]
		if name, ok := resourceDetectionProcessorNames[rdm]; ok {
			processorNames = append(processorNames, name)
			processors[name] = resourceDetectionProcessors[rdm].Config
		}
		exporterType := receiverPipeline.ExporterTypes[pipeline.Type]
		if _, ok := exporterNames[exporterType]; !ok {
			exporter := c.Exporters[exporterType]
			name := exporter.name(exporterType.Name())
			exporterNames[exporterType] = name
			exporters[name] = exporter.Config
		}

		pipelines[pipeline.Type+"/"+prefix] = map[string]interface{}{
			"receivers":  []string{receiverName},
			"processors": processorNames,
			"exporters":  []string{exporterNames[exporterType]},
		}
	}

	out, err := configToYaml(configMap)
	// TODO: Return []byte
	if err != nil {
		return "", err
	}
	return string(out), nil
}

func contains(s []string, str string) bool {
	for _, v := range s {
		if v == str {
			return true
		}
	}

	return false
}<|MERGE_RESOLUTION|>--- conflicted
+++ resolved
@@ -37,11 +37,7 @@
 	OTel ExporterType = iota
 	System
 	GMP
-<<<<<<< HEAD
-	Otlp
-=======
 	OTLP
->>>>>>> ec34037b
 )
 const (
 	Override ResourceDetectionMode = iota
@@ -55,11 +51,7 @@
 		return ""
 	} else if t == OTel {
 		return "otel"
-<<<<<<< HEAD
-	} else if t == Otlp {
-=======
 	} else if t == OTLP {
->>>>>>> ec34037b
 		return "otlp"
 	} else {
 		panic("unknown ExporterType")
@@ -195,18 +187,7 @@
 			telemetryMap["logs"] = logs
 		}
 	}
-<<<<<<< HEAD
-	if len(c.Extensions) > 0 {
-		extensionsList := []string{}
-		for extensionName := range c.Extensions {
-			extensions[extensionName] = c.Extensions[extensionName]
-			extensionsList = append(extensionsList, extensionName)
-		}
-		service["extensions"] = extensionsList
-	}
-=======
-
->>>>>>> ec34037b
+
 	configMap := map[string]interface{}{
 		"receivers":  receivers,
 		"processors": processors,
