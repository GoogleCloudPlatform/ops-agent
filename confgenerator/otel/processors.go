--- conflicted
+++ resolved
@@ -91,26 +91,16 @@
 	}
 }
 
-<<<<<<< HEAD
-// TransformMetrics returns a transform processor object that contains all the queries passed into it.
-func TransformMetrics(queries ...TransformQuery) Component {
-=======
 // TransformationMetrics returns a transform processor object that contains all the queries passed into it.
 func TransformationMetrics(queries ...TransformQuery) Component {
->>>>>>> f6b54081
 	queryStrings := []string{}
 	for _, q := range queries {
 		queryStrings = append(queryStrings, string(q))
 	}
 	return Component{
 		Type: "transform",
-<<<<<<< HEAD
-		Config: map[string]interface{}{
-			"metrics": map[string]interface{}{
-=======
 		Config: map[string]map[string]interface{}{
 			"metrics": {
->>>>>>> f6b54081
 				"queries": queryStrings,
 			},
 		},
@@ -127,8 +117,6 @@
 	return TransformQuery(fmt.Sprintf(`set(attributes["%s"], resource.attributes["%s"])`, metricAttribute, resourceAttribute))
 }
 
-<<<<<<< HEAD
-=======
 // ConvertGaugeToSum returns an expression where a gauge metric can be converted into a sum
 func ConvertGaugeToSum(metricName string) TransformQuery {
 	return TransformQuery(fmt.Sprintf(`convert_gauge_to_sum("cumulative", true) where metric.name == "%s"`, metricName))
@@ -144,7 +132,6 @@
 	return TransformQuery(fmt.Sprintf(`set(metric.unit, "%s") where metric.name == "%s"`, unit, metricName))
 }
 
->>>>>>> f6b54081
 // RenameMetric returns a config snippet that renames old to new, applying zero or more transformations.
 func RenameMetric(old, new string, operations ...map[string]interface{}) map[string]interface{} {
 	out := map[string]interface{}{
