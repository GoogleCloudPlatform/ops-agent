// Copyright 2020 Google LLC
//
// Licensed under the Apache License, Version 2.0 (the "License");
// you may not use this file except in compliance with the License.
// You may obtain a copy of the License at
//
//      http://www.apache.org/licenses/LICENSE-2.0
//
// Unless required by applicable law or agreed to in writing, software
// distributed under the License is distributed on an "AS IS" BASIS,
// WITHOUT WARRANTIES OR CONDITIONS OF ANY KIND, either express or implied.
// See the License for the specific language governing permissions and
// limitations under the License.

// Package confgenerator represents the Ops Agent configuration and provides functions to generate subagents configuration from unified agent.
package confgenerator

import (
	"context"
	"crypto/md5"
	"encoding/hex"
	"fmt"
	"log"
	"maps"
	"path"
	"regexp"
	"sort"
	"strconv"
	"strings"

	"github.com/GoogleCloudPlatform/ops-agent/confgenerator/fluentbit"
	"github.com/GoogleCloudPlatform/ops-agent/confgenerator/otel"
	"github.com/GoogleCloudPlatform/ops-agent/confgenerator/resourcedetector"
	"github.com/GoogleCloudPlatform/ops-agent/internal/platform"
)

func googleCloudExporter(userAgent string, instrumentationLabels bool) otel.Component {
	return otel.Component{
		Type: "googlecloud",
		Config: map[string]interface{}{
			"user_agent": userAgent,
			"metric": map[string]interface{}{
				// Receivers are responsible for sending fully-qualified metric names.
				// NB: If a receiver fails to send a full URL, OT will add the prefix `workload.googleapis.com/{metric_name}`.
				// TODO(b/197129428): Write a test to make sure this doesn't happen.
				"prefix": "",
				// OT calls CreateMetricDescriptor by default. Skip because we want
				// descriptors to be created implicitly with new time series.
				"skip_create_descriptor": true,
				// Omit instrumentation labels, which break agent metrics.
				"instrumentation_library_labels": instrumentationLabels,
				// Omit service labels, which break agent metrics.
				// TODO: Enable with instrumentationLabels when values are sane.
				"service_resource_labels": false,
				"resource_filters":        []map[string]interface{}{},
			},
		},
	}
}

func otlpExporter(userAgent string) otel.Component {
	return otel.Component{
		Type: "otlphttp",
		Config: map[string]interface{}{
			"endpoint": "https://telemetry.googleapis.com",
			"auth": map[string]interface{}{
				"authenticator": "googleclientauth",
			},
			"headers": map[string]string{
				"User-Agent": userAgent,
			},
		},
	}
}

func googleManagedPrometheusExporter(userAgent string) otel.Component {
	return otel.Component{
		Type: "googlemanagedprometheus",
		Config: map[string]interface{}{
			"user_agent": userAgent,
			// The exporter has the config option addMetricSuffixes with default value true. It will add Prometheus
			// style suffixes to metric names, e.g., `_total` for a counter; set to false to collect metrics as is
			"metric": map[string]interface{}{
				"add_metric_suffixes": false,
			},
		},
	}
}

func (uc *UnifiedConfig) getOTelLogLevel() string {
	logLevel := "info"
	if uc.Metrics != nil && uc.Metrics.Service != nil && uc.Metrics.Service.LogLevel != "" {
		logLevel = uc.Metrics.Service.LogLevel
	}
	return logLevel
}

func (uc *UnifiedConfig) GenerateOtelConfig(ctx context.Context, outDir string) (string, error) {
	p := platform.FromContext(ctx)
	userAgent, _ := p.UserAgent("Google-Cloud-Ops-Agent-Metrics")
	metricVersionLabel, _ := p.VersionLabel("google-cloud-ops-agent-metrics")
	loggingVersionLabel, _ := p.VersionLabel("google-cloud-ops-agent-logging")

	receiverPipelines, pipelines, err := uc.generateOtelPipelines(ctx)
	if err != nil {
		return "", err
	}

	receiverPipelines["otel"] = AgentSelfMetrics{
		Version: metricVersionLabel,
		Port:    otel.MetricsPort,
	}.MetricsSubmodulePipeline()
	pipelines["otel"] = otel.Pipeline{
		Type:                 "metrics",
		ReceiverPipelineName: "otel",
	}

	receiverPipelines["ops_agent"] = OpsAgentSelfMetricsPipeline(ctx, outDir)
	pipelines["ops_agent"] = otel.Pipeline{
		Type:                 "metrics",
		ReceiverPipelineName: "ops_agent",
	}

	receiverPipelines["fluentbit"] = AgentSelfMetrics{
		Version: loggingVersionLabel,
		Port:    fluentbit.MetricsPort,
	}.LoggingSubmodulePipeline()
	pipelines["fluentbit"] = otel.Pipeline{
		Type:                 "metrics",
		ReceiverPipelineName: "fluentbit",
	}

	exp_otlp_exporter := experimentsFromContext(ctx)["otlp_exporter"]
	extensions := map[string]interface{}{}
	if exp_otlp_exporter {
		extensions["googleclientauth"] = map[string]interface{}{}
	}

	otelConfig, err := otel.ModularConfig{
		LogLevel:          uc.getOTelLogLevel(),
		ReceiverPipelines: receiverPipelines,
		Pipelines:         pipelines,
		Extensions:        extensions,
		Exporters: map[otel.ExporterType]otel.Component{
			otel.System: googleCloudExporter(userAgent, false),
			otel.OTel:   googleCloudExporter(userAgent, true),
			otel.GMP:    googleManagedPrometheusExporter(userAgent),
			otel.Otlp:   otlpExporter(userAgent),
		},
	}.Generate(ctx)
	if err != nil {
		return "", err
	}
	return otelConfig, nil
}

func (p PipelineInstance) simplifiedLoggingComponents(ctx context.Context) (InternalLoggingReceiver, []InternalLoggingProcessor, error) {
	receiver, ok := p.Receiver.(InternalLoggingReceiver)
	if !ok {
		return nil, nil, fmt.Errorf("%q is not a logging receiver", p.RID)
	}
	// Expand receiver and processors
	// TODO: What if they can be recursively expanded?
	var processors []InternalLoggingProcessor
	if r, ok := p.Receiver.(LoggingReceiverMacro); ok {
		receiver, processors = r.Expand(ctx)
	}
	for _, processorItem := range p.Processors {
		processor, ok := processorItem.Component.(InternalLoggingProcessor)
		if !ok {
			return nil, nil, fmt.Errorf("logging processor %q is incompatible with a receiver of type %q", processorItem.ID, p.Receiver.Type())
		}
		if p, ok := processor.(LoggingProcessorMacro); ok {
			processors = append(processors, p.Expand(ctx)...)
			continue
		}
		processors = append(processors, processor)
	}
	// Now that receiver and processors are all expanded, try merging them.
	for len(processors) > 0 {
		// Check if current receiver can merge processors.
		// This needs to happen every iteration because the receiver might be different after a previous merge.
		mr, ok := receiver.(InternalLoggingProcessorMerger)
		if !ok {
			return receiver, processors, nil
		}

		// Attempt processor merge.
		receiver, processors[0] = mr.MergeInternalLoggingProcessor(processors[0])
		if processors[0] != nil {
			break
		}
		processors = processors[1:]
	}
	// Now receiver has been merged as much as possible.
	return receiver, processors, nil
}

func (p PipelineInstance) FluentBitComponents(ctx context.Context) (fbSource, error) {
	tag := fmt.Sprintf("%s.%s", p.PID, p.RID)

	// For fluent_forward we create the tag in the following format:
	// <hash_string>.<pipeline_id>.<receiver_id>.<existing_tag>
	//
	// hash_string: Deterministic unique identifier for the pipeline_id + receiver_id.
	//   This is needed to prevent collisions between receivers in the same
	//   pipeline when using the glob syntax for matching (using wildcards).
	// pipeline_id: User defined pipeline_id but with the "." replaced with "_"
	//   since the "." character is reserved to be used as a delimiter in the
	//   Lua script.
	// receiver_id: User defined receiver_id but with the "." replaced with "_"
	//   since the "." character is reserved to be used as a delimiter in the
	//   Lua script.
	//  existing_tag: Tag associated with the record prior to ingesting.
	//
	// For an example testing collisions in receiver_ids, see:
	//
	// testdata/valid/linux/logging-receiver_forward_multiple_receivers_conflicting_id
	if p.Receiver.Type() == "fluent_forward" {
		hashString := getMD5Hash(tag)

		// Note that we only update the tag for the tag. The LogName will still
		// use the user defined receiver_id without this replacement.
		pipelineIdCleaned := strings.ReplaceAll(p.PID, ".", "_")
		receiverIdCleaned := strings.ReplaceAll(p.RID, ".", "_")
		tag = fmt.Sprintf("%s.%s.%s", hashString, pipelineIdCleaned, receiverIdCleaned)
	}
	receiver, processors, err := p.simplifiedLoggingComponents(ctx)
	if err != nil {
		return fbSource{}, err
	}
	var components []fluentbit.Component
	receiverComponents := receiver.Components(ctx, tag)
	components = append(components, receiverComponents...)

	// To match on fluent_forward records, we need to account for the addition
	// of the existing tag (unknown during config generation) as the suffix
	// of the tag.
	globSuffix := ""
	regexSuffix := ""
	if p.Receiver.Type() == "fluent_forward" {
		regexSuffix = `\..*`
		globSuffix = `.*`
	}
	tagRegex := regexp.QuoteMeta(tag) + regexSuffix
	tag = tag + globSuffix

	for i, processor := range processors {
		processorComponents := processor.Components(ctx, tag, strconv.Itoa(i))
		components = append(components, processorComponents...)
	}
	components = append(components, setLogNameComponents(ctx, tag, p.RID, p.Receiver.Type())...)

	// Logs ingested using the fluent_forward receiver must add the existing_tag
	// on the record to the LogName. This is done with a Lua filter.
	if p.Receiver.Type() == "fluent_forward" {
		components = append(components, fluentbit.LuaFilterComponents(tag, addLogNameLuaFunction, addLogNameLuaScriptContents)...)
	}
	return fbSource{
		TagRegex:   tagRegex,
		Components: components,
	}, nil
}

func (p PipelineInstance) OTelComponents(ctx context.Context) (map[string]otel.ReceiverPipeline, map[string]otel.Pipeline, error) {
	outR := make(map[string]otel.ReceiverPipeline)
	outP := make(map[string]otel.Pipeline)
	receiver, ok := p.Receiver.(OTelReceiver)
	if !ok {
		return nil, nil, fmt.Errorf("%q is not an otel receiver", p.RID)
	}
	// TODO: Add a way for receivers or processors to decide whether they're compatible with a particular config.
	receiverPipelines, err := receiver.Pipelines(ctx)
	if err != nil {
		return nil, nil, fmt.Errorf("receiver %q has invalid configuration: %w", p.RID, err)
	}
	for i, receiverPipeline := range receiverPipelines {
		receiverPipelineName := strings.ReplaceAll(p.RID, "_", "__")
		if i > 0 {
			receiverPipelineName = fmt.Sprintf("%s_%d", receiverPipelineName, i)
		}

		prefix := fmt.Sprintf("%s_%s", strings.ReplaceAll(p.PID, "_", "__"), receiverPipelineName)
		if p.PipelineType != "metrics" {
			// Don't prepend for metrics pipelines to preserve old golden configs.
			prefix = fmt.Sprintf("%s_%s", p.PipelineType, prefix)
		}

		if processors, ok := receiverPipeline.Processors["logs"]; ok {
			receiverPipeline.Processors["logs"] = append(
				processors,
				otelSetLogNameComponents(ctx, p.RID)...,
			)
		}

		outR[receiverPipelineName] = receiverPipeline

		pipeline := otel.Pipeline{
			Type:                 p.PipelineType,
			ReceiverPipelineName: receiverPipelineName,
		}
<<<<<<< HEAD
		// Check the Ops Agent receiver type.
		if receiverPipeline.ExporterTypes[p.PipelineType] == otel.GMP || receiverPipeline.ExporterTypes[p.PipelineType] == otel.Otlp {
			// Prometheus receivers are incompatible with processors, so we need to assert that no processors are configured.
			if len(p.Processors) > 0 {
				return nil, nil, fmt.Errorf("prometheus receivers are incompatible with Ops Agent processors")
			}
		}
=======

>>>>>>> 09d9460b
		for _, processorItem := range p.Processors {
			processor, ok := processorItem.Component.(OTelProcessor)
			if !ok {
				return nil, nil, fmt.Errorf("processor %q not supported in pipeline %q", processorItem.ID, p.PID)
			}
			if processors, err := processor.Processors(ctx); err != nil {
				return nil, nil, fmt.Errorf("processor %q has invalid configuration: %w", processorItem.ID, err)
			} else {
				pipeline.Processors = append(pipeline.Processors, processors...)
			}
		}
		outP[prefix] = pipeline
	}
	return outR, outP, nil
}

// generateOtelPipelines generates a map of OTel pipeline names to OTel pipelines.
func (uc *UnifiedConfig) generateOtelPipelines(ctx context.Context) (map[string]otel.ReceiverPipeline, map[string]otel.Pipeline, error) {
	outR := make(map[string]otel.ReceiverPipeline)
	outP := make(map[string]otel.Pipeline)
	pipelines, err := uc.Pipelines(ctx)
	if err != nil {
		return nil, nil, err
	}
	for _, pipeline := range pipelines {
		if pipeline.Backend != BackendOTel {
			continue
		}
		pipeR, pipeP, err := pipeline.OTelComponents(ctx)
		if err != nil {
			return nil, nil, err
		}
		maps.Copy(outR, pipeR)
		maps.Copy(outP, pipeP)
	}
	return outR, outP, nil
}

// GenerateFluentBitConfigs generates configuration file(s) for Fluent Bit.
// It returns a map of filenames to file contents.
func (uc *UnifiedConfig) GenerateFluentBitConfigs(ctx context.Context, logsDir string, stateDir string) (map[string]string, error) {
	userAgent, _ := platform.FromContext(ctx).UserAgent("Google-Cloud-Ops-Agent-Logging")
	components, err := uc.generateFluentbitComponents(ctx, userAgent)
	if err != nil {
		return nil, err
	}

	c := fluentbit.ModularConfig{
		Variables: map[string]string{
			"buffers_dir": path.Join(stateDir, "buffers"),
			"logs_dir":    logsDir,
		},
		Components: components,
	}
	return c.Generate()
}
func contains(s []string, str string) bool {
	for _, v := range s {
		if v == str {
			return true
		}
	}

	return false
}

func sliceContains(s []string, v string) bool {
	for _, e := range s {
		if e == v {
			return true
		}
	}
	return false
}

const (
	attributeLabelPrefix string = "compute.googleapis.com/attributes/"
)

// addGceMetadataAttributesComponents annotates logs with labels corresponding
// to instance attributes from the GCE metadata server.
func addGceMetadataAttributesComponents(ctx context.Context, attributes []string, tag, uid string) []fluentbit.Component {
	processorName := fmt.Sprintf("%s.%s.gce_metadata", tag, uid)
	resource, err := platform.FromContext(ctx).GetResource()
	if err != nil {
		log.Printf("can't get resource metadata: %v", err)
		return nil
	}
	gceMetadata, ok := resource.(resourcedetector.GCEResource)
	if !ok {
		// Not on GCE; no attributes to detect.
		log.Printf("ignoring the gce_metadata_attributes processor outside of GCE: %T", resource)
		return nil
	}
	modifications := map[string]*ModifyField{}
	var attributeKeys []string
	for k, _ := range gceMetadata.Metadata {
		attributeKeys = append(attributeKeys, k)
	}
	sort.Strings(attributeKeys)
	for _, k := range attributeKeys {
		if !sliceContains(attributes, k) {
			continue
		}
		v := gceMetadata.Metadata[k]
		modifications[fmt.Sprintf(`labels."%s%s"`, attributeLabelPrefix, k)] = &ModifyField{
			StaticValue: &v,
		}
	}
	if len(modifications) == 0 {
		return nil
	}
	return LoggingProcessorModifyFields{
		Fields: modifications,
	}.Components(ctx, tag, processorName)
}

type fbSource struct {
	TagRegex   string
	Components []fluentbit.Component
}

// generateFluentbitComponents generates a slice of fluentbit config sections to represent l.
func (uc *UnifiedConfig) generateFluentbitComponents(ctx context.Context, userAgent string) ([]fluentbit.Component, error) {
	l := uc.Logging
	var out []fluentbit.Component
	if l.Service.LogLevel == "" {
		l.Service.LogLevel = "info"
	}
	service := fluentbit.Service{LogLevel: l.Service.LogLevel}
	out = append(out, service.Component())
	out = append(out, fluentbit.MetricsInputComponent())

	if l != nil && l.Service != nil && !l.Service.OTelLogging {
		// Type for sorting.
		var sources []fbSource
		var tags []string
		pipelines, err := uc.Pipelines(ctx)
		if err != nil {
			return nil, err
		}
		for _, pipeline := range pipelines {
			if pipeline.Backend != BackendFluentBit {
				continue
			}
			source, err := pipeline.FluentBitComponents(ctx)
			if err != nil {
				return nil, err
			}
			sources = append(sources, source)
			tags = append(tags, source.TagRegex)
		}
		sort.Slice(sources, func(i, j int) bool { return sources[i].TagRegex < sources[j].TagRegex })
		sort.Strings(tags)

		for _, s := range sources {
			out = append(out, s.Components...)
		}
		if len(tags) > 0 {
			out = append(out, stackdriverOutputComponent(ctx, strings.Join(tags, "|"), userAgent, "2G", l.Service.Compress))
		}
		out = append(out, uc.generateSelfLogsComponents(ctx, userAgent)...)
		out = append(out, addGceMetadataAttributesComponents(ctx, []string{
			"dataproc-cluster-name",
			"dataproc-cluster-uuid",
			"dataproc-region",
		}, "*", "default-dataproc")...)
	}
	out = append(out, fluentbit.MetricsOutputComponent())

	return out, nil
}

func getMD5Hash(text string) string {
	hasher := md5.New()
	hasher.Write([]byte(text))
	return hex.EncodeToString(hasher.Sum(nil))
}<|MERGE_RESOLUTION|>--- conflicted
+++ resolved
@@ -299,17 +299,7 @@
 			Type:                 p.PipelineType,
 			ReceiverPipelineName: receiverPipelineName,
 		}
-<<<<<<< HEAD
-		// Check the Ops Agent receiver type.
-		if receiverPipeline.ExporterTypes[p.PipelineType] == otel.GMP || receiverPipeline.ExporterTypes[p.PipelineType] == otel.Otlp {
-			// Prometheus receivers are incompatible with processors, so we need to assert that no processors are configured.
-			if len(p.Processors) > 0 {
-				return nil, nil, fmt.Errorf("prometheus receivers are incompatible with Ops Agent processors")
-			}
-		}
-=======
-
->>>>>>> 09d9460b
+
 		for _, processorItem := range p.Processors {
 			processor, ok := processorItem.Component.(OTelProcessor)
 			if !ok {
