--- conflicted
+++ resolved
@@ -57,27 +57,14 @@
 	}
 }
 
-<<<<<<< HEAD
-func otlpExporter() otel.Component {
-	return otel.Component{
-		Type: "otlphttp",
-		Config: map[string]interface{}{
-			"encoding": "proto",
-=======
 func otlpExporter(userAgent string) otel.Component {
 	return otel.Component{
 		Type: "otlphttp",
 		Config: map[string]interface{}{
->>>>>>> 4bca6e5f
 			"endpoint": "https://telemetry.googleapis.com",
 			"auth": map[string]interface{}{
 				"authenticator": "googleclientauth",
 			},
-<<<<<<< HEAD
-		},
-	}
-}
-=======
 			"headers": map[string]string{
 				"User-Agent": userAgent,
 			},
@@ -85,7 +72,6 @@
 	}
 }
 
->>>>>>> 4bca6e5f
 func googleManagedPrometheusExporter(userAgent string) otel.Component {
 	return otel.Component{
 		Type: "googlemanagedprometheus",
@@ -158,11 +144,7 @@
 			otel.System: googleCloudExporter(userAgent, false, false),
 			otel.OTel:   googleCloudExporter(userAgent, true, true),
 			otel.GMP:    googleManagedPrometheusExporter(userAgent),
-<<<<<<< HEAD
-			otel.Otlp:   otlpExporter(),
-=======
 			otel.OTLP:   otlpExporter(userAgent),
->>>>>>> 4bca6e5f
 		},
 	}.Generate(ctx)
 	if err != nil {
@@ -316,17 +298,7 @@
 			Type:                 p.PipelineType,
 			ReceiverPipelineName: receiverPipelineName,
 		}
-<<<<<<< HEAD
-		// Check the Ops Agent receiver type.
-		if receiverPipeline.Receiver.Type == "prometheus" || receiverPipeline.ExporterTypes[p.PipelineType] == otel.GMP {
-			// Prometheus receivers are incompatible with processors, so we need to assert that no processors are configured.
-			if len(p.Processors) > 0 {
-				return nil, nil, fmt.Errorf("prometheus receivers are incompatible with Ops Agent processors")
-			}
-		}
-=======
-
->>>>>>> 4bca6e5f
+
 		for _, processorItem := range p.Processors {
 			processor, ok := processorItem.Component.(OTelProcessor)
 			if !ok {
