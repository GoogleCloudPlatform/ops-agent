--- conflicted
+++ resolved
@@ -144,11 +144,7 @@
 			otel.System: googleCloudExporter(userAgent, false, false),
 			otel.OTel:   googleCloudExporter(userAgent, true, true),
 			otel.GMP:    googleManagedPrometheusExporter(userAgent),
-<<<<<<< HEAD
-			otel.Otlp:   otlpExporter(userAgent),
-=======
 			otel.OTLP:   otlpExporter(userAgent),
->>>>>>> ec34037b
 		},
 	}.Generate(ctx)
 	if err != nil {
@@ -302,17 +298,7 @@
 			Type:                 p.PipelineType,
 			ReceiverPipelineName: receiverPipelineName,
 		}
-<<<<<<< HEAD
-		// Check the Ops Agent receiver type.
-		if receiverPipeline.ExporterTypes[p.PipelineType] == otel.GMP || receiverPipeline.ExporterTypes[p.PipelineType] == otel.Otlp {
-			// Prometheus receivers are incompatible with processors, so we need to assert that no processors are configured.
-			if len(p.Processors) > 0 {
-				return nil, nil, fmt.Errorf("prometheus receivers are incompatible with Ops Agent processors")
-			}
-		}
-=======
-
->>>>>>> ec34037b
+
 		for _, processorItem := range p.Processors {
 			processor, ok := processorItem.Component.(OTelProcessor)
 			if !ok {
