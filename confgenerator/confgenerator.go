--- conflicted
+++ resolved
@@ -214,11 +214,7 @@
 				// Logs ingested using the fluent_forward receiver must add the existing_tag
 				// on the record to the LogName. This is done with a Lua filter.
 				if receiver.Type() == "fluent_forward" {
-<<<<<<< HEAD
-					components = append(components, AddLuaFilter(tag, "add_log_name.lua", "add_log_name")...)
-=======
 					components = append(components, fluentbit.LuaFilterComponents(tag, addLogNameLuaFunction, addLogNameLuaScriptContents)...)
->>>>>>> 014a0c82
 				}
 				sources = append(sources, fbSource{tag, components})
 			}
