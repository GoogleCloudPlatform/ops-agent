// Copyright 2020 Google LLC
//
// Licensed under the Apache License, Version 2.0 (the "License");
// you may not use this file except in compliance with the License.
// You may obtain a copy of the License at
//
//      http://www.apache.org/licenses/LICENSE-2.0
//
// Unless required by applicable law or agreed to in writing, software
// distributed under the License is distributed on an "AS IS" BASIS,
// WITHOUT WARRANTIES OR CONDITIONS OF ANY KIND, either express or implied.
// See the License for the specific language governing permissions and
// limitations under the License.

// Package confgenerator represents the Ops Agent configuration and provides functions to generate subagents configuration from unified agent.
package confgenerator

import (
	"context"
	"crypto/md5"
	"encoding/hex"
	"fmt"
	"log"
	"maps"
	"path"
	"regexp"
	"sort"
	"strconv"
	"strings"

	"github.com/GoogleCloudPlatform/ops-agent/confgenerator/fluentbit"
	"github.com/GoogleCloudPlatform/ops-agent/confgenerator/otel"
	"github.com/GoogleCloudPlatform/ops-agent/confgenerator/resourcedetector"
	"github.com/GoogleCloudPlatform/ops-agent/internal/platform"
)

func googleCloudExporter(userAgent string, instrumentationLabels bool) otel.Component {
	return otel.Component{
		Type: "googlecloud",
		Config: map[string]interface{}{
			"user_agent": userAgent,
			"metric": map[string]interface{}{
				// Receivers are responsible for sending fully-qualified metric names.
				// NB: If a receiver fails to send a full URL, OT will add the prefix `workload.googleapis.com/{metric_name}`.
				// TODO(b/197129428): Write a test to make sure this doesn't happen.
				"prefix": "",
				// OT calls CreateMetricDescriptor by default. Skip because we want
				// descriptors to be created implicitly with new time series.
				"skip_create_descriptor": true,
				// Omit instrumentation labels, which break agent metrics.
				"instrumentation_library_labels": instrumentationLabels,
				// Omit service labels, which break agent metrics.
				// TODO: Enable with instrumentationLabels when values are sane.
				"service_resource_labels": false,
				"resource_filters":        []map[string]interface{}{},
			},
		},
	}
}

func otlpExporter() otel.Component {
	return otel.Component{
		Type: "otlphttp",
		Config: map[string]interface{}{
			"encoding": "proto",
			"endpoint": "https://telemetry.googleapis.com",
			"auth": map[string]interface{}{
				"authenticator": "googleclientauth",
			},
		},
	}
}
func googleManagedPrometheusExporter(userAgent string) otel.Component {
	return otel.Component{
		Type: "googlemanagedprometheus",
		Config: map[string]interface{}{
			"user_agent": userAgent,
			// The exporter has the config option addMetricSuffixes with default value true. It will add Prometheus
			// style suffixes to metric names, e.g., `_total` for a counter; set to false to collect metrics as is
			"metric": map[string]interface{}{
				"add_metric_suffixes": false,
			},
		},
	}
}

func (uc *UnifiedConfig) getOTelLogLevel() string {
	logLevel := "info"
	if uc.Metrics != nil && uc.Metrics.Service != nil && uc.Metrics.Service.LogLevel != "" {
		logLevel = uc.Metrics.Service.LogLevel
	}
	return logLevel
}

func (uc *UnifiedConfig) GenerateOtelConfig(ctx context.Context, outDir string) (string, error) {
	p := platform.FromContext(ctx)
	userAgent, _ := p.UserAgent("Google-Cloud-Ops-Agent-Metrics")
	metricVersionLabel, _ := p.VersionLabel("google-cloud-ops-agent-metrics")
	loggingVersionLabel, _ := p.VersionLabel("google-cloud-ops-agent-logging")

	receiverPipelines, pipelines, err := uc.generateOtelPipelines(ctx)
	if err != nil {
		return "", err
	}

	receiverPipelines["otel"] = AgentSelfMetrics{
		Version: metricVersionLabel,
		Port:    otel.MetricsPort,
	}.MetricsSubmodulePipeline()
	pipelines["otel"] = otel.Pipeline{
		Type:                 "metrics",
		ReceiverPipelineName: "otel",
	}

	receiverPipelines["ops_agent"] = OpsAgentSelfMetricsPipeline(ctx, outDir)
	pipelines["ops_agent"] = otel.Pipeline{
		Type:                 "metrics",
		ReceiverPipelineName: "ops_agent",
	}

	receiverPipelines["fluentbit"] = AgentSelfMetrics{
		Version: loggingVersionLabel,
		Port:    fluentbit.MetricsPort,
	}.LoggingSubmodulePipeline()
	pipelines["fluentbit"] = otel.Pipeline{
		Type:                 "metrics",
		ReceiverPipelineName: "fluentbit",
	}

	exp_otlp_exporter := experimentsFromContext(ctx)["otlp_exporter"]
	extensions := map[string]interface{}{}
	if exp_otlp_exporter {
		extensions["googleclientauth"] = map[string]interface{}{}
	}

	otelConfig, err := otel.ModularConfig{
		LogLevel:          uc.getOTelLogLevel(),
		ReceiverPipelines: receiverPipelines,
		Pipelines:         pipelines,
		Extensions:        extensions,
		Exporters: map[otel.ExporterType]otel.Component{
			otel.System: googleCloudExporter(userAgent, false),
			otel.OTel:   googleCloudExporter(userAgent, true),
			otel.GMP:    googleManagedPrometheusExporter(userAgent),
			otel.Otlp:   otlpExporter(),
		},
	}.Generate(ctx)
	if err != nil {
		return "", err
	}
	return otelConfig, nil
}

func (p PipelineInstance) simplifiedLoggingComponents(ctx context.Context) (InternalLoggingReceiver, []InternalLoggingProcessor, error) {
	receiver, ok := p.Receiver.(InternalLoggingReceiver)
	if !ok {
		return nil, nil, fmt.Errorf("%q is not a logging receiver", p.RID)
	}
	// Expand receiver and processors
	// TODO: What if they can be recursively expanded?
	var processors []InternalLoggingProcessor
	if r, ok := p.Receiver.(LoggingReceiverMacro); ok {
		receiver, processors = r.Expand(ctx)
	}
	for _, processorItem := range p.Processors {
		processor, ok := processorItem.Component.(InternalLoggingProcessor)
		if !ok {
			return nil, nil, fmt.Errorf("logging processor %q is incompatible with a receiver of type %q", processorItem.ID, p.Receiver.Type())
		}
		if p, ok := processor.(LoggingProcessorMacro); ok {
			processors = append(processors, p.Expand(ctx)...)
			continue
		}
		processors = append(processors, processor)
	}
	// Now that receiver and processors are all expanded, try merging them.
	for len(processors) > 0 {
		// Check if current receiver can merge processors.
		// This needs to happen every iteration because the receiver might be different after a previous merge.
		mr, ok := receiver.(InternalLoggingProcessorMerger)
		if !ok {
			return receiver, processors, nil
		}

		// Attempt processor merge.
		receiver, processors[0] = mr.MergeInternalLoggingProcessor(processors[0])
		if processors[0] != nil {
			break
		}
		processors = processors[1:]
	}
	// Now receiver has been merged as much as possible.
	return receiver, processors, nil
}

func (p PipelineInstance) FluentBitComponents(ctx context.Context) (fbSource, error) {
	tag := fmt.Sprintf("%s.%s", p.PID, p.RID)

	// For fluent_forward we create the tag in the following format:
	// <hash_string>.<pipeline_id>.<receiver_id>.<existing_tag>
	//
	// hash_string: Deterministic unique identifier for the pipeline_id + receiver_id.
	//   This is needed to prevent collisions between receivers in the same
	//   pipeline when using the glob syntax for matching (using wildcards).
	// pipeline_id: User defined pipeline_id but with the "." replaced with "_"
	//   since the "." character is reserved to be used as a delimiter in the
	//   Lua script.
	// receiver_id: User defined receiver_id but with the "." replaced with "_"
	//   since the "." character is reserved to be used as a delimiter in the
	//   Lua script.
	//  existing_tag: Tag associated with the record prior to ingesting.
	//
	// For an example testing collisions in receiver_ids, see:
	//
	// testdata/valid/linux/logging-receiver_forward_multiple_receivers_conflicting_id
	if p.Receiver.Type() == "fluent_forward" {
		hashString := getMD5Hash(tag)

		// Note that we only update the tag for the tag. The LogName will still
		// use the user defined receiver_id without this replacement.
		pipelineIdCleaned := strings.ReplaceAll(p.PID, ".", "_")
		receiverIdCleaned := strings.ReplaceAll(p.RID, ".", "_")
		tag = fmt.Sprintf("%s.%s.%s", hashString, pipelineIdCleaned, receiverIdCleaned)
	}
	receiver, processors, err := p.simplifiedLoggingComponents(ctx)
	if err != nil {
		return fbSource{}, err
	}
	var components []fluentbit.Component
	receiverComponents := receiver.Components(ctx, tag)
	components = append(components, receiverComponents...)

	// To match on fluent_forward records, we need to account for the addition
	// of the existing tag (unknown during config generation) as the suffix
	// of the tag.
	globSuffix := ""
	regexSuffix := ""
	if p.Receiver.Type() == "fluent_forward" {
		regexSuffix = `\..*`
		globSuffix = `.*`
	}
	tagRegex := regexp.QuoteMeta(tag) + regexSuffix
	tag = tag + globSuffix

	for i, processor := range processors {
		processorComponents := processor.Components(ctx, tag, strconv.Itoa(i))
		components = append(components, processorComponents...)
	}
	components = append(components, setLogNameComponents(ctx, tag, p.RID, p.Receiver.Type())...)

	// Logs ingested using the fluent_forward receiver must add the existing_tag
	// on the record to the LogName. This is done with a Lua filter.
	if p.Receiver.Type() == "fluent_forward" {
		components = append(components, fluentbit.LuaFilterComponents(tag, addLogNameLuaFunction, addLogNameLuaScriptContents)...)
	}
	return fbSource{
		TagRegex:   tagRegex,
		Components: components,
	}, nil
}

func (p PipelineInstance) OTelComponents(ctx context.Context) (map[string]otel.ReceiverPipeline, map[string]otel.Pipeline, error) {
	outR := make(map[string]otel.ReceiverPipeline)
	outP := make(map[string]otel.Pipeline)
	receiver, ok := p.Receiver.(OTelReceiver)
	if !ok {
		return nil, nil, fmt.Errorf("%q is not an otel receiver", p.RID)
	}
	// TODO: Add a way for receivers or processors to decide whether they're compatible with a particular config.
	receiverPipelines, err := receiver.Pipelines(ctx)
	if err != nil {
		return nil, nil, fmt.Errorf("receiver %q has invalid configuration: %w", p.RID, err)
	}
	for i, receiverPipeline := range receiverPipelines {
		receiverPipelineName := strings.ReplaceAll(p.RID, "_", "__")
		if i > 0 {
			receiverPipelineName = fmt.Sprintf("%s_%d", receiverPipelineName, i)
		}

		prefix := fmt.Sprintf("%s_%s", strings.ReplaceAll(p.PID, "_", "__"), receiverPipelineName)
		if p.PipelineType != "metrics" {
			// Don't prepend for metrics pipelines to preserve old golden configs.
			prefix = fmt.Sprintf("%s_%s", p.PipelineType, prefix)
		}

		if processors, ok := receiverPipeline.Processors["logs"]; ok {
			receiverPipeline.Processors["logs"] = append(
				processors,
				otelSetLogNameComponents(ctx, p.RID)...,
			)
		}

		outR[receiverPipelineName] = receiverPipeline

		pipeline := otel.Pipeline{
			Type:                 p.PipelineType,
			ReceiverPipelineName: receiverPipelineName,
		}
		// Check the Ops Agent receiver type.
<<<<<<< HEAD
		if receiverPipeline.ExporterTypes[p.pipelineType] == otel.GMP || receiverPipeline.ExporterTypes[p.pipelineType] == otel.Otlp {
=======
		if receiverPipeline.ExporterTypes[p.PipelineType] == otel.GMP {
>>>>>>> f5ef95df
			// Prometheus receivers are incompatible with processors, so we need to assert that no processors are configured.
			if len(p.Processors) > 0 {
				return nil, nil, fmt.Errorf("prometheus receivers are incompatible with Ops Agent processors")
			}
		}
		for _, processorItem := range p.Processors {
			processor, ok := processorItem.Component.(OTelProcessor)
			if !ok {
				return nil, nil, fmt.Errorf("processor %q not supported in pipeline %q", processorItem.ID, p.PID)
			}
			if processors, err := processor.Processors(ctx); err != nil {
				return nil, nil, fmt.Errorf("processor %q has invalid configuration: %w", processorItem.ID, err)
			} else {
				pipeline.Processors = append(pipeline.Processors, processors...)
			}
		}
		outP[prefix] = pipeline
	}
	return outR, outP, nil
}

// generateOtelPipelines generates a map of OTel pipeline names to OTel pipelines.
func (uc *UnifiedConfig) generateOtelPipelines(ctx context.Context) (map[string]otel.ReceiverPipeline, map[string]otel.Pipeline, error) {
	outR := make(map[string]otel.ReceiverPipeline)
	outP := make(map[string]otel.Pipeline)
	pipelines, err := uc.Pipelines(ctx)
	if err != nil {
		return nil, nil, err
	}
	for _, pipeline := range pipelines {
		if pipeline.Backend != BackendOTel {
			continue
		}
		pipeR, pipeP, err := pipeline.OTelComponents(ctx)
		if err != nil {
			return nil, nil, err
		}
		maps.Copy(outR, pipeR)
		maps.Copy(outP, pipeP)
	}
	return outR, outP, nil
}

// GenerateFluentBitConfigs generates configuration file(s) for Fluent Bit.
// It returns a map of filenames to file contents.
func (uc *UnifiedConfig) GenerateFluentBitConfigs(ctx context.Context, logsDir string, stateDir string) (map[string]string, error) {
	userAgent, _ := platform.FromContext(ctx).UserAgent("Google-Cloud-Ops-Agent-Logging")
	components, err := uc.generateFluentbitComponents(ctx, userAgent)
	if err != nil {
		return nil, err
	}

	c := fluentbit.ModularConfig{
		Variables: map[string]string{
			"buffers_dir": path.Join(stateDir, "buffers"),
			"logs_dir":    logsDir,
		},
		Components: components,
	}
	return c.Generate()
}
func contains(s []string, str string) bool {
	for _, v := range s {
		if v == str {
			return true
		}
	}

	return false
}

func sliceContains(s []string, v string) bool {
	for _, e := range s {
		if e == v {
			return true
		}
	}
	return false
}

const (
	attributeLabelPrefix string = "compute.googleapis.com/attributes/"
)

// addGceMetadataAttributesComponents annotates logs with labels corresponding
// to instance attributes from the GCE metadata server.
func addGceMetadataAttributesComponents(ctx context.Context, attributes []string, tag, uid string) []fluentbit.Component {
	processorName := fmt.Sprintf("%s.%s.gce_metadata", tag, uid)
	resource, err := platform.FromContext(ctx).GetResource()
	if err != nil {
		log.Printf("can't get resource metadata: %v", err)
		return nil
	}
	gceMetadata, ok := resource.(resourcedetector.GCEResource)
	if !ok {
		// Not on GCE; no attributes to detect.
		log.Printf("ignoring the gce_metadata_attributes processor outside of GCE: %T", resource)
		return nil
	}
	modifications := map[string]*ModifyField{}
	var attributeKeys []string
	for k, _ := range gceMetadata.Metadata {
		attributeKeys = append(attributeKeys, k)
	}
	sort.Strings(attributeKeys)
	for _, k := range attributeKeys {
		if !sliceContains(attributes, k) {
			continue
		}
		v := gceMetadata.Metadata[k]
		modifications[fmt.Sprintf(`labels."%s%s"`, attributeLabelPrefix, k)] = &ModifyField{
			StaticValue: &v,
		}
	}
	if len(modifications) == 0 {
		return nil
	}
	return LoggingProcessorModifyFields{
		Fields: modifications,
	}.Components(ctx, tag, processorName)
}

type fbSource struct {
	TagRegex   string
	Components []fluentbit.Component
}

// generateFluentbitComponents generates a slice of fluentbit config sections to represent l.
func (uc *UnifiedConfig) generateFluentbitComponents(ctx context.Context, userAgent string) ([]fluentbit.Component, error) {
	l := uc.Logging
	var out []fluentbit.Component
	if l.Service.LogLevel == "" {
		l.Service.LogLevel = "info"
	}
	service := fluentbit.Service{LogLevel: l.Service.LogLevel}
	out = append(out, service.Component())
	out = append(out, fluentbit.MetricsInputComponent())

	if l != nil && l.Service != nil && !l.Service.OTelLogging {
		// Type for sorting.
		var sources []fbSource
		var tags []string
		pipelines, err := uc.Pipelines(ctx)
		if err != nil {
			return nil, err
		}
		for _, pipeline := range pipelines {
			if pipeline.Backend != BackendFluentBit {
				continue
			}
			source, err := pipeline.FluentBitComponents(ctx)
			if err != nil {
				return nil, err
			}
			sources = append(sources, source)
			tags = append(tags, source.TagRegex)
		}
		sort.Slice(sources, func(i, j int) bool { return sources[i].TagRegex < sources[j].TagRegex })
		sort.Strings(tags)

		for _, s := range sources {
			out = append(out, s.Components...)
		}
		if len(tags) > 0 {
			out = append(out, stackdriverOutputComponent(ctx, strings.Join(tags, "|"), userAgent, "2G", l.Service.Compress))
		}
		out = append(out, uc.generateSelfLogsComponents(ctx, userAgent)...)
		out = append(out, addGceMetadataAttributesComponents(ctx, []string{
			"dataproc-cluster-name",
			"dataproc-cluster-uuid",
			"dataproc-region",
		}, "*", "default-dataproc")...)
	}
	out = append(out, fluentbit.MetricsOutputComponent())

	return out, nil
}

func getMD5Hash(text string) string {
	hasher := md5.New()
	hasher.Write([]byte(text))
	return hex.EncodeToString(hasher.Sum(nil))
}<|MERGE_RESOLUTION|>--- conflicted
+++ resolved
@@ -297,11 +297,7 @@
 			ReceiverPipelineName: receiverPipelineName,
 		}
 		// Check the Ops Agent receiver type.
-<<<<<<< HEAD
 		if receiverPipeline.ExporterTypes[p.pipelineType] == otel.GMP || receiverPipeline.ExporterTypes[p.pipelineType] == otel.Otlp {
-=======
-		if receiverPipeline.ExporterTypes[p.PipelineType] == otel.GMP {
->>>>>>> f5ef95df
 			// Prometheus receivers are incompatible with processors, so we need to assert that no processors are configured.
 			if len(p.Processors) > 0 {
 				return nil, nil, fmt.Errorf("prometheus receivers are incompatible with Ops Agent processors")
