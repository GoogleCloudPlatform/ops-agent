// Copyright 2020 Google LLC
//
// Licensed under the Apache License, Version 2.0 (the "License");
// you may not use this file except in compliance with the License.
// You may obtain a copy of the License at
//
//      http://www.apache.org/licenses/LICENSE-2.0
//
// Unless required by applicable law or agreed to in writing, software
// distributed under the License is distributed on an "AS IS" BASIS,
// WITHOUT WARRANTIES OR CONDITIONS OF ANY KIND, either express or implied.
// See the License for the specific language governing permissions and
// limitations under the License.

// Package confgenerator represents the Ops Agent configuration and provides functions to generate subagents configuration from unified agent.
package confgenerator

import (
	"crypto/md5"
	"encoding/hex"
	"fmt"
	"path"
	"regexp"
	"sort"
	"strconv"
	"strings"
	"text/template"

	"github.com/GoogleCloudPlatform/ops-agent/confgenerator/fluentbit"
	"github.com/GoogleCloudPlatform/ops-agent/confgenerator/otel"
	"github.com/GoogleCloudPlatform/ops-agent/internal/version"
	"github.com/shirou/gopsutil/host"
)

const fluentBitSelfLogTag = "ops-agent-fluent-bit"

<<<<<<< HEAD
const bufferLimitDefaultSizeMegabytes = 200

func googleCloudExporter(userAgent string) otel.Component {
=======
func googleCloudExporter(userAgent string, instrumentationLabels bool) otel.Component {
>>>>>>> 23f06012
	return otel.Component{
		Type: "googlecloud",
		Config: map[string]interface{}{
			// (b/233372619) Due to a constraint in the Monarch API for retrying successful data points,
			// leaving this enabled is causing adverse effects for some customers. Google OpenTelemetry team
			// recommends disabling this.
			"retry_on_failure": map[string]interface{}{
				"enabled": false,
			},
			"user_agent": userAgent,
			"metric": map[string]interface{}{
				// Receivers are responsible for sending fully-qualified metric names.
				// NB: If a receiver fails to send a full URL, OT will add the prefix `workload.googleapis.com/{metric_name}`.
				// TODO(b/197129428): Write a test to make sure this doesn't happen.
				"prefix": "",
				// OT calls CreateMetricDescriptor by default. Skip because we want
				// descriptors to be created implicitly with new time series.
				"skip_create_descriptor": true,
				// Omit instrumentation labels, which break agent metrics.
				"instrumentation_library_labels": instrumentationLabels,
				// Omit service labels, which break agent metrics.
				// TODO: Enable with instrumentationLabels when values are sane.
				"service_resource_labels": false,
				"resource_filters":        []map[string]interface{}{},
			},
		},
	}
}

func googleManagedPrometheusExporter(userAgent string) otel.Component {
	return otel.Component{
		Type: "googlemanagedprometheus",
		Config: map[string]interface{}{
			// (b/233372619) Due to a constraint in the Monarch API for retrying successful data points,
			// leaving this enabled is causing adverse effects for some customers. Google OpenTelemetry team
			// recommends disabling this.
			"retry_on_failure": map[string]interface{}{
				"enabled": false,
			},
			"user_agent": userAgent,
		},
	}
}

func gcpResourceDetector() otel.Component {
	return otel.Component{
		Type: "resourcedetection",
		Config: map[string]interface{}{
			"detectors": []string{"gcp"},
		},
	}
}

func (uc *UnifiedConfig) GenerateOtelConfig(hostInfo *host.InfoStat) (string, error) {
	userAgent, _ := getUserAgent("Google-Cloud-Ops-Agent-Metrics", hostInfo)
	metricVersionLabel, _ := getVersionLabel("google-cloud-ops-agent-metrics")
	loggingVersionLabel, _ := getVersionLabel("google-cloud-ops-agent-logging")

	receiverPipelines := make(map[string]otel.ReceiverPipeline)
	pipelines := make(map[string]otel.Pipeline)
	var err error

	if uc.Metrics != nil {
		var err error
		receiverPipelines, pipelines, err = uc.generateOtelPipelines()
		if err != nil {
			return "", err
		}
	}

	receiverPipelines["otel"] = AgentSelfMetrics{
		Version: metricVersionLabel,
		Port:    otel.MetricsPort,
	}.MetricsSubmodulePipeline()
	pipelines["otel"] = otel.Pipeline{
		Type:                 "metrics",
		ReceiverPipelineName: "otel",
	}

	receiverPipelines["fluentbit"] = AgentSelfMetrics{
		Version: loggingVersionLabel,
		Port:    fluentbit.MetricsPort,
	}.LoggingSubmodulePipeline()
	pipelines["fluentbit"] = otel.Pipeline{
		Type:                 "metrics",
		ReceiverPipelineName: "fluentbit",
	}

	if uc.Metrics.Service.LogLevel == "" {
		uc.Metrics.Service.LogLevel = "info"
	}
	otelConfig, err := otel.ModularConfig{
		LogLevel:          uc.Metrics.Service.LogLevel,
		ReceiverPipelines: receiverPipelines,
		Pipelines:         pipelines,
		GlobalProcessors:  []otel.Component{gcpResourceDetector()},
		Exporters: map[otel.ExporterType]otel.Component{
			otel.System: googleCloudExporter(userAgent, false),
			otel.OTel:   googleCloudExporter(userAgent, true),
			otel.GMP:    googleManagedPrometheusExporter(userAgent),
		},
	}.Generate()
	if err != nil {
		return "", err
	}
	return otelConfig, nil
}

// generateOtelPipelines generates a map of OTel pipeline names to OTel pipelines.
func (uc *UnifiedConfig) generateOtelPipelines() (map[string]otel.ReceiverPipeline, map[string]otel.Pipeline, error) {
	m := uc.Metrics
	outR := make(map[string]otel.ReceiverPipeline)
	outP := make(map[string]otel.Pipeline)
	addReceiver := func(pipelineType, pID, rID string, receiver OTelReceiver, processorIDs []string) error {
		for i, receiverPipeline := range receiver.Pipelines() {
			receiverPipelineName := strings.ReplaceAll(rID, "_", "__")
			if i > 0 {
				receiverPipelineName = fmt.Sprintf("%s_%d", receiverPipelineName, i)
			}

			prefix := fmt.Sprintf("%s_%s", strings.ReplaceAll(pID, "_", "__"), receiverPipelineName)
			if pipelineType != "metrics" {
				// Don't prepend for metrics pipelines to preserve old golden configs.
				prefix = fmt.Sprintf("%s_%s", pipelineType, prefix)
			}

			outR[receiverPipelineName] = receiverPipeline

			pipeline := otel.Pipeline{
				Type:                 pipelineType,
				ReceiverPipelineName: receiverPipelineName,
			}

			// Check the Ops Agent receiver type.
			if receiverPipeline.Type == otel.GMP {
				// Prometheus receivers are incompatible with processors, so we need to assert that no processors are configured.
				if len(processorIDs) > 0 {
					return fmt.Errorf("prometheus receivers are incompatible with Ops Agent processors")
				}
			}
			for _, pID := range processorIDs {
				// TODO: Change when we support trace processors.
				processor, ok := m.Processors[pID]
				if !ok {
					return fmt.Errorf("processor %q not found", pID)
				}
				pipeline.Processors = append(pipeline.Processors, processor.Processors()...)
			}
			outP[prefix] = pipeline
		}
		return nil
	}
	if m != nil && m.Service != nil {
		receivers, err := uc.MetricsReceivers()
		if err != nil {
			return nil, nil, err
		}
		for pID, p := range m.Service.Pipelines {
			for _, rID := range p.ReceiverIDs {
				receiver, ok := receivers[rID]
				if !ok {
					return nil, nil, fmt.Errorf("metrics receiver %q not found", rID)
				}
				if err := addReceiver("metrics", pID, rID, receiver, p.ProcessorIDs); err != nil {
					return nil, nil, err
				}
			}
		}
	}
	t := uc.Traces
	if t != nil && t.Service != nil {
		receivers, err := uc.TracesReceivers()
		if err != nil {
			return nil, nil, err
		}
		for pID, p := range t.Service.Pipelines {
			for _, rID := range p.ReceiverIDs {
				receiver, ok := receivers[rID]
				if !ok {
					return nil, nil, fmt.Errorf("traces receiver %q not found", rID)
				}
				if err := addReceiver("traces", pID, rID, receiver, p.ProcessorIDs); err != nil {
					return nil, nil, err
				}
			}
		}
	}
	return outR, outP, nil
}

func (uc *UnifiedConfig) getBufferLimitSize() int {
	if uc.Global == nil || uc.Global.BufferLimitFactor == nil {
		return bufferLimitDefaultSizeMegabytes
	}

	return *uc.Global.BufferLimitFactor
}

// GenerateFluentBitConfigs generates configuration file(s) for Fluent Bit.
// It returns a map of filenames to file contents.
func (uc *UnifiedConfig) GenerateFluentBitConfigs(logsDir string, stateDir string, hostInfo *host.InfoStat) (map[string]string, error) {
	userAgent, _ := getUserAgent("Google-Cloud-Ops-Agent-Logging", hostInfo)

	components, err := uc.Logging.generateFluentbitComponents(userAgent, hostInfo, uc.getBufferLimitSize())
	if err != nil {
		return nil, err
	}

	c := fluentbit.ModularConfig{
		Variables: map[string]string{
			"buffers_dir": path.Join(stateDir, "buffers"),
			"logs_dir":    logsDir,
		},
		Components: components,
	}
	return c.Generate()
}
func contains(s []string, str string) bool {
	for _, v := range s {
		if v == str {
			return true
		}
	}

	return false
}

func processUserDefinedMultilineParser(i int, pID string, receiver LoggingReceiver, processor LoggingProcessor, receiverComponents []fluentbit.Component, processorComponents []fluentbit.Component) error {
	var multilineParserNames []string
	if processor.Type() != "parse_multiline" {
		return nil
	}
	for _, p := range processorComponents {
		if p.Kind == "MULTILINE_PARSER" {
			multilineParserNames = append(multilineParserNames, p.Config["name"])
		}
	}
	allowedMultilineReceiverTypes := []string{"files"}
	for _, r := range receiverComponents {
		if len(multilineParserNames) != 0 &&
			!contains(allowedMultilineReceiverTypes, receiver.Type()) {
			return fmt.Errorf(`processor %q with type "parse_multiline" can only be applied on receivers with type "files"`, pID)
		}
		if len(multilineParserNames) != 0 {
			r.Config["multiline.parser"] = strings.Join(multilineParserNames, ",")
		}

	}
	if i != 0 {
		return fmt.Errorf(`at most one logging processor with type "parse_multiline" is allowed in the pipeline. A logging processor with type "parse_multiline" must be right after a logging receiver with type "files"`)
	}
	return nil
}

// generateFluentbitComponents generates a slice of fluentbit config sections to represent l.
func (l *Logging) generateFluentbitComponents(userAgent string, hostInfo *host.InfoStat, bufferLimitSize int) ([]fluentbit.Component, error) {
	var out []fluentbit.Component
	if l.Service.LogLevel == "" {
		l.Service.LogLevel = "info"
	}
	service := fluentbit.Service{LogLevel: l.Service.LogLevel}
	out = append(out, service.Component())
	out = append(out, fluentbit.MetricsInputComponent())

	if l != nil && l.Service != nil {
		// Type for sorting.
		type fbSource struct {
			tag        string
			components []fluentbit.Component
		}
		var sources []fbSource
		var tags []string
		for pID, p := range l.Service.Pipelines {
			for _, rID := range p.ReceiverIDs {
				receiver, ok := l.Receivers[rID]
				if !ok {
					return nil, fmt.Errorf("receiver %q not found", rID)
				}
				tag := fmt.Sprintf("%s.%s", pID, rID)

				// For fluent_forward we create the tag in the following format:
				// <hash_string>.<pipeline_id>.<receiver_id>.<existing_tag>
				//
				// hash_string: Deterministic unique identifier for the pipeline_id + receiver_id.
				//   This is needed to prevent collisions between receivers in the same
				//   pipeline when using the glob syntax for matching (using wildcards).
				// pipeline_id: User defined pipeline_id but with the "." replaced with "_"
				//   since the "." character is reserved to be used as a delimiter in the
				//   Lua script.
				// receiver_id: User defined receiver_id but with the "." replaced with "_"
				//   since the "." character is reserved to be used as a delimiter in the
				//   Lua script.
				//  existing_tag: Tag associated with the record prior to ingesting.
				//
				// For an example testing collisions in receiver_ids, see:
				//
				// testdata/valid/linux/logging-receiver_forward_multiple_receivers_conflicting_id
				if receiver.Type() == "fluent_forward" {
					hashString := getMD5Hash(tag)

					// Note that we only update the tag for the tag. The LogName will still
					// use the user defined receiver_id without this replacement.
					pipelineIdCleaned := strings.ReplaceAll(pID, ".", "_")
					receiverIdCleaned := strings.ReplaceAll(rID, ".", "_")
					tag = fmt.Sprintf("%s.%s.%s", hashString, pipelineIdCleaned, receiverIdCleaned)
				}
				var components []fluentbit.Component
				receiverComponents := receiver.Components(tag)
				components = append(components, receiverComponents...)

				// To match on fluent_forward records, we need to account for the addition
				// of the existing tag (unknown during config generation) as the suffix
				// of the tag.
				globSuffix := ""
				regexSuffix := ""
				if receiver.Type() == "fluent_forward" {
					regexSuffix = `\..*`
					globSuffix = `.*`
				}
				tags = append(tags, regexp.QuoteMeta(tag)+regexSuffix)
				tag = tag + globSuffix

				for i, pID := range p.ProcessorIDs {
					processor, ok := l.Processors[pID]
					if !ok {
						processor, ok = LegacyBuiltinProcessors[pID]
					}
					if !ok {
						return nil, fmt.Errorf("processor %q not found", pID)
					}
					processorComponents := processor.Components(tag, strconv.Itoa(i))
					if err := processUserDefinedMultilineParser(i, pID, receiver, processor, receiverComponents, processorComponents); err != nil {
						return nil, err
					}
					components = append(components, processorComponents...)
				}
				components = append(components, setLogNameComponents(tag, rID, receiver.Type(), hostInfo.Hostname)...)

				// Logs ingested using the fluent_forward receiver must add the existing_tag
				// on the record to the LogName. This is done with a Lua filter.
				if receiver.Type() == "fluent_forward" {
					components = append(components, fluentbit.LuaFilterComponents(tag, addLogNameLuaFunction, addLogNameLuaScriptContents)...)
				}
				sources = append(sources, fbSource{tag, components})
			}
		}
		sort.Slice(sources, func(i, j int) bool { return sources[i].tag < sources[j].tag })
		sort.Strings(tags)

		for _, s := range sources {
			out = append(out, s.components...)
		}
		if len(tags) > 0 {
			out = append(out, stackdriverOutputComponent(strings.Join(tags, "|"), userAgent, bufferLimitSize))
		}
	}
	out = append(out, LoggingReceiverFilesMixin{
		IncludePaths: []string{"${logs_dir}/logging-module.log"},
		//Following: b/226668416 temporarily set storage.type to "memory"
		//to prevent chunk corruption errors
		BufferInMemory: true,
	}.Components(fluentBitSelfLogTag)...)

	out = append(out, generateSeveritySelfLogsParser()...)

	out = append(out, stackdriverOutputComponent(fluentBitSelfLogTag, userAgent, bufferLimitSize))
	out = append(out, fluentbit.MetricsOutputComponent())

	return out, nil
}

func generateSeveritySelfLogsParser() []fluentbit.Component {
	out := make([]fluentbit.Component, 0)

	parser := LoggingProcessorParseRegex{
		Regex:       `(?<message>\[[ ]*(?<time>\d+\/\d+\/\d+ \d+:\d+:\d+)] \[[ ]*(?<severity>[a-z]+)\].*)`,
		PreserveKey: true,
		ParserShared: ParserShared{
			TimeKey:    "time",
			TimeFormat: "%Y/%m/%d %H:%M:%S",
			Types: map[string]string{
				"severity": "string",
			},
		},
	}.Components(fluentBitSelfLogTag, "self-logs-severity")

	out = append(out, parser...)

	out = append(out, fluentbit.TranslationComponents(fluentBitSelfLogTag, "severity", "logging.googleapis.com/severity", true,
		[]struct{ SrcVal, DestVal string }{
			{"debug", "DEBUG"},
			{"error", "ERROR"},
			{"info", "INFO"},
			{"warn", "WARNING"},
		})...,
	)
	return out
}

var versionLabelTemplate = template.Must(template.New("versionlabel").Parse(`{{.Prefix}}/{{.AgentVersion}}-{{.BuildDistro}}`))
var userAgentTemplate = template.Must(template.New("useragent").Parse(`{{.Prefix}}/{{.AgentVersion}} (BuildDistro={{.BuildDistro}};Platform={{.Platform}};ShortName={{.ShortName}};ShortVersion={{.ShortVersion}})`))

func expandTemplate(t *template.Template, prefix string, extraParams map[string]string) (string, error) {
	params := map[string]string{
		"Prefix":       prefix,
		"AgentVersion": version.Version,
		"BuildDistro":  version.BuildDistro,
	}
	for k, v := range extraParams {
		params[k] = v
	}
	var b strings.Builder
	if err := t.Execute(&b, params); err != nil {
		fmt.Println(err.Error())
		return "", err
	}
	return b.String(), nil
}

func getVersionLabel(prefix string) (string, error) {
	return expandTemplate(versionLabelTemplate, prefix, nil)
}

func getUserAgent(prefix string, hostInfo *host.InfoStat) (string, error) {
	extraParams := map[string]string{
		"Platform":     hostInfo.OS,
		"ShortName":    hostInfo.Platform,
		"ShortVersion": hostInfo.PlatformVersion,
	}
	return expandTemplate(userAgentTemplate, prefix, extraParams)
}

func getMD5Hash(text string) string {
	hasher := md5.New()
	hasher.Write([]byte(text))
	return hex.EncodeToString(hasher.Sum(nil))
}<|MERGE_RESOLUTION|>--- conflicted
+++ resolved
@@ -34,13 +34,9 @@
 
 const fluentBitSelfLogTag = "ops-agent-fluent-bit"
 
-<<<<<<< HEAD
 const bufferLimitDefaultSizeMegabytes = 200
 
-func googleCloudExporter(userAgent string) otel.Component {
-=======
 func googleCloudExporter(userAgent string, instrumentationLabels bool) otel.Component {
->>>>>>> 23f06012
 	return otel.Component{
 		Type: "googlecloud",
 		Config: map[string]interface{}{
