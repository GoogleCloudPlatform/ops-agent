--- conflicted
+++ resolved
@@ -59,11 +59,8 @@
 	ExcludePaths            []string        `yaml:"exclude_paths,omitempty"`
 	WildcardRefreshInterval *time.Duration  `yaml:"wildcard_refresh_interval,omitempty" validate:"omitempty,min=1s,multipleof_time=1s"`
 	MultilineRules          []MultilineRule `yaml:"-"`
-<<<<<<< HEAD
 	BufferInMemory          bool            `yaml:"-"`
-=======
 	RecordLogFilePath       *bool           `yaml:"record_log_file_path,omitempty"`
->>>>>>> 36bae10f
 }
 
 func (r LoggingReceiverFilesMixin) Components(tag string) []fluentbit.Component {
@@ -110,13 +107,12 @@
 		config["Refresh_Interval"] = strconv.Itoa(refreshIntervalSeconds)
 	}
 
-<<<<<<< HEAD
+	if r.RecordLogFilePath != nil && *r.RecordLogFilePath == true {
+		config["Path_Key"] = "agent.googleapis.com/log_file_path"
+	}
+
 	if r.BufferInMemory {
 		config["storage.type"] = "memory"
-=======
-	if r.RecordLogFilePath != nil && *r.RecordLogFilePath == true {
-		config["Path_Key"] = "agent.googleapis.com/log_file_path"
->>>>>>> 36bae10f
 	}
 
 	c := []fluentbit.Component{}
