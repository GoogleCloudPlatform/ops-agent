// Copyright 2021 Google LLC
//
// Licensed under the Apache License, Version 2.0 (the "License");
// you may not use this file except in compliance with the License.
// You may obtain a copy of the License at
//
//      http://www.apache.org/licenses/LICENSE-2.0
//
// Unless required by applicable law or agreed to in writing, software
// distributed under the License is distributed on an "AS IS" BASIS,
// WITHOUT WARRANTIES OR CONDITIONS OF ANY KIND, either express or implied.
// See the License for the specific language governing permissions and
// limitations under the License.

package confgenerator

import (
	"context"
	"fmt"
	"sort"
	"strings"

	"github.com/GoogleCloudPlatform/ops-agent/confgenerator/filter"
	"github.com/GoogleCloudPlatform/ops-agent/confgenerator/fluentbit"
	"github.com/GoogleCloudPlatform/ops-agent/confgenerator/fluentbit/modify"
	"github.com/GoogleCloudPlatform/ops-agent/confgenerator/otel"
	"github.com/GoogleCloudPlatform/ops-agent/confgenerator/otel/ottl"
)

// TODO: Add a validation check that will allow only one unique language exceptions that focus in one specific language.
type ParseMultilineGroup struct {
	Type     string `yaml:"type" validate:"required,oneof=language_exceptions"`
	Language string `yaml:"language" validate:"required,oneof=java python go"`
}

type ParseMultiline struct {
	ConfigComponent `yaml:",inline"`

	// Make this a list so that it's forward compatible to support more `parse_multiline` type other than the build-in language exceptions.
	MultilineGroups []*ParseMultilineGroup `yaml:"match_any" validate:"required,min=1,max=3,unique"`
}

func (r ParseMultiline) Type() string {
	return "parse_multiline"
}

var multilineRulesLanguageMap = map[string][]MultilineRule{
	// Below is the working java rules provided by fluentbit team: https://github.com/fluent/fluent-bit/issues/4611
	// Move to built-in java support, when upstream fixes the issue
	"java": []MultilineRule{
		{"start_state, java_start_exception", `/(?:Exception|Error|Throwable|V8 errors stack trace)[:\r\n]/`, "java_after_exception"},
		{"java_nested_exception", `/(?:Exception|Error|Throwable|V8 errors stack trace)[:\r\n]/`, "java_after_exception"},
		{"java_after_exception", `/^[\t ]*nested exception is:[\\t ]*/`, "java_nested_exception"},
		{"java_after_exception", `/^[\r\n]*$/`, "java_after_exception"},
		{"java_after_exception", `/^[\t ]+(?:eval )?at /`, "java_after_exception"},
		{"java_after_exception", `/^[\t ]+--- End of inner exception stack trace ---$/`, "java_after_exception"},
		{"java_after_exception", `/^--- End of stack trace from previous (?x:)location where exception was thrown ---$/`, "java_after_exception"},
		{"java_after_exception", `/^[\t ]*(?:Caused by|Suppressed):/`, "java_after_exception"},
		{"java_after_exception", `/^[\t ]*... \d+ (?:more|common frames omitted)/`, "java_after_exception"},
	},
	"python": []MultilineRule{
		{"start_state, python_start_exception", `/Traceback \(most recent call last\):$/`, "python"},
		{"python", `/^[\t ]+File /`, "python_code"},
		{"python_code", `/[^\t ]/`, "python"},
		{"python", `/^(?:[^\s.():]+\.)*[^\s.():]+:/`, "python_start_exception"},
	},
	"go": []MultilineRule{
		{"start_state", `/\bpanic: /`, "go_after_panic"},
		{"start_state", `/http: panic serving/`, "go_goroutine"},
		{"go_after_panic", `/^$/`, "go_goroutine"},
		{"go_after_panic, go_after_signal, go_frame_1", `/^$/`, "go_goroutine"},
		{"go_after_panic", `/^\[signal /`, "go_after_signal"},
		{"go_goroutine", `/^goroutine \d+ \[[^\]]+\]:$/`, "go_frame_1"},
		{"go_frame_1", `/^(?:[^\s.:]+\.)*[^\s.():]+\(|^created by /`, "go_frame_2"},
		{"go_frame_2", `/^\s/`, "go_frame_1"},
	},
}

func (p ParseMultiline) CombinedRules() []MultilineRule {
	var combinedRules []MultilineRule
	for _, g := range p.MultilineGroups {
		if g.Type == "language_exceptions" {
			combinedRules = append(combinedRules, multilineRulesLanguageMap[g.Language]...)
		}
	}
	return combinedRules
}

func (p ParseMultiline) Components(ctx context.Context, tag, uid string) []fluentbit.Component {
	// Fluent Bit multiline parser currently can't export using `message` as key.
	// Thus we need to add one renaming component per pipeline
	// Remove the rename component when https://github.com/fluent/fluent-bit/issues/4795 is fixed
	parserName := fmt.Sprintf("multiline.%s.%s", tag, uid)
	parserComponent := fluentbit.ParseMultilineComponent(parserName, p.CombinedRules())
	filter := fluentbit.Component{
		Kind: "FILTER",
		Config: map[string]string{
			"Name":                  "multiline",
			"Match":                 tag,
			"Multiline.Key_Content": "message",
			"Multiline.Parser":      parserName,
		},
	}
	// TODO: Refactor to share an implementation with LoggingReceiverFilesMixin.Components
	return []fluentbit.Component{
		filter,
		parserComponent,
		modify.NewRenameOptions("log", "message").Component(tag),
	}
}

func init() {
	LoggingProcessorTypes.RegisterType(func() LoggingProcessor { return &ParseMultiline{} })
}

// ParserShared holds common parameters that are used by all processors that are implemented with fluentbit's "parser" filter.
type ParserShared struct {
	TimeKey    string `yaml:"time_key,omitempty" validate:"required_with=TimeFormat,omitempty,fieldlegacy"` // by default does not parse timestamp
	TimeFormat string `yaml:"time_format,omitempty" validate:"required_with=TimeKey"`                       // must be provided if time_key is present
	// Types allows parsing the extracted fields.
	// Not exposed to users for now, but can be used by app receivers.
	// Documented at https://docs.fluentbit.io/manual/v/1.3/parser
	// According to docs, this is only supported with `ltsv`, `logfmt`, and `regex` parsers.
	Types map[string]string `yaml:"-" validate:"dive,oneof=string integer bool float hex"`
}

func (p ParserShared) Component(tag, uid string) (fluentbit.Component, string) {
	return fluentbit.ParserComponentBase(p.TimeFormat, p.TimeKey, p.Types, tag, uid)
}

func (p ParserShared) TimestampStatements() (ottl.Statements, error) {
	if p.TimeKey == "" {
		return nil, nil
	}
	from, err := filter.NewMemberLegacy(p.TimeKey)
	if err != nil {
		return nil, err
	}
	fromAccessor, err := from.OTTLAccessor()
	if err != nil {
		return nil, err
	}
	flag := ottl.LValue{"cache", "__time_valid"}
	// Replicate fluent-bit behavior of preserving the existing field if the time is unparsable.
	// The result of `ToTime` cannot be stored in `cache`, so instead we store a boolean flag.
	return ottl.NewStatements(
		flag.Set(ottl.False()),
		flag.SetIf(ottl.True(), ottl.And(
			fromAccessor.IsPresent(),
			ottl.IsNotNil(ottl.ToTime(fromAccessor, p.TimeFormat)),
		)),
		ottl.LValue{"time"}.SetIf(ottl.ToTime(fromAccessor, p.TimeFormat), ottl.Equals(flag, ottl.True())),
		fromAccessor.DeleteIf(ottl.Equals(flag, ottl.True())),
	), nil
}

func (p ParserShared) TypesStatements() (ottl.Statements, error) {
	var out ottl.Statements
<<<<<<< HEAD
=======
	// Sort map keys to always get the same statements order and error message.
>>>>>>> 11a0bfba
	for _, field := range GetSortedKeys(p.Types) {
		fieldType := p.Types[field]
		m, err := filter.NewMemberLegacy(field)
		if err != nil {
			return nil, err
		}
		a, err := m.OTTLAccessor()
		if err != nil {
			return nil, err
		}
		// See OTTL docs at https://github.com/open-telemetry/opentelemetry-collector-contrib/tree/main/pkg/ottl/ottlfuncs
		switch fieldType {
		case "string":
			out = out.Append(a.Set(ottl.ToString(a)))
		case "integer":
			out = out.Append(a.Set(ottl.ToInt(a)))
		case "bool":
			out = out.Append(a.SetToBool(a))
		case "float":
			out = out.Append(a.Set(ottl.ToFloat(a)))
		case "hex":
			// The strtoull C function is used in Fluent Bit to parse hexadecimal strings: https://github.com/fluent/fluent-bit/blob/a20a127f1b5ae70706bac0dac45fbc6abde4ad27/src/flb_parser.c#L1319
			// strtoull parses strings into an unsigned long long integer, which is equivalent to an uint64 in Go. It also accepts hexadecimal strings with a leading "0x" prefix and trailing whitespace. Additionally, it accepts a leading "+" or "-" sign.
			// However, ottl.ParseInt(a, 16) only parses hexadecimal strings without a leading "0x" prefix (e.g., "AF111", "-123F") and does not allow trailing whitespace. It does accept a leading "+" or "-" sign.
			// ottl.ParseInt parses the string to an int64.
			out = out.Append(a.Set(ottl.ParseInt(a, 16)))
		default:
			return nil, fmt.Errorf("type %q not supported for field %s", fieldType, m)
		}
	}
	return out, nil
}

// Handle special fields documented at https://cloud.google.com/stackdriver/docs/solutions/agents/ops-agent/configuration#special-fields
func (p ParserShared) FluentBitSpecialFieldsStatements(ctx context.Context) ottl.Statements {
	fields := filter.FluentBitSpecialFields()
	var names []string
	for f := range fields {
		if fields[f] == "labels" {
			continue
		}
		names = append(names, f)
	}
	sort.Strings(names)
	labels := ottl.LValue{"body", "logging.googleapis.com/labels"}
	statements := ottl.NewStatements(
		// Do labels first so other fields can override it.
		ottl.LValue{"attributes"}.MergeMaps(labels, "upsert"),
		labels.Delete(),
	)
	for _, f := range names {
		s, err := LoggingProcessorModifyFields{Fields: map[string]*ModifyField{
			fields[f]: &ModifyField{
				MoveFrom: fmt.Sprintf(`jsonPayload.%q`, f),
			},
		}}.statements(ctx)
		if err != nil {
			// Should be impossible
			panic(err)
		}
		statements = statements.Append(s)
	}
	return statements
}

// A LoggingProcessorParseJson parses the specified field as JSON.
type LoggingProcessorParseJson struct {
	ConfigComponent `yaml:",inline"`
	ParserShared    `yaml:",inline"`
	Field           string `yaml:"field,omitempty" validate:"omitempty,fieldlegacy"`
}

func (r LoggingProcessorParseJson) Type() string {
	return "parse_json"
}

func (p LoggingProcessorParseJson) Components(ctx context.Context, tag, uid string) []fluentbit.Component {
	parser, parserName := p.ParserShared.Component(tag, uid)
	parser.Config["Format"] = "json"

	parserFilters := []fluentbit.Component{}
	parserFilters = append(parserFilters, fluentbit.ParserFilterComponents(tag, p.Field, []string{parserName}, false)...)
	parserFilters = append(parserFilters, parser)
	return parserFilters
}

func (p LoggingProcessorParseJson) Processors(ctx context.Context) ([]otel.Component, error) {
	from := p.Field
	if from == "" {
		from = "jsonPayload.message"
	}
	m, err := filter.NewMemberLegacy(from)
	if err != nil {
		return nil, err
	}

	fromAccessor, err := m.OTTLAccessor()
	if err != nil {
		return nil, err
	}

	cachedJSON := ottl.LValue{"cache", "__parsed_json"}
	statements := ottl.NewStatements(
		cachedJSON.SetIf(ottl.ParseJSON(fromAccessor), fromAccessor.IsPresent()),
		fromAccessor.DeleteIf(cachedJSON.IsPresent()),
		ottl.LValue{"body"}.MergeMapsIf(cachedJSON, "upsert", cachedJSON.IsPresent()),
		cachedJSON.Delete(),
	)

	ts, err := p.TimestampStatements()
	if err != nil {
		return nil, err
	}
	statements = statements.Append(ts)
	ts, err = p.TypesStatements()
	if err != nil {
		return nil, err
	}
	statements = statements.Append(ts)

	statements = statements.Append(p.FluentBitSpecialFieldsStatements(ctx))

	return []otel.Component{otel.Transform(
		"log", "log",
		statements,
	)}, nil
}

func init() {
	LoggingProcessorTypes.RegisterType(func() LoggingProcessor { return &LoggingProcessorParseJson{} })
}

// A LoggingProcessorParseRegex applies a regex to the specified field, storing the named capture groups as keys in the log record.
// This was maintained in addition to the parse_regex_complex to ensure backward compatibility with any existing configurations
type LoggingProcessorParseRegex struct {
	ConfigComponent `yaml:",inline"`
	ParserShared    `yaml:",inline"`
	Field           string `yaml:"field,omitempty" validate:"omitempty,fieldlegacy"`
	PreserveKey     bool   `yaml:"-"`

	Regex string `yaml:"regex,omitempty" validate:"required"`
}

func (r LoggingProcessorParseRegex) Type() string {
	return "parse_regex"
}

func (p LoggingProcessorParseRegex) Components(ctx context.Context, tag, uid string) []fluentbit.Component {
	parser, parserName := p.ParserShared.Component(tag, uid)
	parser.Config["Format"] = "regex"
	parser.Config["Regex"] = p.Regex

	parserFilters := []fluentbit.Component{}
	parserFilters = append(parserFilters, parser)
	parserFilters = append(parserFilters, fluentbit.ParserFilterComponents(tag, p.Field, []string{parserName}, p.PreserveKey)...)
	return parserFilters
}

func (p LoggingProcessorParseRegex) Processors(ctx context.Context) ([]otel.Component, error) {
	from := p.Field
	if from == "" {
		from = "jsonPayload.message"
	}
	m, err := filter.NewMemberLegacy(from)
	if err != nil {
		return nil, err
	}

	fromAccessor, err := m.OTTLAccessor()
	if err != nil {
		return nil, err
	}

	cachedParsedRegex := ottl.LValue{"cache", "__parsed_regex"}
	statements := ottl.NewStatements(
		// Set `OmitEmptyValues : true` to have the same behaviour as fluent-bit `parse_regex` with `Skip_Empty_Values: true`.
		cachedParsedRegex.SetIf(ottl.ExtractPatternsRubyRegex(fromAccessor, p.Regex, true), ottl.And(
			fromAccessor.IsPresent(),
			ottl.IsMatchRubyRegex(fromAccessor, p.Regex),
		)),
		fromAccessor.DeleteIf(cachedParsedRegex.IsPresent()),
		ottl.LValue{"body"}.MergeMapsIf(cachedParsedRegex, "upsert", cachedParsedRegex.IsPresent()),
		cachedParsedRegex.Delete(),
	)

	ts, err := p.TimestampStatements()
	if err != nil {
		return nil, err
	}
	statements = statements.Append(ts)
	ts, err = p.TypesStatements()
	if err != nil {
		return nil, err
	}
	statements = statements.Append(ts)

	statements = statements.Append(p.FluentBitSpecialFieldsStatements(ctx))

	return []otel.Component{otel.Transform(
		"log", "log",
		statements,
	)}, nil
}

type RegexParser struct {
	Regex  string
	Parser ParserShared
}

// A LoggingProcessorParseRegexComplex applies a set of regexes to the specified field, storing the named capture groups as keys in the log record.
type LoggingProcessorParseRegexComplex struct {
	Field   string
	Parsers []RegexParser
}

func (p LoggingProcessorParseRegexComplex) Components(ctx context.Context, tag, uid string) []fluentbit.Component {
	if len(p.Parsers) == 0 {
		return []fluentbit.Component{}
	}

	components := []fluentbit.Component{}
	parserNames := []string{}

	for idx, parserConfig := range p.Parsers {
		parser, parserName := parserConfig.Parser.Component(tag, fmt.Sprintf("%s.%d", uid, idx))
		parser.Config["Format"] = "regex"
		parser.Config["Regex"] = parserConfig.Regex
		components = append(components, parser)
		parserNames = append(parserNames, parserName)
	}

	components = append(components, fluentbit.ParserFilterComponents(tag, p.Field, parserNames, false)...)
	return components
}

func (p LoggingProcessorParseRegexComplex) Processors(ctx context.Context) ([]otel.Component, error) {
	processors := []otel.Component{}
	for _, parserConfig := range p.Parsers {
		parseRegex := LoggingProcessorParseRegex{
			ParserShared: parserConfig.Parser,
			Regex:        parserConfig.Regex,
			Field:        p.Field,
		}
		parseRegexProcessors, err := parseRegex.Processors(ctx)
		if err != nil {
			return nil, err
		}
		processors = append(processors, parseRegexProcessors...)
	}
	return processors, nil
}

type MultilineRule = fluentbit.MultilineRule

// A LoggingProcessorParseMultilineRegex applies a set of regex rules to the specified lines, storing the named capture groups as keys in the log record.
//
//	#
//	# Regex rules for multiline parsing
//	# ---------------------------------
//	#
//	# configuration hints:
//	#
//	#  - first state always has the name: start_state
//	#  - every field in the rule must be inside double quotes
//	#
//	# rules |   state name  | regex pattern                  | next state
//	# ------|---------------|--------------------------------------------
//	rule      "start_state"   "/(Dec \d+ \d+\:\d+\:\d+)(.*)/"  "cont"
//	rule      "cont"          "/^\s+at.*/"                     "cont"
type LoggingProcessorParseMultilineRegex struct {
	LoggingProcessorParseRegexComplex
	Rules []MultilineRule
}

func (p LoggingProcessorParseMultilineRegex) Components(ctx context.Context, tag, uid string) []fluentbit.Component {
	multilineParserName := fmt.Sprintf("%s.%s.multiline", tag, uid)

	filter := fluentbit.Component{
		Kind: "FILTER",
		Config: map[string]string{
			"Name":                  "multiline",
			"Match":                 tag,
			"Multiline.Key_Content": "message",
			"Multiline.Parser":      multilineParserName,
		},
	}

	if p.Field != "" {
		filter.Config["Multiline.Key_Content"] = p.Field
	}

	return append(
		[]fluentbit.Component{
			filter,
			fluentbit.ParseMultilineComponent(multilineParserName, p.Rules),
		},
		p.LoggingProcessorParseRegexComplex.Components(ctx, tag, uid)...,
	)
}

func (p LoggingProcessorParseMultilineRegex) Processors(ctx context.Context) ([]otel.Component, error) {
	var exprParts []string
	for _, r := range p.Rules {
		// The current "recombine" operator multiline support only supports setting a "start_state" ("is_first_entry").
		// TODO: b/459877163 - Update implementation when opentelemetry supports "state-machine" multiline parsing.
		if r.StateName == "start_state" {
			exprParts = append(exprParts, fmt.Sprintf("body.message matches %q", r.Regex))
		}
	}
	isFirstEntryExpr := strings.Join(exprParts, " or ")

	logsTransform := []otel.Component{
		{
			Type: "logstransform",
			Config: map[string]any{
				"operators": []map[string]any{
					{
						"type":  "add",
						"field": "attributes.__source_identifier",
						"value": `EXPR(attributes["agent.googleapis.com/log_file_path"] ?? "")`,
					},
					{
						"type":           "recombine",
						"combine_field":  "body.message",
						"is_first_entry": isFirstEntryExpr,
						// Take the timestamp and other attributes from the first entry.
						"overwrite_with": "oldest",
						// Use the log file path to disambiguate if present.
						"source_identifier": `attributes.__source_identifier`,
						// Set time interval (same as fluent-bit "flush_timeout") to wait for secondary logs to be appended.
						"force_flush_period": "1000ms",
					},
					{
						"type":  "remove",
						"field": "attributes.__source_identifier",
					},
				},
			},
		},
	}

	parseRegexComplexComponents, err := p.LoggingProcessorParseRegexComplex.Processors(ctx)
	if err != nil {
		return nil, err
	}

	return append(logsTransform, parseRegexComplexComponents...), nil
}

func init() {
	LoggingProcessorTypes.RegisterType(func() LoggingProcessor { return &LoggingProcessorParseRegex{} })
}

type LoggingProcessorNestWildcard struct {
	Wildcard     string
	NestUnder    string
	RemovePrefix string
}

func (p LoggingProcessorNestWildcard) Components(ctx context.Context, tag, uid string) []fluentbit.Component {
	filter := fluentbit.Component{
		Kind: "FILTER",
		Config: map[string]string{
			"Name":          "nest",
			"Match":         tag,
			"Operation":     "nest",
			"Wildcard":      p.Wildcard,
			"Nest_under":    p.NestUnder,
			"Remove_prefix": p.RemovePrefix,
		},
	}

	return []fluentbit.Component{
		filter,
	}
}

var LegacyBuiltinProcessors = map[string]LoggingProcessor{
	"lib:default_message_parser": &LoggingProcessorParseRegex{
		Regex: `^(?<message>.*)$`,
	},
	"lib:apache": &LoggingProcessorParseRegex{
		Regex: `^(?<host>[^ ]*) [^ ]* (?<user>[^ ]*) \[(?<time>[^\]]*)\] "(?<method>\S+)(?: +(?<path>[^\"]*?)(?: +\S*)?)?" (?<code>[^ ]*) (?<size>[^ ]*)(?: "(?<referer>[^\"]*)" "(?<agent>[^\"]*)")?$`,
		ParserShared: ParserShared{
			TimeKey:    "time",
			TimeFormat: "%d/%b/%Y:%H:%M:%S %z",
		},
	},
	"lib:apache2": &LoggingProcessorParseRegex{
		Regex: `^(?<host>[^ ]*) [^ ]* (?<user>[^ ]*) \[(?<time>[^\]]*)\] "(?<method>\S+)(?: +(?<path>[^ ]*) +\S*)?" (?<code>[^ ]*) (?<size>[^ ]*)(?: "(?<referer>[^\"]*)" "(?<agent>.*)")?$`,
		ParserShared: ParserShared{
			TimeKey:    "time",
			TimeFormat: "%d/%b/%Y:%H:%M:%S %z",
		},
	},
	"lib:apache_error": &LoggingProcessorParseRegex{
		Regex: `^\[[^ ]* (?<time>[^\]]*)\] \[(?<level>[^\]]*)\](?: \[pid (?<pid>[^\]]*)\])?( \[client (?<client>[^\]]*)\])? (?<message>.*)$`,
	},
	"lib:mongodb": &LoggingProcessorParseRegex{
		Regex: `^(?<time>[^ ]*)\s+(?<severity>\w)\s+(?<component>[^ ]+)\s+\[(?<context>[^\]]+)]\s+(?<message>.*?) *(?<ms>(\d+))?(:?ms)?$`,
		ParserShared: ParserShared{
			TimeKey:    "time",
			TimeFormat: "%Y-%m-%dT%H:%M:%S.%L",
		},
	},
	"lib:nginx": &LoggingProcessorParseRegex{
		Regex: `^(?<remote>[^ ]*) (?<host>[^ ]*) (?<user>[^ ]*) \[(?<time>[^\]]*)\] "(?<method>\S+)(?: +(?<path>[^\"]*?)(?: +\S*)?)?" (?<code>[^ ]*) (?<size>[^ ]*)(?: "(?<referer>[^\"]*)" "(?<agent>[^\"]*)")`,
		ParserShared: ParserShared{
			TimeKey:    "time",
			TimeFormat: "%d/%b/%Y:%H:%M:%S %z",
		},
	},
	"lib:syslog-rfc5424": &LoggingProcessorParseRegex{
		Regex: `^\<(?<pri>[0-9]{1,5})\>1 (?<time>[^ ]+) (?<host>[^ ]+) (?<ident>[^ ]+) (?<pid>[-0-9]+) (?<msgid>[^ ]+) (?<extradata>(\[(.*?)\]|-)) (?<message>.+)$`,
		ParserShared: ParserShared{
			TimeKey:    "time",
			TimeFormat: "%Y-%m-%dT%H:%M:%S.%L%Z",
		},
	},
	"lib:syslog-rfc3164": &LoggingProcessorParseRegex{
		Regex: `/^\<(?<pri>[0-9]+)\>(?<time>[^ ]* {1,2}[^ ]* [^ ]*) (?<host>[^ ]*) (?<ident>[a-zA-Z0-9_\/\.\-]*)(?:\[(?<pid>[0-9]+)\])?(?:[^\:]*\:)? *(?<message>.*)$/`,
		ParserShared: ParserShared{
			TimeKey:    "time",
			TimeFormat: "%b %d %H:%M:%S",
		},
	},
}

// A LoggingProcessorExcludeLogs filters out logs according to a pattern.
type LoggingProcessorExcludeLogs struct {
	ConfigComponent `yaml:",inline"`
	MatchAny        []string `yaml:"match_any" validate:"required,dive,filter"`
}

func (p LoggingProcessorExcludeLogs) Type() string {
	return "exclude_logs"
}

func (p LoggingProcessorExcludeLogs) filters() ([]*filter.Filter, error) {
	filters := make([]*filter.Filter, 0, len(p.MatchAny))
	for _, condition := range p.MatchAny {
		filter, err := filter.NewFilter(condition)
		if err != nil {
			return nil, fmt.Errorf("error parsing condition '%s': %v", condition, err)
		}
		filters = append(filters, filter)
	}
	return filters, nil
}

func (p LoggingProcessorExcludeLogs) Components(ctx context.Context, tag, uid string) []fluentbit.Component {
	filters, err := p.filters()
	if err != nil {
		panic(err)
	}
	components, lua := filter.AllFluentConfig(tag, map[string]*filter.Filter{
		"match": filter.MatchesAny(filters),
	})
	components = append(components, fluentbit.LuaFilterComponents(
		tag, "process", fmt.Sprintf(`
function process(tag, timestamp, record)
%s
  if match then
    return -1, 0, 0
  end
  return 2, 0, record
end`, lua))...)
	return components
}

func (p LoggingProcessorExcludeLogs) Processors(ctx context.Context) ([]otel.Component, error) {
	filters, err := p.filters()
	if err != nil {
		return nil, err
	}
	var expressions []ottl.Value
	for _, f := range filters {
		expr, err := f.OTTLExpression()
		if err != nil {
			return nil, fmt.Errorf("failed to process condition %q: %w", f, err)
		}
		expressions = append(expressions, expr)
	}
	return []otel.Component{otel.Filter(
		"logs", "log_record",
		expressions,
	)}, nil
}

func init() {
	LoggingProcessorTypes.RegisterType(func() LoggingProcessor { return &LoggingProcessorExcludeLogs{} })
}<|MERGE_RESOLUTION|>--- conflicted
+++ resolved
@@ -156,10 +156,7 @@
 
 func (p ParserShared) TypesStatements() (ottl.Statements, error) {
 	var out ottl.Statements
-<<<<<<< HEAD
-=======
 	// Sort map keys to always get the same statements order and error message.
->>>>>>> 11a0bfba
 	for _, field := range GetSortedKeys(p.Types) {
 		fieldType := p.Types[field]
 		m, err := filter.NewMemberLegacy(field)
