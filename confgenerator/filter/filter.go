// Copyright 2021 Google LLC
//
// Licensed under the Apache License, Version 2.0 (the "License");
// you may not use this file except in compliance with the License.
// You may obtain a copy of the License at
//
//      http://www.apache.org/licenses/LICENSE-2.0
//
// Unless required by applicable law or agreed to in writing, software
// distributed under the License is distributed on an "AS IS" BASIS,
// WITHOUT WARRANTIES OR CONDITIONS OF ANY KIND, either express or implied.
// See the License for the specific language governing permissions and
// limitations under the License.

//go:generate gocc -a -o internal/generated internal/filter.bnf
// To install gocc: go get github.com/goccmack/gocc

package filter

import (
	"fmt"
	"sort"
	"strings"
	"crypto/sha256"

	"github.com/GoogleCloudPlatform/ops-agent/confgenerator/filter/internal/ast"
	"github.com/GoogleCloudPlatform/ops-agent/confgenerator/filter/internal/generated/lexer"
	"github.com/GoogleCloudPlatform/ops-agent/confgenerator/filter/internal/generated/parser"
	"github.com/GoogleCloudPlatform/ops-agent/confgenerator/fluentbit"
)

type Member struct {
	ast.Target
}

func NewMember(m string) (*Member, error) {
	lex := lexer.NewLexer([]byte(m))
	p := parser.NewParser()
	out, err := p.Parse(lex)
	if err != nil {
		return nil, err
	}
	r, ok := out.(ast.Restriction)
	if !ok || r.Operator != "GLOBAL" {
		return nil, fmt.Errorf("not a field: %#v", out)
	}
	return &Member{r.LHS}, nil
}

// Equals checks if two valid members are equal.
// Invalid members are never equal.
func (m Member) Equals(m2 Member) bool {
	return m.Target.Equals(m2.Target)
}

var LuaQuote = ast.LuaQuote

type Filter struct {
	expr ast.Expression
}

func NewFilter(f string) (*Filter, error) {
	lex := lexer.NewLexer([]byte(f))
	p := parser.NewParser()
	out, err := p.Parse(lex)
	if err != nil {
		return nil, err
	}
	if out, ok := out.(ast.Expression); ok {
		return &Filter{out}, nil
	}
	return nil, fmt.Errorf("not an expression: %+v", out)
}

<<<<<<< HEAD
// innerComponents returns only the logical modify filters that are intended to be
// positioned between corresponding nest/grep/lift filters.
func (f *Filter) innerComponents(tag string) []fluentbit.Component {
	tagHash := sha256.New()
	tagHash.Write([]byte(tag))
	match := fmt.Sprintf("__match_%s", tagHash.Sum(nil))
	return f.expr.Components(tag, match)
=======
// innerFluentConfig returns components that are intended to be positioned between corresponding nest/lift filters and a Lua expression to evaluate.
func (f *Filter) innerFluentConfig(tag, prefix string) ([]fluentbit.Component, string) {
	return f.expr.FluentConfig(tag, prefix)
}

func (f Filter) String() string {
	return f.expr.String()
>>>>>>> f4f5a4a3
}

// MatchesAny returns a single Filter that matches if any of the child filters match.
func MatchesAny(filters []*Filter) *Filter {
	d := ast.Disjunction{}
	for _, f := range filters {
		d = append(d, f.expr)
	}
	return &Filter{expr: d}
}

// AllFluentConfig returns components (if any) and Lua code that sets a Boolean local variable for each filter to indicate if that filter matched.
func AllFluentConfig(tag string, filters map[string]*Filter) ([]fluentbit.Component, string) {
	var c []fluentbit.Component
	var lua strings.Builder
	var vars []string
	for k := range filters {
		vars = append(vars, k)
	}
	sort.Strings(vars)

	for i, k := range vars {
		prefix := fmt.Sprintf("__match_%d", i)
		filter := filters[k]
		filterComponents, filterExpr := filter.innerFluentConfig(tag, prefix)
		c = append(c, filterComponents...)
		lua.WriteString(fmt.Sprintf("local %s = %s;\n", k, filterExpr))
	}
	if len(c) == 0 {
		// If we didn't need any filters, just return the Lua code.
		return nil, lua.String()
	}
	out := []fluentbit.Component{{
		Kind: "FILTER",
		Config: map[string]string{
			"Name":       "nest",
			"Match":      tag,
			"Operation":  "nest",
			"Nest_under": "record",
			"Wildcard":   "*",
		},
	}}
	out = append(out, c...)
	out = append(out, fluentbit.Component{
		Kind: "FILTER",
		Config: map[string]string{
			"Name":         "nest",
			"Match":        tag,
			"Operation":    "lift",
			"Nested_under": "record",
		},
	})
	// Remove match keys
	lua.WriteString(`
for k, v in pairs(record) do
  if string.match(k, "^__match_.+") then
    record[k] = nil
  end
end
`)
	return out, lua.String()
}<|MERGE_RESOLUTION|>--- conflicted
+++ resolved
@@ -72,15 +72,6 @@
 	return nil, fmt.Errorf("not an expression: %+v", out)
 }
 
-<<<<<<< HEAD
-// innerComponents returns only the logical modify filters that are intended to be
-// positioned between corresponding nest/grep/lift filters.
-func (f *Filter) innerComponents(tag string) []fluentbit.Component {
-	tagHash := sha256.New()
-	tagHash.Write([]byte(tag))
-	match := fmt.Sprintf("__match_%s", tagHash.Sum(nil))
-	return f.expr.Components(tag, match)
-=======
 // innerFluentConfig returns components that are intended to be positioned between corresponding nest/lift filters and a Lua expression to evaluate.
 func (f *Filter) innerFluentConfig(tag, prefix string) ([]fluentbit.Component, string) {
 	return f.expr.FluentConfig(tag, prefix)
@@ -88,7 +79,6 @@
 
 func (f Filter) String() string {
 	return f.expr.String()
->>>>>>> f4f5a4a3
 }
 
 // MatchesAny returns a single Filter that matches if any of the child filters match.
