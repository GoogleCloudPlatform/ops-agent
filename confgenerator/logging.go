// Copyright 2021 Google LLC
//
// Licensed under the Apache License, Version 2.0 (the "License");
// you may not use this file except in compliance with the License.
// You may obtain a copy of the License at
//
//      http://www.apache.org/licenses/LICENSE-2.0
//
// Unless required by applicable law or agreed to in writing, software
// distributed under the License is distributed on an "AS IS" BASIS,
// WITHOUT WARRANTIES OR CONDITIONS OF ANY KIND, either express or implied.
// See the License for the specific language governing permissions and
// limitations under the License.

package confgenerator

import (
	"fmt"

	"github.com/GoogleCloudPlatform/ops-agent/confgenerator/fluentbit"
)

// setLogNameComponents generates a series of components that rewrites the tag on log entries tagged `tag` to be `logName`.
func setLogNameComponents(tag, logName string) []fluentbit.Component {
	return []fluentbit.Component{
		{
			Kind: "FILTER",
			Config: map[string]string{
				"Match": tag,
				"Add":   fmt.Sprintf("logging.googleapis.com/logName %s", logName),
				"Name":  "modify",
			},
		},
	}
}

<<<<<<< HEAD
// AddLuaFilter generates a component with a Lua filter with the given parameters
func AddLuaFilter(tag, script, call string) []fluentbit.Component {
	return []fluentbit.Component{
		{
			Kind: "FILTER",
			Config: map[string]string{
				"Name":   "lua",
				"Match":  tag,
				"script": script,
				"call":   call,
			},
		},
	}
}

=======
>>>>>>> 014a0c82
// stackdriverOutputComponent generates a component that outputs logs matching the regex `match` using `userAgent`.
func stackdriverOutputComponent(match, userAgent string) fluentbit.Component {
	return fluentbit.Component{
		Kind: "OUTPUT",
		Config: map[string]string{
			// https://docs.fluentbit.io/manual/pipeline/outputs/stackdriver
			"Name":              "stackdriver",
			"Match_Regex":       fmt.Sprintf("^(%s)$", match),
			"resource":          "gce_instance",
			"stackdriver_agent": userAgent,

			// https://docs.fluentbit.io/manual/administration/scheduling-and-retries
			// After 3 retries, a given chunk will be discarded. So bad entries don't accidentally stay around forever.
			"Retry_Limit": "3",

			// https://docs.fluentbit.io/manual/administration/security
			// Enable TLS support.
			"tls": "On",
			// Do not force certificate validation.
			"tls.verify": "Off",

			"workers": "8",

			// Mute these errors until https://github.com/fluent/fluent-bit/issues/4473 is fixed.
			"net.connect_timeout_log_error": "False",
		},
	}
}<|MERGE_RESOLUTION|>--- conflicted
+++ resolved
@@ -34,24 +34,6 @@
 	}
 }
 
-<<<<<<< HEAD
-// AddLuaFilter generates a component with a Lua filter with the given parameters
-func AddLuaFilter(tag, script, call string) []fluentbit.Component {
-	return []fluentbit.Component{
-		{
-			Kind: "FILTER",
-			Config: map[string]string{
-				"Name":   "lua",
-				"Match":  tag,
-				"script": script,
-				"call":   call,
-			},
-		},
-	}
-}
-
-=======
->>>>>>> 014a0c82
 // stackdriverOutputComponent generates a component that outputs logs matching the regex `match` using `userAgent`.
 func stackdriverOutputComponent(match, userAgent string) fluentbit.Component {
 	return fluentbit.Component{
