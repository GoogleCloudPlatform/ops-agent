// Copyright 2020 Google LLC
//
// Licensed under the Apache License, Version 2.0 (the "License");
// you may not use this file except in compliance with the License.
// You may obtain a copy of the License at
//
//      http://www.apache.org/licenses/LICENSE-2.0
//
// Unless required by applicable law or agreed to in writing, software
// distributed under the License is distributed on an "AS IS" BASIS,
// WITHOUT WARRANTIES OR CONDITIONS OF ANY KIND, either express or implied.
// See the License for the specific language governing permissions and
// limitations under the License.

package confgenerator

import (
	"context"
	"fmt"
	"log"
	"reflect"
	"sort"
	"strings"
	"time"

	"github.com/GoogleCloudPlatform/ops-agent/confgenerator/filter"
	"github.com/GoogleCloudPlatform/ops-agent/confgenerator/fluentbit"
	"github.com/GoogleCloudPlatform/ops-agent/confgenerator/otel"
	"github.com/go-playground/validator/v10"
	yaml "github.com/goccy/go-yaml"
)

// Ops Agent config.
type UnifiedConfig struct {
	Logging *Logging `yaml:"logging"`
	Metrics *Metrics `yaml:"metrics"`
}

func (uc *UnifiedConfig) HasLogging() bool {
	return uc.Logging != nil
}

func (uc *UnifiedConfig) HasMetrics() bool {
	return uc.Metrics != nil
}

func (uc *UnifiedConfig) DeepCopy(platform string) (UnifiedConfig, error) {
	toYaml, err := yaml.Marshal(uc)
	if err != nil {
		return UnifiedConfig{}, fmt.Errorf("failed to convert UnifiedConfig to yaml: %w.", err)
	}
	fromYaml, err := UnmarshalYamlToUnifiedConfig(toYaml, platform)
	if err != nil {
		return UnifiedConfig{}, fmt.Errorf("failed to convert yaml to UnifiedConfig: %w.", err)
	}

	return fromYaml, nil
}

type validatorContext struct {
	ctx context.Context
	v   *validator.Validate
}

type validationErrors []validationError

func (ve validationErrors) Error() string {
	var out []string
	for _, err := range ve {
		out = append(out, err.Error())
	}
	return strings.Join(out, ",")
}

type validationError struct {
	validator.FieldError
}

func (ve validationError) StructField() string {
	// TODO: Fix yaml library so that this is unnecessary.
	// Remove subscript on field name so go-yaml can associate this with a line number.
	parts := strings.Split(ve.FieldError.StructField(), "[")
	return parts[0]
}

func (ve validationError) Error() string {
	switch ve.Tag() {
	case "duration":
		return fmt.Sprintf("%q must be a duration of at least %s", ve.Field(), ve.Param())
	case "endswith":
		return fmt.Sprintf("%q must end with %q", ve.Field(), ve.Param())
	case "ip":
		return fmt.Sprintf("%q must be an IP address", ve.Field())
	case "min":
		return fmt.Sprintf("%q must be a minimum of %s", ve.Field(), ve.Param())
	case "multipleof_time":
		return fmt.Sprintf("%q must be a multiple of %s", ve.Field(), ve.Param())
	case "oneof":
		return fmt.Sprintf("%q must be one of [%s]", ve.Field(), ve.Param())
	case "required":
		return fmt.Sprintf("%q is a required field", ve.Field())
	case "required_with":
<<<<<<< HEAD
		return fmt.Sprintf("%q is required if %q is specified", ve.Field(), ve.Param())
=======
		return fmt.Sprintf("%q is required when %q is set", ve.Field(), ve.Param())
>>>>>>> eb030682
	case "startsnotwith":
		return fmt.Sprintf("%q must not start with %q", ve.Field(), ve.Param())
	case "startswith":
		return fmt.Sprintf("%q must start with %q", ve.Field(), ve.Param())
	case "url":
		return fmt.Sprintf("%q must be a URL", ve.Field())
	case "filter":
		_, err := filter.NewFilter(ve.Value().(string))
		return fmt.Sprintf("%q: %v", ve.Field(), err)
	}

	return ve.FieldError.Error()
}

func (v *validatorContext) Struct(s interface{}) error {
	err := v.v.StructCtx(v.ctx, s)
	errors, ok := err.(validator.ValidationErrors)
	if !ok {
		// Including nil
		return err
	}
	var out validationErrors
	for _, err := range errors {
		out = append(out, validationError{err})
	}
	return out
}

type platformKeyType struct{}

// platformKey is a singleton that is used as a Context key for retrieving the current platform from the context.Context.
var platformKey = platformKeyType{}

func newValidator() *validator.Validate {
	v := validator.New()
	v.RegisterTagNameFunc(func(fld reflect.StructField) string {
		name := strings.SplitN(fld.Tag.Get("yaml"), ",", 2)[0]
		if name == "-" {
			return ""
		}
		return name
	})
	// platform validates that the current platform is equal to the parameter
	v.RegisterValidationCtx("platform", func(ctx context.Context, fl validator.FieldLevel) bool {
		return ctx.Value(platformKey) == fl.Param()
	})
	// duration validates that the value is a valid duration and >= the parameter
	v.RegisterValidation("duration", func(fl validator.FieldLevel) bool {
		fieldStr := fl.Field().String()
		if fieldStr == "" {
			// Ignore the case where this field is not actually specified or is left empty.
			return true
		}
		t, err := time.ParseDuration(fl.Field().String())
		if err != nil {
			return false
		}
		tmin, err := time.ParseDuration(fl.Param())
		if err != nil {
			panic(err)
		}
		return t >= tmin
	})
	// filter validates that a Cloud Logging filter condition is valid
	v.RegisterValidation("filter", func(fl validator.FieldLevel) bool {
		_, err := filter.NewFilter(fl.Field().String())
		return err == nil
	})
	// multipleof_time validates that the value duration is a multiple of the parameter
	v.RegisterValidation("multipleof_time", func(fl validator.FieldLevel) bool {
		t, ok := fl.Field().Interface().(time.Duration)
		if !ok {
			panic(fmt.Sprintf("multipleof_time: could not convert %s to time duration", fl.Field().String()))
		}
		tfactor, err := time.ParseDuration(fl.Param())
		if err != nil {
			panic(fmt.Sprintf("multipleof_time: could not convert %s to time duration", fl.Param()))
		}
		return t%tfactor == 0
	})
	return v
}

func UnmarshalYamlToUnifiedConfig(input []byte, platform string) (UnifiedConfig, error) {
	ctx := context.WithValue(context.TODO(), platformKey, platform)
	config := UnifiedConfig{}
	v := &validatorContext{
		ctx: ctx,
		v:   newValidator(),
	}
	if err := yaml.UnmarshalContext(ctx, input, &config, yaml.Strict(), yaml.Validator(v)); err != nil {
		return UnifiedConfig{}, err
	}
	return config, nil
}

func ParseUnifiedConfigAndValidate(input []byte, platform string) (UnifiedConfig, error) {
	config, err := UnmarshalYamlToUnifiedConfig(input, platform)
	if err != nil {
		return UnifiedConfig{}, err
	}
	if err = config.Validate(platform); err != nil {
		return config, err
	}
	return config, nil
}

type Component interface {
	// Type returns the component type string as used in the configuration file (e.g. "hostmetrics")
	Type() string
}

// ConfigComponent holds the shared configuration fields that all components have.
// It is also used by itself when unmarshaling a component's configuration.
type ConfigComponent struct {
	Type string `yaml:"type" validate:"required"`
}

// componentFactory is the value type for the componentTypeRegistry map.
type componentFactory struct {
	// constructor creates a concrete instance for this component. For example, the "files" constructor would return a *LoggingReceiverFiles, which has an IncludePaths field.
	constructor func() Component
	// platforms is a list of platforms on which the component is valid, or any platform if the slice is empty.
	platforms []string
}

func (ct componentFactory) supportsPlatform(ctx context.Context) bool {
	platform := ctx.Value(platformKey).(string)
	for _, v := range ct.platforms {
		if v == platform {
			return true
		}
	}
	return len(ct.platforms) == 0
}

type componentTypeRegistry struct {
	// Subagent is "logging" or "metric" (only used for error messages)
	Subagent string
	// Kind is "receiver" or "processor" (only used for error messages)
	Kind string
	// TypeMap contains a map of component "type" string as used in the configuration file to information about that component.
	TypeMap map[string]*componentFactory
}

func (r *componentTypeRegistry) RegisterType(constructor func() Component, platforms ...string) {
	name := constructor().Type()
	if _, ok := r.TypeMap[name]; ok {
		panic(fmt.Sprintf("attempt to register duplicate %s %s type: %q", r.Subagent, r.Kind, name))
	}
	if r.TypeMap == nil {
		r.TypeMap = make(map[string]*componentFactory)
	}
	r.TypeMap[name] = &componentFactory{constructor, platforms}
}

// unmarshalComponentYaml is the custom unmarshaller for reading a component's configuration from the config file.
// It first unmarshals into a struct containing only the "type" field, then looks up the config struct with the full set of fields for that type, and finally unmarshals into an instance of that struct.
func (r *componentTypeRegistry) unmarshalComponentYaml(ctx context.Context, inner *interface{}, unmarshal func(interface{}) error) error {
	c := ConfigComponent{}
	unmarshal(&c) // Get the type; ignore the error
	var o interface{}
	if ct := r.TypeMap[c.Type]; ct != nil && ct.supportsPlatform(ctx) {
		o = ct.constructor()
	}
	if o == nil {
		var supportedTypes []string
		for k, ct := range r.TypeMap {
			if ct.supportsPlatform(ctx) {
				supportedTypes = append(supportedTypes, k)
			}
		}
		sort.Strings(supportedTypes)
		return fmt.Errorf(`%s %s with type %q is not supported. Supported %s %s types: [%s].`,
			r.Subagent, r.Kind, c.Type,
			r.Subagent, r.Kind, strings.Join(supportedTypes, ", "))
	}
	*inner = o
	return unmarshal(*inner)
}

// Ops Agent logging config.
type loggingReceiverMap map[string]LoggingReceiver
type loggingProcessorMap map[string]LoggingProcessor
type Logging struct {
	Receivers  loggingReceiverMap  `yaml:"receivers,omitempty" validate:"dive,keys,startsnotwith=lib:"`
	Processors loggingProcessorMap `yaml:"processors,omitempty" validate:"dive,keys,startsnotwith=lib:"`
	// Exporters are deprecated and ignored, so do not have any validation.
	Exporters map[string]interface{} `yaml:"exporters,omitempty"`
	Service   *LoggingService        `yaml:"service"`
}

type LoggingReceiver interface {
	Component
	Components(tag string) []fluentbit.Component
}

var LoggingReceiverTypes = &componentTypeRegistry{
	Subagent: "logging", Kind: "receiver",
}

// Wrapper type to store the unmarshaled YAML value.
type loggingReceiverWrapper struct {
	inner interface{}
}

func (l *loggingReceiverWrapper) UnmarshalYAML(ctx context.Context, unmarshal func(interface{}) error) error {
	return LoggingReceiverTypes.unmarshalComponentYaml(ctx, &l.inner, unmarshal)
}

func (m *loggingReceiverMap) UnmarshalYAML(unmarshal func(interface{}) error) error {
	// Unmarshal into a temporary map to capture types.
	tm := map[string]loggingReceiverWrapper{}
	if err := unmarshal(&tm); err != nil {
		return err
	}
	// Unwrap the structs.
	*m = loggingReceiverMap{}
	for k, r := range tm {
		(*m)[k] = r.inner.(LoggingReceiver)
	}
	return nil
}

type LoggingProcessor interface {
	Component
	// Components returns fluentbit components that implement this procesor.
	// tag is the log tag that should be matched by those components, and uid is a string which should be used when needed to generate unique names.
	Components(tag string, uid string) []fluentbit.Component
}

var LoggingProcessorTypes = &componentTypeRegistry{
	Subagent: "logging", Kind: "processor",
}

// Wrapper type to store the unmarshaled YAML value.
type loggingProcessorWrapper struct {
	inner interface{}
}

func (l *loggingProcessorWrapper) UnmarshalYAML(ctx context.Context, unmarshal func(interface{}) error) error {
	return LoggingProcessorTypes.unmarshalComponentYaml(ctx, &l.inner, unmarshal)
}

func (m *loggingProcessorMap) UnmarshalYAML(unmarshal func(interface{}) error) error {
	// Unmarshal into a temporary map to capture types.
	tm := map[string]loggingProcessorWrapper{}
	if err := unmarshal(&tm); err != nil {
		return err
	}
	// Unwrap the structs.
	*m = loggingProcessorMap{}
	for k, r := range tm {
		(*m)[k] = r.inner.(LoggingProcessor)
	}
	return nil
}

type LoggingService struct {
	LogLevel  string                      `yaml:"log_level,omitempty" validate:"omitempty,oneof=error warn info debug trace"`
	Pipelines map[string]*LoggingPipeline `validate:"dive,keys,startsnotwith=lib:"`
}

type LoggingPipeline struct {
	ReceiverIDs  []string `yaml:"receivers,omitempty,flow"`
	ProcessorIDs []string `yaml:"processors,omitempty,flow"`
	// ExporterIDs is deprecated and ignored.
	ExporterIDs []string `yaml:"exporters,omitempty,flow"`
}

// Ops Agent metrics config.
type metricsReceiverMap map[string]MetricsReceiver
type metricsProcessorMap map[string]MetricsProcessor
type Metrics struct {
	Receivers  metricsReceiverMap  `yaml:"receivers" validate:"dive,keys,startsnotwith=lib:"`
	Processors metricsProcessorMap `yaml:"processors" validate:"dive,keys,startsnotwith=lib:"`
	// Exporters are deprecated and ignored, so do not have any validation.
	Exporters map[string]interface{} `yaml:"exporters,omitempty"`
	Service   *MetricsService        `yaml:"service"`
}

type MetricsReceiver interface {
	Component
	Pipelines() []otel.Pipeline
}

type MetricsReceiverShared struct {
	CollectionInterval string `yaml:"collection_interval" validate:"duration=10s"` // time.Duration format
}

func (m MetricsReceiverShared) CollectionIntervalString() string {
	// TODO: Remove when https://github.com/goccy/go-yaml/pull/246 is merged
	if m.CollectionInterval != "" {
		return m.CollectionInterval
	}
	return "60s"
}

var MetricsReceiverTypes = &componentTypeRegistry{
	Subagent: "metrics", Kind: "receiver",
}

// Wrapper type to store the unmarshaled YAML value.
type metricsReceiverWrapper struct {
	inner interface{}
}

func (m *metricsReceiverWrapper) UnmarshalYAML(ctx context.Context, unmarshal func(interface{}) error) error {
	return MetricsReceiverTypes.unmarshalComponentYaml(ctx, &m.inner, unmarshal)
}

func (m *metricsReceiverMap) UnmarshalYAML(unmarshal func(interface{}) error) error {
	// Unmarshal into a temporary map to capture types.
	tm := map[string]metricsReceiverWrapper{}
	if err := unmarshal(&tm); err != nil {
		return err
	}
	// Unwrap the structs.
	*m = metricsReceiverMap{}
	for k, r := range tm {
		if r.inner == nil {
			return fmt.Errorf("unknown type for receiver %q", k) // TODO: better error
		}
		(*m)[k] = r.inner.(MetricsReceiver)
	}
	return nil
}

type MetricsProcessor interface {
	Component
	Processors() []otel.Component
}

var MetricsProcessorTypes = &componentTypeRegistry{
	Subagent: "metrics", Kind: "processor",
}

// Wrapper type to store the unmarshaled YAML value.
type metricsProcessorWrapper struct {
	inner interface{}
}

func (m *metricsProcessorWrapper) UnmarshalYAML(ctx context.Context, unmarshal func(interface{}) error) error {
	return MetricsProcessorTypes.unmarshalComponentYaml(ctx, &m.inner, unmarshal)
}

func (m *metricsProcessorMap) UnmarshalYAML(unmarshal func(interface{}) error) error {
	// Unmarshal into a temporary map to capture types.
	tm := map[string]metricsProcessorWrapper{}
	if err := unmarshal(&tm); err != nil {
		return err
	}
	// Unwrap the structs.
	*m = metricsProcessorMap{}
	for k, r := range tm {
		(*m)[k] = r.inner.(MetricsProcessor)
	}
	return nil
}

type MetricsService struct {
	LogLevel  string                      `yaml:"log_level,omitempty" validate:"omitempty,oneof=error warn info debug"`
	Pipelines map[string]*MetricsPipeline `yaml:"pipelines" validate:"dive,keys,startsnotwith=lib:"`
}

type MetricsPipeline struct {
	ReceiverIDs  []string `yaml:"receivers,flow"`
	ProcessorIDs []string `yaml:"processors,flow"`
	// ExporterIDs is deprecated and ignored.
	ExporterIDs []string `yaml:"exporters,omitempty,flow"`
}

func (uc *UnifiedConfig) Validate(platform string) error {
	if uc.Logging != nil {
		if err := uc.Logging.Validate(platform); err != nil {
			return err
		}
	}
	if uc.Metrics != nil {
		if err := uc.Metrics.Validate(platform); err != nil {
			return err
		}
	}
	return nil
}

func (l *Logging) Validate(platform string) error {
	subagent := "logging"
	if len(l.Exporters) > 0 {
		log.Print(`The "logging.exporters" field is no longer needed and will be ignored. This does not change any functionality. Please remove it from your configuration.`)
	}
	if l.Service == nil {
		return nil
	}
	for _, id := range sortedKeys(l.Service.Pipelines) {
		p := l.Service.Pipelines[id]
		if err := validateComponentKeys(l.Receivers, p.ReceiverIDs, subagent, "receiver", id); err != nil {
			return err
		}
		validProcessors := map[string]LoggingProcessor{}
		for k, v := range l.Processors {
			validProcessors[k] = v
		}
		for _, k := range defaultProcessors {
			validProcessors[k] = nil
		}
		if err := validateComponentKeys(validProcessors, p.ProcessorIDs, subagent, "processor", id); err != nil {
			return err
		}
		if _, err := validateComponentTypeCounts(l.Receivers, p.ReceiverIDs, subagent, "receiver"); err != nil {
			return err
		}
		if _, err := validateComponentTypeCounts(l.Processors, p.ProcessorIDs, subagent, "processor"); err != nil {
			return err
		}
		if len(p.ExporterIDs) > 0 {
			log.Printf(`The "logging.service.pipelines.%s.exporters" field is deprecated and will be ignored. Please remove it from your configuration.`, id)
		}
	}
	return nil
}

func (m *Metrics) Validate(platform string) error {
	subagent := "metrics"
	if len(m.Exporters) > 0 {
		log.Print(`The "metrics.exporters" field is deprecated and will be ignored. Please remove it from your configuration.`)
	}
	if m.Service == nil {
		return nil
	}
	for _, id := range sortedKeys(m.Service.Pipelines) {
		p := m.Service.Pipelines[id]
		if err := validateComponentKeys(m.Receivers, p.ReceiverIDs, subagent, "receiver", id); err != nil {
			return err
		}
		if err := validateComponentKeys(m.Processors, p.ProcessorIDs, subagent, "processor", id); err != nil {
			return err
		}
		if receiverCounts, err := validateComponentTypeCounts(m.Receivers, p.ReceiverIDs, subagent, "receiver"); err != nil {
			return err
		} else {
			if err := validateIncompatibleJVMReceivers(receiverCounts); err != nil {
				return err
			}
		}

		if _, err := validateComponentTypeCounts(m.Processors, p.ProcessorIDs, subagent, "processor"); err != nil {
			return err
		}

		if len(p.ExporterIDs) > 0 {
			log.Printf(`The "metrics.service.pipelines.%s.exporters" field is deprecated and will be ignored. Please remove it from your configuration.`, id)
		}
	}
	return nil
}

var (
	defaultProcessors = []string{
		"lib:apache", "lib:apache2", "lib:apache_error", "lib:mongodb",
		"lib:nginx", "lib:syslog-rfc3164", "lib:syslog-rfc5424"}

	componentTypeLimits = map[string]int{
		"google_cloud_monitoring": 1,
		"hostmetrics":             1,
		"iis":                     1,
		"mssql":                   1,
	}
)

// mapKeys returns keys from a map[string]Any as a map[string]bool.
func mapKeys(m interface{}) map[string]bool {
	keys := map[string]bool{}
	switch m := m.(type) {
	case loggingReceiverMap:
		for k := range m {
			keys[k] = true
		}
	case map[string]LoggingProcessor:
		for k := range m {
			keys[k] = true
		}
	case map[string]*LoggingPipeline:
		for k := range m {
			keys[k] = true
		}
	case metricsReceiverMap:
		for k := range m {
			keys[k] = true
		}
	case metricsProcessorMap:
		for k := range m {
			keys[k] = true
		}
	case map[string]*MetricsPipeline:
		for k := range m {
			keys[k] = true
		}
	default:
		panic(fmt.Sprintf("Unknown type: %T", m))
	}
	return keys
}

// sortedKeys returns keys from a map[string]Any as a sorted string slice.
func sortedKeys(m interface{}) []string {
	var r []string
	for k := range mapKeys(m) {
		r = append(r, k)
	}
	sort.Strings(r)
	return r
}

// findInvalid returns all strings from a slice that are not in allowed.
func findInvalid(actual []string, allowed map[string]bool) []string {
	var invalid []string
	for _, v := range actual {
		if !allowed[v] {
			invalid = append(invalid, v)
		}
	}
	return invalid
}

func validateComponentKeys(components interface{}, refs []string, subagent string, kind string, pipeline string) error {
	invalid := findInvalid(refs, mapKeys(components))
	if len(invalid) > 0 {
		return fmt.Errorf("%s %s %q from pipeline %q is not defined.", subagent, kind, invalid[0], pipeline)
	}
	return nil
}

func validateComponentTypeCounts(components interface{}, refs []string, subagent string, kind string) (map[string]int, error) {
	r := map[string]int{}
	cm := reflect.ValueOf(components)
	for _, id := range refs {
		v := cm.MapIndex(reflect.ValueOf(id))
		if !v.IsValid() {
			continue // Some reserved ids don't map to components.
		}
		t := v.Interface().(Component).Type()
		if _, ok := r[t]; ok {
			r[t] += 1
		} else {
			r[t] = 1
		}
		if limit, ok := componentTypeLimits[t]; ok && r[t] > limit {
			if limit == 1 {
				return nil, fmt.Errorf("at most one %s %s with type %q is allowed.", subagent, kind, t)
			}
			return nil, fmt.Errorf("at most %d %s %ss with type %q are allowed.", limit, subagent, kind, t)
		}
	}
	return r, nil
}

func validateIncompatibleJVMReceivers(typeCounts map[string]int) error {
	jvmReceivers := []string{"jvm", "cassandra", "tomcat"}
	jvmReceiverCount := 0
	for _, receiverType := range jvmReceivers {
		jvmReceiverCount += typeCounts[receiverType]
	}

	if jvmReceiverCount > 1 {
		return fmt.Errorf("at most one metrics receiver of JVM types [%s] is allowed: JVM based receivers currently conflict, and only one can be configured", strings.Join(jvmReceivers, ", "))
	}

	return nil
}

// parameterErrorPrefix returns the common parameter error prefix.
// id is the id of the receiver, processor, or exporter.
// componentType is the type of the receiver or processor, e.g. "hostmetrics".
// parameter is name of the parameter.
func parameterErrorPrefix(subagent string, kind string, id string, componentType string, parameter string) string {
	return fmt.Sprintf(`parameter %q in %q type %s %s %q`, parameter, componentType, subagent, kind, id)
}<|MERGE_RESOLUTION|>--- conflicted
+++ resolved
@@ -100,11 +100,7 @@
 	case "required":
 		return fmt.Sprintf("%q is a required field", ve.Field())
 	case "required_with":
-<<<<<<< HEAD
-		return fmt.Sprintf("%q is required if %q is specified", ve.Field(), ve.Param())
-=======
 		return fmt.Sprintf("%q is required when %q is set", ve.Field(), ve.Param())
->>>>>>> eb030682
 	case "startsnotwith":
 		return fmt.Sprintf("%q must not start with %q", ve.Field(), ve.Param())
 	case "startswith":
