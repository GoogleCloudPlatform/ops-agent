--- conflicted
+++ resolved
@@ -870,10 +870,6 @@
 	return nil
 }
 
-<<<<<<< HEAD
-type VersionedReceivers struct {
-	ReceiverVersion string `yaml:"receiver_version,omitempty" tracking:""`
-=======
 func (uc *UnifiedConfig) ValidateTraces() error {
 	t := uc.Traces
 	subagent := "traces"
@@ -901,7 +897,10 @@
 		}
 	}
 	return nil
->>>>>>> 5a0eb4f3
+}
+
+type VersionedReceivers struct {
+	ReceiverVersion string `yaml:"receiver_version,omitempty" tracking:""`
 }
 
 var (
