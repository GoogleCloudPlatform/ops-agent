--- conflicted
+++ resolved
@@ -555,16 +555,10 @@
 }
 
 type LoggingService struct {
-<<<<<<< HEAD
-	Compress    string               `yaml:"compress,omitempty" validate:"omitempty,oneof=gzip"`
+	Compress    string               `yaml:"compress,omitempty" validate:"omitempty,oneof=gzip,experimental=log_compression"`
 	LogLevel    string               `yaml:"log_level,omitempty" validate:"omitempty,oneof=error warn info debug trace"`
 	Pipelines   map[string]*Pipeline `validate:"dive,keys,startsnotwith=lib:"`
 	OTelLogging bool                 `yaml:"experimental_otel_logging,omitempty" validate:"omitempty,experimental=otel_logging"`
-=======
-	Compress  string               `yaml:"compress,omitempty" validate:"omitempty,oneof=gzip,experimental=log_compression"`
-	LogLevel  string               `yaml:"log_level,omitempty" validate:"omitempty,oneof=error warn info debug trace"`
-	Pipelines map[string]*Pipeline `validate:"dive,keys,startsnotwith=lib:"`
->>>>>>> f8e2ffb3
 }
 
 type Pipeline struct {
