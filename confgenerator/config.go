// Copyright 2020 Google LLC
//
// Licensed under the Apache License, Version 2.0 (the "License");
// you may not use this file except in compliance with the License.
// You may obtain a copy of the License at
//
//      http://www.apache.org/licenses/LICENSE-2.0
//
// Unless required by applicable law or agreed to in writing, software
// distributed under the License is distributed on an "AS IS" BASIS,
// WITHOUT WARRANTIES OR CONDITIONS OF ANY KIND, either express or implied.
// See the License for the specific language governing permissions and
// limitations under the License.

package confgenerator

import (
	"context"
	"fmt"
	"log"
	"reflect"
	"sort"
	"strings"
	"time"

	"github.com/GoogleCloudPlatform/ops-agent/confgenerator/filter"
	"github.com/GoogleCloudPlatform/ops-agent/confgenerator/fluentbit"
	"github.com/GoogleCloudPlatform/ops-agent/confgenerator/otel"
	"github.com/go-playground/validator/v10"
	yaml "github.com/goccy/go-yaml"
)

// Ops Agent config.
type UnifiedConfig struct {
	Logging *Logging `yaml:"logging"`
	Metrics *Metrics `yaml:"metrics"`
}

func (uc *UnifiedConfig) HasLogging() bool {
	return uc.Logging != nil
}

func (uc *UnifiedConfig) HasMetrics() bool {
	return uc.Metrics != nil
}

func (uc *UnifiedConfig) DeepCopy(platform string) (UnifiedConfig, error) {
	toYaml, err := yaml.Marshal(uc)
	if err != nil {
		return UnifiedConfig{}, fmt.Errorf("failed to convert UnifiedConfig to yaml: %w.", err)
	}
	fromYaml, err := UnmarshalYamlToUnifiedConfig(toYaml, platform)
	if err != nil {
		return UnifiedConfig{}, fmt.Errorf("failed to convert yaml to UnifiedConfig: %w.", err)
	}

	return fromYaml, nil
}

type validatorContext struct {
	ctx context.Context
	v   *validator.Validate
}

type validationErrors []validationError

func (ve validationErrors) Error() string {
	var out []string
	for _, err := range ve {
		out = append(out, err.Error())
	}
	return strings.Join(out, ",")
}

type validationError struct {
	validator.FieldError
}

func (ve validationError) StructField() string {
	// TODO: Fix yaml library so that this is unnecessary.
	// Remove subscript on field name so go-yaml can associate this with a line number.
	parts := strings.Split(ve.FieldError.StructField(), "[")
	return parts[0]
}

func newFilters(matchesAny []string) ([]filter.Filter, error) {
	filters := make([]filter.Filter, 0, len(matchesAny))
	for _, condition := range matchesAny {
		filter, err := filter.NewFilter(condition)
		if err != nil {
			return nil, err
		}
		filters = append(filters, *filter)
	}
	return filters, nil
}

func (ve validationError) Error() string {
	switch ve.Tag() {
	case "duration":
		return fmt.Sprintf("%q must be a duration of at least %s", ve.Field(), ve.Param())
	case "endswith":
		return fmt.Sprintf("%q must end with %q", ve.Field(), ve.Param())
	case "ip":
		return fmt.Sprintf("%q must be an IP address", ve.Field())
	case "min":
		return fmt.Sprintf("%q must be a minimum of %s", ve.Field(), ve.Param())
	case "multipleof_time":
		return fmt.Sprintf("%q must be a multiple of %s", ve.Field(), ve.Param())
	case "oneof":
		return fmt.Sprintf("%q must be one of [%s]", ve.Field(), ve.Param())
	case "required":
		return fmt.Sprintf("%q is a required field", ve.Field())
	case "startsnotwith":
		return fmt.Sprintf("%q must not start with %q", ve.Field(), ve.Param())
	case "startswith":
		return fmt.Sprintf("%q must start with %q", ve.Field(), ve.Param())
	case "url":
		return fmt.Sprintf("%q must be a URL", ve.Field())
	case "filter_list":
		_, err := newFilters(ve.Value().([]string))
		return fmt.Sprintf("%q: %v", ve.Field(), err)
	}

	return ve.FieldError.Error()
}

func (v *validatorContext) Struct(s interface{}) error {
	err := v.v.StructCtx(v.ctx, s)
	errors, ok := err.(validator.ValidationErrors)
	if !ok {
		// Including nil
		return err
	}
	var out validationErrors
	for _, err := range errors {
		out = append(out, validationError{err})
	}
	return out
}

type platformKeyType struct{}

// platformKey is a singleton that is used as a Context key for retrieving the current platform from the context.Context.
var platformKey = platformKeyType{}

func newValidator() *validator.Validate {
	v := validator.New()
	v.RegisterTagNameFunc(func(fld reflect.StructField) string {
		name := strings.SplitN(fld.Tag.Get("yaml"), ",", 2)[0]
		if name == "-" {
			return ""
		}
		return name
	})
	// platform validates that the current platform is equal to the parameter
	v.RegisterValidationCtx("platform", func(ctx context.Context, fl validator.FieldLevel) bool {
		return ctx.Value(platformKey) == fl.Param()
	})
	// duration validates that the value is a valid duration and >= the parameter
	v.RegisterValidation("duration", func(fl validator.FieldLevel) bool {
		t, err := time.ParseDuration(fl.Field().String())
		if err != nil {
			return false
		}
		tmin, err := time.ParseDuration(fl.Param())
		if err != nil {
			panic(err)
		}
		return t >= tmin
	})
<<<<<<< HEAD
	// filter validates that a Cloud Logging filter condition is valid
	v.RegisterValidation("filter_list", func(fl validator.FieldLevel) bool {
		_, err := newFilters(fl.Field().Interface().([]string))
		return err == nil
=======
	// multipleof_time validates that the value duration is a multiple of the parameter
	v.RegisterValidation("multipleof_time", func(fl validator.FieldLevel) bool {
		t, ok := fl.Field().Interface().(time.Duration)
		if !ok {
			panic(fmt.Sprintf("multipleof_time: could not convert %s to time duration", fl.Field().String()))
		}
		tfactor, err := time.ParseDuration(fl.Param())
		if err != nil {
			panic(fmt.Sprintf("multipleof_time: could not convert %s to time duration", fl.Param()))
		}
		return t%tfactor == 0
>>>>>>> e2117d92
	})
	return v
}

func UnmarshalYamlToUnifiedConfig(input []byte, platform string) (UnifiedConfig, error) {
	ctx := context.WithValue(context.TODO(), platformKey, platform)
	config := UnifiedConfig{}
	v := &validatorContext{
		ctx: ctx,
		v:   newValidator(),
	}
	if err := yaml.UnmarshalContext(ctx, input, &config, yaml.Strict(), yaml.Validator(v)); err != nil {
		return UnifiedConfig{}, err
	}
	return config, nil
}

func ParseUnifiedConfigAndValidate(input []byte, platform string) (UnifiedConfig, error) {
	config, err := UnmarshalYamlToUnifiedConfig(input, platform)
	if err != nil {
		return UnifiedConfig{}, err
	}
	if err = config.Validate(platform); err != nil {
		return config, err
	}
	return config, nil
}

type Component interface {
	// Type returns the component type string as used in the configuration file (e.g. "hostmetrics")
	Type() string
}

// ConfigComponent holds the shared configuration fields that all components have.
// It is also used by itself when unmarshaling a component's configuration.
type ConfigComponent struct {
	Type string `yaml:"type" validate:"required"`
}

// componentFactory is the value type for the componentTypeRegistry map.
type componentFactory struct {
	// constructor creates a concrete instance for this component. For example, the "files" constructor would return a *LoggingReceiverFiles, which has an IncludePaths field.
	constructor func() Component
	// platforms is a list of platforms on which the component is valid, or any platform if the slice is empty.
	platforms []string
}

func (ct componentFactory) supportsPlatform(ctx context.Context) bool {
	platform := ctx.Value(platformKey).(string)
	for _, v := range ct.platforms {
		if v == platform {
			return true
		}
	}
	return len(ct.platforms) == 0
}

type componentTypeRegistry struct {
	// Subagent is "logging" or "metric" (only used for error messages)
	Subagent string
	// Kind is "receiver" or "processor" (only used for error messages)
	Kind string
	// TypeMap contains a map of component "type" string as used in the configuration file to information about that component.
	TypeMap map[string]*componentFactory
}

func (r *componentTypeRegistry) RegisterType(constructor func() Component, platforms ...string) {
	name := constructor().Type()
	if _, ok := r.TypeMap[name]; ok {
		panic(fmt.Sprintf("attempt to register duplicate %s %s type: %q", r.Subagent, r.Kind, name))
	}
	if r.TypeMap == nil {
		r.TypeMap = make(map[string]*componentFactory)
	}
	r.TypeMap[name] = &componentFactory{constructor, platforms}
}

// unmarshalComponentYaml is the custom unmarshaller for reading a component's configuration from the config file.
// It first unmarshals into a struct containing only the "type" field, then looks up the config struct with the full set of fields for that type, and finally unmarshals into an instance of that struct.
func (r *componentTypeRegistry) unmarshalComponentYaml(ctx context.Context, inner *interface{}, unmarshal func(interface{}) error) error {
	c := ConfigComponent{}
	unmarshal(&c) // Get the type; ignore the error
	var o interface{}
	if ct := r.TypeMap[c.Type]; ct != nil && ct.supportsPlatform(ctx) {
		o = ct.constructor()
	}
	if o == nil {
		var supportedTypes []string
		for k, ct := range r.TypeMap {
			if ct.supportsPlatform(ctx) {
				supportedTypes = append(supportedTypes, k)
			}
		}
		sort.Strings(supportedTypes)
		return fmt.Errorf(`%s %s with type %q is not supported. Supported %s %s types: [%s].`,
			r.Subagent, r.Kind, c.Type,
			r.Subagent, r.Kind, strings.Join(supportedTypes, ", "))
	}
	*inner = o
	return unmarshal(*inner)
}

// Ops Agent logging config.
type loggingReceiverMap map[string]LoggingReceiver
type loggingProcessorMap map[string]LoggingProcessor
type Logging struct {
	Receivers  loggingReceiverMap  `yaml:"receivers,omitempty" validate:"dive,keys,startsnotwith=lib:"`
	Processors loggingProcessorMap `yaml:"processors,omitempty" validate:"dive,keys,startsnotwith=lib:"`
	// Exporters are deprecated and ignored, so do not have any validation.
	Exporters map[string]interface{} `yaml:"exporters,omitempty"`
	Service   *LoggingService        `yaml:"service"`
}

type LoggingReceiver interface {
	Component
	Components(tag string) []fluentbit.Component
}

var LoggingReceiverTypes = &componentTypeRegistry{
	Subagent: "logging", Kind: "receiver",
}

// Wrapper type to store the unmarshaled YAML value.
type loggingReceiverWrapper struct {
	inner interface{}
}

func (l *loggingReceiverWrapper) UnmarshalYAML(ctx context.Context, unmarshal func(interface{}) error) error {
	return LoggingReceiverTypes.unmarshalComponentYaml(ctx, &l.inner, unmarshal)
}

func (m *loggingReceiverMap) UnmarshalYAML(unmarshal func(interface{}) error) error {
	// Unmarshal into a temporary map to capture types.
	tm := map[string]loggingReceiverWrapper{}
	if err := unmarshal(&tm); err != nil {
		return err
	}
	// Unwrap the structs.
	*m = loggingReceiverMap{}
	for k, r := range tm {
		(*m)[k] = r.inner.(LoggingReceiver)
	}
	return nil
}

type LoggingProcessor interface {
	Component
	// Components returns fluentbit components that implement this procesor.
	// tag is the log tag that should be matched by those components, and uid is a string which should be used when needed to generate unique names.
	Components(tag string, uid string) []fluentbit.Component
}

var LoggingProcessorTypes = &componentTypeRegistry{
	Subagent: "logging", Kind: "processor",
}

// Wrapper type to store the unmarshaled YAML value.
type loggingProcessorWrapper struct {
	inner interface{}
}

func (l *loggingProcessorWrapper) UnmarshalYAML(ctx context.Context, unmarshal func(interface{}) error) error {
	return LoggingProcessorTypes.unmarshalComponentYaml(ctx, &l.inner, unmarshal)
}

func (m *loggingProcessorMap) UnmarshalYAML(unmarshal func(interface{}) error) error {
	// Unmarshal into a temporary map to capture types.
	tm := map[string]loggingProcessorWrapper{}
	if err := unmarshal(&tm); err != nil {
		return err
	}
	// Unwrap the structs.
	*m = loggingProcessorMap{}
	for k, r := range tm {
		(*m)[k] = r.inner.(LoggingProcessor)
	}
	return nil
}

type LoggingService struct {
	LogLevel  string                      `yaml:"log_level,omitempty" validate:"omitempty,oneof=error warn info debug trace"`
	Pipelines map[string]*LoggingPipeline `validate:"dive,keys,startsnotwith=lib:"`
}

type LoggingPipeline struct {
	ReceiverIDs  []string `yaml:"receivers,omitempty,flow"`
	ProcessorIDs []string `yaml:"processors,omitempty,flow"`
	// ExporterIDs is deprecated and ignored.
	ExporterIDs []string `yaml:"exporters,omitempty,flow"`
}

// Ops Agent metrics config.
type metricsReceiverMap map[string]MetricsReceiver
type metricsProcessorMap map[string]MetricsProcessor
type Metrics struct {
	Receivers  metricsReceiverMap  `yaml:"receivers" validate:"dive,keys,startsnotwith=lib:"`
	Processors metricsProcessorMap `yaml:"processors" validate:"dive,keys,startsnotwith=lib:"`
	// Exporters are deprecated and ignored, so do not have any validation.
	Exporters map[string]interface{} `yaml:"exporters,omitempty"`
	Service   *MetricsService        `yaml:"service"`
}

type MetricsReceiver interface {
	Component
	Pipelines() []otel.Pipeline
}

type MetricsReceiverShared struct {
	CollectionInterval string `yaml:"collection_interval" validate:"required,duration=10s"` // time.Duration format
}

func (m MetricsReceiverShared) CollectionIntervalString() string {
	// TODO: Remove when https://github.com/goccy/go-yaml/pull/246 is merged
	if m.CollectionInterval != "" {
		return m.CollectionInterval
	}
	return "60s"
}

var MetricsReceiverTypes = &componentTypeRegistry{
	Subagent: "metrics", Kind: "receiver",
}

// Wrapper type to store the unmarshaled YAML value.
type metricsReceiverWrapper struct {
	inner interface{}
}

func (m *metricsReceiverWrapper) UnmarshalYAML(ctx context.Context, unmarshal func(interface{}) error) error {
	return MetricsReceiverTypes.unmarshalComponentYaml(ctx, &m.inner, unmarshal)
}

func (m *metricsReceiverMap) UnmarshalYAML(unmarshal func(interface{}) error) error {
	// Unmarshal into a temporary map to capture types.
	tm := map[string]metricsReceiverWrapper{}
	if err := unmarshal(&tm); err != nil {
		return err
	}
	// Unwrap the structs.
	*m = metricsReceiverMap{}
	for k, r := range tm {
		if r.inner == nil {
			return fmt.Errorf("unknown type for receiver %q", k) // TODO: better error
		}
		(*m)[k] = r.inner.(MetricsReceiver)
	}
	return nil
}

type MetricsProcessor interface {
	Component
	Processors() []otel.Component
}

var MetricsProcessorTypes = &componentTypeRegistry{
	Subagent: "metrics", Kind: "processor",
}

// Wrapper type to store the unmarshaled YAML value.
type metricsProcessorWrapper struct {
	inner interface{}
}

func (m *metricsProcessorWrapper) UnmarshalYAML(ctx context.Context, unmarshal func(interface{}) error) error {
	return MetricsProcessorTypes.unmarshalComponentYaml(ctx, &m.inner, unmarshal)
}

func (m *metricsProcessorMap) UnmarshalYAML(unmarshal func(interface{}) error) error {
	// Unmarshal into a temporary map to capture types.
	tm := map[string]metricsProcessorWrapper{}
	if err := unmarshal(&tm); err != nil {
		return err
	}
	// Unwrap the structs.
	*m = metricsProcessorMap{}
	for k, r := range tm {
		(*m)[k] = r.inner.(MetricsProcessor)
	}
	return nil
}

type MetricsService struct {
	LogLevel  string                      `yaml:"log_level,omitempty" validate:"omitempty,oneof=error warn info debug"`
	Pipelines map[string]*MetricsPipeline `yaml:"pipelines" validate:"dive,keys,startsnotwith=lib:"`
}

type MetricsPipeline struct {
	ReceiverIDs  []string `yaml:"receivers,flow"`
	ProcessorIDs []string `yaml:"processors,flow"`
	// ExporterIDs is deprecated and ignored.
	ExporterIDs []string `yaml:"exporters,omitempty,flow"`
}

func (uc *UnifiedConfig) Validate(platform string) error {
	if uc.Logging != nil {
		if err := uc.Logging.Validate(platform); err != nil {
			return err
		}
	}
	if uc.Metrics != nil {
		if err := uc.Metrics.Validate(platform); err != nil {
			return err
		}
	}
	return nil
}

func (l *Logging) Validate(platform string) error {
	subagent := "logging"
	if len(l.Exporters) > 0 {
		log.Print(`The "logging.exporters" field is no longer needed and will be ignored. This does not change any functionality. Please remove it from your configuration.`)
	}
	if l.Service == nil {
		return nil
	}
	for _, id := range sortedKeys(l.Service.Pipelines) {
		p := l.Service.Pipelines[id]
		if err := validateComponentKeys(l.Receivers, p.ReceiverIDs, subagent, "receiver", id); err != nil {
			return err
		}
		validProcessors := map[string]LoggingProcessor{}
		for k, v := range l.Processors {
			validProcessors[k] = v
		}
		for _, k := range defaultProcessors {
			validProcessors[k] = nil
		}
		if err := validateComponentKeys(validProcessors, p.ProcessorIDs, subagent, "processor", id); err != nil {
			return err
		}
		if _, err := validateComponentTypeCounts(l.Receivers, p.ReceiverIDs, subagent, "receiver"); err != nil {
			return err
		}
		if _, err := validateComponentTypeCounts(l.Processors, p.ProcessorIDs, subagent, "processor"); err != nil {
			return err
		}
		if len(p.ExporterIDs) > 0 {
			log.Printf(`The "logging.service.pipelines.%s.exporters" field is deprecated and will be ignored. Please remove it from your configuration.`, id)
		}
	}
	return nil
}

func (m *Metrics) Validate(platform string) error {
	subagent := "metrics"
	if len(m.Exporters) > 0 {
		log.Print(`The "metrics.exporters" field is deprecated and will be ignored. Please remove it from your configuration.`)
	}
	if m.Service == nil {
		return nil
	}
	for _, id := range sortedKeys(m.Service.Pipelines) {
		p := m.Service.Pipelines[id]
		if err := validateComponentKeys(m.Receivers, p.ReceiverIDs, subagent, "receiver", id); err != nil {
			return err
		}
		if err := validateComponentKeys(m.Processors, p.ProcessorIDs, subagent, "processor", id); err != nil {
			return err
		}
		if receiverCounts, err := validateComponentTypeCounts(m.Receivers, p.ReceiverIDs, subagent, "receiver"); err != nil {
			return err
		} else {
			if err := validateIncompatibleJVMReceivers(receiverCounts); err != nil {
				return err
			}
		}

		if _, err := validateComponentTypeCounts(m.Processors, p.ProcessorIDs, subagent, "processor"); err != nil {
			return err
		}

		if len(p.ExporterIDs) > 0 {
			log.Printf(`The "metrics.service.pipelines.%s.exporters" field is deprecated and will be ignored. Please remove it from your configuration.`, id)
		}
	}
	return nil
}

var (
	defaultProcessors = []string{
		"lib:apache", "lib:apache2", "lib:apache_error", "lib:mongodb",
		"lib:nginx", "lib:syslog-rfc3164", "lib:syslog-rfc5424"}

	componentTypeLimits = map[string]int{
		"google_cloud_monitoring": 1,
		"hostmetrics":             1,
		"iis":                     1,
		"mssql":                   1,
	}
)

// mapKeys returns keys from a map[string]Any as a map[string]bool.
func mapKeys(m interface{}) map[string]bool {
	keys := map[string]bool{}
	switch m := m.(type) {
	case loggingReceiverMap:
		for k := range m {
			keys[k] = true
		}
	case map[string]LoggingProcessor:
		for k := range m {
			keys[k] = true
		}
	case map[string]*LoggingPipeline:
		for k := range m {
			keys[k] = true
		}
	case metricsReceiverMap:
		for k := range m {
			keys[k] = true
		}
	case metricsProcessorMap:
		for k := range m {
			keys[k] = true
		}
	case map[string]*MetricsPipeline:
		for k := range m {
			keys[k] = true
		}
	default:
		panic(fmt.Sprintf("Unknown type: %T", m))
	}
	return keys
}

// sortedKeys returns keys from a map[string]Any as a sorted string slice.
func sortedKeys(m interface{}) []string {
	var r []string
	for k := range mapKeys(m) {
		r = append(r, k)
	}
	sort.Strings(r)
	return r
}

// findInvalid returns all strings from a slice that are not in allowed.
func findInvalid(actual []string, allowed map[string]bool) []string {
	var invalid []string
	for _, v := range actual {
		if !allowed[v] {
			invalid = append(invalid, v)
		}
	}
	return invalid
}

func validateComponentKeys(components interface{}, refs []string, subagent string, kind string, pipeline string) error {
	invalid := findInvalid(refs, mapKeys(components))
	if len(invalid) > 0 {
		return fmt.Errorf("%s %s %q from pipeline %q is not defined.", subagent, kind, invalid[0], pipeline)
	}
	return nil
}

func validateComponentTypeCounts(components interface{}, refs []string, subagent string, kind string) (map[string]int, error) {
	r := map[string]int{}
	cm := reflect.ValueOf(components)
	for _, id := range refs {
		v := cm.MapIndex(reflect.ValueOf(id))
		if !v.IsValid() {
			continue // Some reserved ids don't map to components.
		}
		t := v.Interface().(Component).Type()
		if _, ok := r[t]; ok {
			r[t] += 1
		} else {
			r[t] = 1
		}
		if limit, ok := componentTypeLimits[t]; ok && r[t] > limit {
			if limit == 1 {
				return nil, fmt.Errorf("at most one %s %s with type %q is allowed.", subagent, kind, t)
			}
			return nil, fmt.Errorf("at most %d %s %ss with type %q are allowed.", limit, subagent, kind, t)
		}
	}
	return r, nil
}

func validateIncompatibleJVMReceivers(typeCounts map[string]int) error {
	jvmReceivers := []string{"jvm", "cassandra"}
	jvmReceiverCount := 0
	for _, receiverType := range jvmReceivers {
		jvmReceiverCount += typeCounts[receiverType]
	}

	if jvmReceiverCount > 1 {
		return fmt.Errorf("at most one metrics receiver of JVM types [%s] is allowed: JVM based receivers currently conflict, and only one can be configured", strings.Join(jvmReceivers, ", "))
	}

	return nil
}

// parameterErrorPrefix returns the common parameter error prefix.
// id is the id of the receiver, processor, or exporter.
// componentType is the type of the receiver or processor, e.g. "hostmetrics".
// parameter is name of the parameter.
func parameterErrorPrefix(subagent string, kind string, id string, componentType string, parameter string) string {
	return fmt.Sprintf(`parameter %q in %q type %s %s %q`, parameter, componentType, subagent, kind, id)
}<|MERGE_RESOLUTION|>--- conflicted
+++ resolved
@@ -169,12 +169,11 @@
 		}
 		return t >= tmin
 	})
-<<<<<<< HEAD
 	// filter validates that a Cloud Logging filter condition is valid
 	v.RegisterValidation("filter_list", func(fl validator.FieldLevel) bool {
 		_, err := newFilters(fl.Field().Interface().([]string))
 		return err == nil
-=======
+	})
 	// multipleof_time validates that the value duration is a multiple of the parameter
 	v.RegisterValidation("multipleof_time", func(fl validator.FieldLevel) bool {
 		t, ok := fl.Field().Interface().(time.Duration)
@@ -186,7 +185,6 @@
 			panic(fmt.Sprintf("multipleof_time: could not convert %s to time duration", fl.Param()))
 		}
 		return t%tfactor == 0
->>>>>>> e2117d92
 	})
 	return v
 }
