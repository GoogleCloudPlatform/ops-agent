--- conflicted
+++ resolved
@@ -229,21 +229,11 @@
 	})
 }
 
-<<<<<<< HEAD
-func RunForEachExporter(t *testing.T, exporterList []string, testBody func(t *testing.T, exporter string)) {
-	t.Helper()
-	for _, exporter := range exporterList {
-		t.Run(exporter, func(t *testing.T) {
-			testBody(t, exporter)
-		})
-	}
-}
-=======
 const (
 	OtelLoggingFeatureFlag = "otel_logging"
+  OtlpHttpExporterFeatureFlag = "otlp_exporter"
 	DefaultFeatureFlag     = "default"
 )
->>>>>>> 6b838d9c
 
 // setExperimentalFeatures sets the EXPERIMENTAL_FEATURES environment variable.
 func setExperimentalFeatures(ctx context.Context, logger *log.Logger, vm *gce.VM, feature string) error {
