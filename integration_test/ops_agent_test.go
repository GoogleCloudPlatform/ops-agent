--- conflicted
+++ resolved
@@ -1680,8 +1680,6 @@
 		}
 	}
 
-	logger.ToMainLog().Println("Testing Logger: testDefaultMetrics")
-
 	bytes, err := os.ReadFile(path.Join("agent_metrics", "metadata.yaml"))
 	if err != nil {
 		t.Fatal(err)
@@ -1721,8 +1719,6 @@
 		// of querying for metrics.
 		return
 	}
-
-	logger.ToMainLog().Println("Testing Logger: matching expected metrics")
 
 	// Now that we've established that the preceding metrics are being uploaded
 	// and have percolated through the monitoring backend, let's proceed to
@@ -1771,33 +1767,20 @@
 		return
 	}
 
-<<<<<<< HEAD
-	var fc feature_tracking.FeatureTrackingContainer
-=======
 	var fc feature_tracking_metadata.FeatureTrackingContainer
->>>>>>> 30efa9d3
 
 	err = yaml.UnmarshalStrict(featureBytes, &fc)
 	if err != nil {
 		t.Fatal(err)
 	}
 
-<<<<<<< HEAD
-	// We expect 2 more metrics from ops agent
-	series, err := gce.WaitForMetricSeries(ctx, logger.ToMainLog(), vm, "agent.googleapis.com/agent/internal/ops/feature_tracking", window, nil, false, len(fc.Features)+2)
-=======
 	series, err := gce.WaitForMetricSeries(ctx, logger.ToMainLog(), vm, "agent.googleapis.com/agent/internal/ops/feature_tracking", window, nil, false, len(fc.Features))
->>>>>>> 30efa9d3
 	if err != nil {
 		t.Error(err)
 		return
 	}
 
-<<<<<<< HEAD
-	err = feature_tracking.AssertFeatureTrackingMetrics(series, fc.Features)
-=======
 	err = feature_tracking_metadata.AssertFeatureTrackingMetrics(series, fc.Features)
->>>>>>> 30efa9d3
 	if err != nil {
 		t.Error(err)
 		return
