--- conflicted
+++ resolved
@@ -1702,11 +1702,7 @@
 		}
 
 		var series *monitoring.TimeSeries
-<<<<<<< HEAD
 		series, err := gce.WaitForMetric(ctx, logger.ToMainLog(), vm, metric.Type, window, nil, false)
-=======
-		series, err = gce.WaitForMetric(ctx, logger.ToMainLog(), vm, metric.Type, window, nil, false)
->>>>>>> 52036753
 		if err != nil {
 			t.Error(err)
 		}
