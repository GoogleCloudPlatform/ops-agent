--- conflicted
+++ resolved
@@ -3907,22 +3907,15 @@
 	return &resource, err
 }
 
-<<<<<<< HEAD
 // installGolang downloads and sets up go on the given VM.  The caller is still
 // responsible for updating PATH to point to the installed binaries, see
 // `goPathCommandForPlatform`.
-func installGolang(ctx context.Context, logger *logging.DirectoryLogger, vm *gce.VM) error {
+func installGolang(ctx context.Context, logger *log.Logger, vm *gce.VM) error {
 	// To update this, first run `mirror_content.sh` in this directory. Example:
 	//   ./mirror_content.sh https://go.dev/dl/go1.21.4.linux-{amd64,arm64}.tar.gz
 	// Then update this version.
 	goVersion := "1.21.4"
-=======
-// installGolang downloads and setup go, and return the required command to set
-// the PATH before calling `go` as goPath
-func installGolang(ctx context.Context, logger *log.Logger, vm *gce.VM) error {
-	// TODO: use runtime.Version() to extract the go version
-	goVersion := "1.20"
->>>>>>> 87532b3c
+
 	goArch := "amd64"
 	if gce.IsARM(vm.Platform) {
 		goArch = "arm64"
@@ -3936,20 +3929,12 @@
 			Start-Process msiexec.exe -ArgumentList "/i","golang.msi","/quiet" -Wait `, goVersion, goArch)
 	} else {
 		installCmd = fmt.Sprintf(`
-<<<<<<< HEAD
 			set -o pipefail
 			gsutil cp \
 				"gs://ops-agents-public-buckets-vendored-deps/mirrored-content/go.dev/dl/go%s.linux-%s.tar.gz" - | \
 				sudo tar --directory /usr/local -xzf /dev/stdin`, goVersion, goArch)
 	}
 	_, err := gce.RunRemotely(ctx, logger.ToMainLog(), vm, "", installCmd)
-=======
-			gsutil cp \
-				"gs://stackdriver-test-143416-go-install/go%s.linux-%s.tar.gz" - | \
-				sudo tar --directory /usr/local -xzf /dev/stdin`, goVersion, goArch)
-	}
-	_, err := gce.RunRemotely(ctx, logger, vm, "", installCmd)
->>>>>>> 87532b3c
 	return err
 }
 
