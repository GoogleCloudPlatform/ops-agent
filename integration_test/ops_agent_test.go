--- conflicted
+++ resolved
@@ -3253,33 +3253,21 @@
 		if err := installGolang(ctx, logger, vm); err != nil {
 			t.Fatal(err)
 		}
-<<<<<<< HEAD
+
+		// 3. Build the http server
+		if err := buildGoBinary(ctx, logger, vm, serviceFiles[0].remote, remoteWorkDir); err != nil {
+			t.Fatal(err)
+		}
+
+		// 4. Start the go http server
 		setupScript := `sudo systemctl daemon-reload && sudo systemctl enable http-server-for-prometheus-test && sudo systemctl restart http-server-for-prometheus-test`
 		setupOut, err := gce.RunRemotely(ctx, logger, vm, "", setupScript)
-=======
-
-		// 3. Build the http server
-		if err := buildGoBinary(ctx, logger, vm, serviceFiles[0].remote, remoteWorkDir); err != nil {
-			t.Fatal(err)
-		}
-
-		// 4. Start the go http server
-		setupScript := `sudo systemctl daemon-reload
-			sudo systemctl enable http-server-for-prometheus-test
-			sudo systemctl restart http-server-for-prometheus-test`
-		setupOut, err := gce.RunScriptRemotely(ctx, logger, vm, string(setupScript), nil, nil)
->>>>>>> 1130dec5
 		if err != nil {
 			t.Fatalf("failed to start the http server in VM via systemctl with err: %v, stderr: %s", err, setupOut.Stderr)
 		}
 		// Wait until the http server is ready
-<<<<<<< HEAD
-		time.Sleep(5 * time.Second)
+		time.Sleep(20 * time.Second)
 		liveCheckOut, liveCheckErr := gce.RunRemotely(ctx, logger, vm, "", `curl "http://localhost:8000/data"`)
-=======
-		time.Sleep(20 * time.Second)
-		liveCheckOut, liveCheckErr := gce.RunRemotely(ctx, logger.ToMainLog(), vm, "", `curl "http://localhost:8000/data"`)
->>>>>>> 1130dec5
 		if liveCheckErr != nil || strings.Contains(liveCheckOut.Stderr, "Connection refused") {
 			t.Fatalf("Http server failed to start with stdout %s and stderr %s", liveCheckOut.Stdout, liveCheckOut.Stderr)
 		}
