// Copyright 2022 Google LLC
//
// Licensed under the Apache License, Version 2.0 (the "License");
// you may not use this file except in compliance with the License.
// You may obtain a copy of the License at
//
//      http://www.apache.org/licenses/LICENSE-2.0
//
// Unless required by applicable law or agreed to in writing, software
// distributed under the License is distributed on an "AS IS" BASIS,
// WITHOUT WARRANTIES OR CONDITIONS OF ANY KIND, either express or implied.
// See the License for the specific language governing permissions and
// limitations under the License.

//go:build integration_test

/*
Test for third-party app integrations. Can be run with Kokoro or "go test".
For instructions, see the top of gce_testing.go.

This test needs the following environment variables to be defined, in addition
to the ones mentioned at the top of gce_testing.go:

PLATFORMS: a comma-separated list of distros to test, e.g. "centos-7,centos-8".

The following variables are optional:

AGENT_PACKAGES_IN_GCS: If provided, a URL for a directory in GCS containing
    .deb/.rpm/.goo files to install on the testing VMs.
REPO_SUFFIX: If provided, a package repository suffix to install the agent from.
    AGENT_PACKAGES_IN_GCS takes precedence over REPO_SUFFIX.
*/

package integration_test

import (
	"context"
	"embed"
	"fmt"
	"log"
	"os"
	"os/exec"
	"path"
	"regexp"
	"strings"
	"testing"
	"time"

	"github.com/GoogleCloudPlatform/ops-agent/integration_test/agents"
	"github.com/GoogleCloudPlatform/ops-agent/integration_test/common"
	"github.com/GoogleCloudPlatform/ops-agent/integration_test/gce"
	"github.com/GoogleCloudPlatform/ops-agent/integration_test/logging"

	"go.uber.org/multierr"
	"gopkg.in/yaml.v2"

	monitoringpb "google.golang.org/genproto/googleapis/monitoring/v3"
)

var (
	packagesInGCS = os.Getenv("AGENT_PACKAGES_IN_GCS")
)

//go:embed third_party_apps_data
var scriptsDir embed.FS

var validate = common.NewIntegrationMetadataValidator()

// removeFromSlice returns a new []string that is a copy of the given []string
// with all occurrences of toRemove removed.
func removeFromSlice(original []string, toRemove string) []string {
	var result []string
	for _, elem := range original {
		if elem != toRemove {
			result = append(result, elem)
		}
	}
	return result
}

// osFolder returns the folder containing OS-specific configuration and
// scripts for the test.
func osFolder(platform string) string {
	if gce.IsWindows(platform) {
		return "windows"
	}
	return "linux"
}

const (
	retryable    = true
	nonRetryable = false
)

// distroFolder returns the distro family name we use in our directory hierarchy
// inside the scripts directory.
func distroFolder(platform string) (string, error) {
	if gce.IsWindows(platform) {
		return "windows", nil
	}
	firstWord := strings.Split(platform, "-")[0]
	switch firstWord {
	case "centos", "rhel", "rocky":
		return "centos_rhel", nil
	case "debian", "ubuntu":
		return "debian_ubuntu", nil
	case "opensuse", "sles":
		return "sles", nil
	}
	return "", fmt.Errorf("distroFolder() could not find matching folder holding scripts for platform %s", platform)
}

func readFileFromScriptsDir(scriptPath string) ([]byte, error) {
	return scriptsDir.ReadFile(path.Join("third_party_apps_data", scriptPath))
}

// runScriptFromScriptsDir runs a script on the given VM.
// The scriptPath should be relative to SCRIPTS_DIR.
// The script should be a shell script for a Linux VM and powershell for a Windows VM.
// env is a map containing environment variables to provide to the script as it runs.
func runScriptFromScriptsDir(ctx context.Context, logger *logging.DirectoryLogger, vm *gce.VM, scriptPath string, env map[string]string) (gce.CommandOutput, error) {
	logger.ToMainLog().Printf("Running script with path %s", scriptPath)

	scriptContents, err := readFileFromScriptsDir(scriptPath)
	if err != nil {
		return gce.CommandOutput{}, err
	}
	return gce.RunScriptRemotely(ctx, logger, vm, string(scriptContents), nil, env)
}

// Installs the agent according to the instructions in a script
// stored in the scripts directory.
func installUsingScript(ctx context.Context, logger *logging.DirectoryLogger, vm *gce.VM) (bool, error) {
	environmentVariables := make(map[string]string)
	suffix := os.Getenv("REPO_SUFFIX")
	if suffix != "" {
		environmentVariables["REPO_SUFFIX"] = suffix
	}
	if _, err := runScriptFromScriptsDir(ctx, logger, vm, path.Join("agent", osFolder(vm.Platform), "install"), environmentVariables); err != nil {
		return retryable, fmt.Errorf("error installing agent: %v", err)
	}
	return nonRetryable, nil
}

func installAgent(ctx context.Context, logger *logging.DirectoryLogger, vm *gce.VM) (bool, error) {
	defer time.Sleep(10 * time.Second)
	if packagesInGCS == "" {
		return installUsingScript(ctx, logger, vm)
	}
	return nonRetryable, agents.InstallPackageFromGCS(ctx, logger, vm, packagesInGCS)
}

// constructQuery converts the given struct of:
//   field name => field value regex
// into a query filter to pass to the logging API.
func constructQuery(logName string, fields []*common.LogFields) string {
	var parts []string
	for _, field := range fields {
		if field.ValueRegex != "" {
			parts = append(parts, fmt.Sprintf(`%s=~"%s"`, field.Name, field.ValueRegex))
		}
	}

	if logName != "syslog" {
		// verify instrumentation_source label
		val := fmt.Sprintf("agent.googleapis.com/%s", logName)
		parts = append(parts, fmt.Sprintf(`%s=%s`, `labels."logging.googleapis.com/instrumentation_source"`, val))
	}

	return strings.Join(parts, " AND ")
}

func runLoggingTestCases(ctx context.Context, logger *logging.DirectoryLogger, vm *gce.VM, logs []*common.ExpectedLog) error {

	// Wait for each entry in LogEntries concurrently. This is especially helpful
	// when	the assertions fail: we don't want to wait for each one to time out
	// back-to-back.
	var err error
	c := make(chan error, len(logs))
	for _, entry := range logs {
		entry := entry // https://golang.org/doc/faq#closures_and_goroutines
		go func() {
			c <- gce.WaitForLog(ctx, logger.ToMainLog(), vm, entry.LogName, 1*time.Hour, constructQuery(entry.LogName, entry.Fields))
		}()
	}
	for range logs {
		err = multierr.Append(err, <-c)
	}
	return err
}

func runMetricsTestCases(ctx context.Context, logger *logging.DirectoryLogger, vm *gce.VM, metrics []*common.ExpectedMetric) error {
	var err error
	logger.ToMainLog().Printf("Parsed expectedMetrics: %+v", metrics)
	// Wait for the representative metric first, which is intended to *always*
	// be sent. If it doesn't exist, we fail fast and skip running the other metrics;
	// if it does exist, we go on to the other metrics in parallel, by which point they
	// have gotten a head start and should end up needing fewer API calls before being found.
	// In both cases we make significantly fewer API calls which helps us stay under quota.
	for _, metric := range metrics {
		if !metric.Representative {
			continue
		}
		err = assertMetric(ctx, logger, vm, metric)
		if gce.IsExhaustedRetriesMetricError(err) {
			return fmt.Errorf("representative metric %s not found, skipping remaining metrics", metric.Type)
		}
		// If err is non-nil here, then the non-representative metric tests later on will
		// pick it up and report it as part of the multierr.
		break
	}
	// Give some catch-up time to the remaining metrics, which tend to be configured
	// for a 60-second interval, plus 10 seconds to let the data propagate in the backend.
	logger.ToMainLog().Println("Found representative metric, sleeping before checking remaining metrics")
	time.Sleep(70 * time.Second)
	// Wait for all remaining metrics, skipping the optional ones.
	// TODO: Improve coverage for optional metrics.
	//       See https://github.com/GoogleCloudPlatform/ops-agent/issues/486
	var requiredMetrics []*common.ExpectedMetric
	for _, metric := range metrics {
		if metric.Optional || metric.Representative {
			logger.ToMainLog().Printf("Skipping optional or representative metric %s", metric.Type)
			continue
		}
		requiredMetrics = append(requiredMetrics, metric)
	}
	c := make(chan error, len(requiredMetrics))
	for _, metric := range requiredMetrics {
		metric := metric // https://go.dev/doc/faq#closures_and_goroutines
		go func() {
			c <- assertMetric(ctx, logger, vm, metric)
		}()
	}
	for range requiredMetrics {
		err = multierr.Append(err, <-c)
	}
	return err
}

func assertMetric(ctx context.Context, logger *logging.DirectoryLogger, vm *gce.VM, metric *common.ExpectedMetric) error {
	series, err := gce.WaitForMetric(ctx, logger.ToMainLog(), vm, metric.Type, 1*time.Hour, nil)
	if err != nil {
		// Optional metrics can be missing
		if metric.Optional && gce.IsExhaustedRetriesMetricError(err) {
			return nil
		}
		return err
	}
	if series.ValueType.String() != metric.ValueType {
		err = multierr.Append(err, fmt.Errorf("valueType: expected %s but got %s", metric.ValueType, series.ValueType.String()))
	}
	if series.MetricKind.String() != metric.Kind {
		err = multierr.Append(err, fmt.Errorf("kind: expected %s but got %s", metric.Kind, series.MetricKind.String()))
	}
	if series.Resource.Type != metric.MonitoredResource {
		err = multierr.Append(err, fmt.Errorf("monitored_resource: expected %s but got %s", metric.MonitoredResource, series.Resource.Type))
	}
	err = multierr.Append(err, assertMetricLabels(metric, series))
	if err != nil {
		return fmt.Errorf("%s: %w", metric.Type, err)
	}
	return nil
}

func assertMetricLabels(metric *common.ExpectedMetric, series *monitoringpb.TimeSeries) error {
	// All present labels must be expected
	var err error
	for actualLabel := range series.Metric.Labels {
		if _, ok := metric.Labels[actualLabel]; !ok {
			err = multierr.Append(err, fmt.Errorf("unexpected label: %s", actualLabel))
		}
	}
	// All expected labels must be present and match the given pattern
	for expectedLabel, expectedPattern := range metric.Labels {
		actualValue, ok := series.Metric.Labels[expectedLabel]
		if !ok {
			err = multierr.Append(err, fmt.Errorf("expected label not found: %s", expectedLabel))
			continue
		}
		match, matchErr := regexp.MatchString(expectedPattern, actualValue)
		if matchErr != nil {
			err = multierr.Append(err, fmt.Errorf("error parsing pattern. label=%s, pattern=%s, err=%v",
				expectedLabel,
				expectedPattern,
				matchErr,
			))
		} else if !match {
			err = multierr.Append(err, fmt.Errorf("error: label value does not match pattern. label=%s, pattern=%s, value=%s",
				expectedLabel,
				expectedPattern,
				actualValue,
			))
		}
	}
	return err
}

type testConfig struct {
	// Note on tags: the "yaml" tag specifies the name of this field in the
	// .yaml file.

	// per_application_overrides is a map from application to specific settings
	// for that application.
	PerApplicationOverrides map[string]struct {
		// platforms_to_skip is a list of platforms that need to be skipped for
		// this application. Ideally this will be empty or nearly empty most of
		// the time.
		PlatformsToSkip []string `yaml:"platforms_to_skip"`
	} `yaml:"per_application_overrides"`
}

// parseTestConfigFile looks for test_config.yaml, and if it exists, merges
// any options in it into the default test config and returns the result.
func parseTestConfigFile() (testConfig, error) {
	config := testConfig{}

	bytes, err := readFileFromScriptsDir("test_config.yaml")
	if err != nil {
		log.Printf("Reading test_config.yaml failed with err=%v, proceeding...", err)
		// Probably the file is just missing, return the defaults.
		return config, nil
	}

	if err = yaml.UnmarshalStrict(bytes, &config); err != nil {
		return testConfig{}, err
	}
	return config, nil
}

// runSingleTest starts with a fresh VM, installs the app and agent on it,
// and ensures that the agent uploads data from the app.
// Returns an error (nil on success), and a boolean indicating whether the error
// is retryable.
func runSingleTest(ctx context.Context, logger *logging.DirectoryLogger, vm *gce.VM, app string, metadata common.IntegrationMetadata) (retry bool, err error) {
	folder, err := distroFolder(vm.Platform)
	if err != nil {
		return nonRetryable, err
	}

<<<<<<< HEAD
	var metadata common.IntegrationMetadata
	// Load metadata.yaml if it exists. If it does not, the zero-value metadata will be used instead.
	if testCaseBytes, err := readFileFromScriptsDir(path.Join("applications", app, "metadata.yaml")); err == nil {
		logger.ToMainLog().Println("found metadata.yaml, parsing...")

		err := yaml.UnmarshalStrict(testCaseBytes, &metadata)
		if err != nil {
			return nonRetryable, fmt.Errorf("could not unmarshal contents of metadata.yaml: %v", err)
		}
		if err = validate.Struct(&metadata); err != nil {
			return nonRetryable, fmt.Errorf("could not validate contents of metadata.yaml: %v", err)
		}
		logger.ToMainLog().Printf("Parsed metadata.yaml: %+v", metadata)
	}

	if folder == "debian_ubuntu" {
		// Gets us around problematic prompts for user input.
		gce.SetEnvironmentVariables(ctx, logger.ToMainLog(), vm, map[string]string{"DEBIAN_FRONTEND": "noninteractive"})
	}
=======
>>>>>>> 461b723b
	if _, err = runScriptFromScriptsDir(
		ctx, logger, vm, path.Join("applications", app, folder, "install"), nil); err != nil {
		return retryable, fmt.Errorf("error installing %s: %v", app, err)
	}

	if metadata.RestartAfterInstall {
		logger.ToMainLog().Printf("Restarting vm instance...")
		err := gce.RestartInstance(ctx, logger, vm)
		if err != nil {
			return nonRetryable, err
		}
		logger.ToMainLog().Printf("vm instance restarted")
	}

	if shouldRetry, err := installAgent(ctx, logger, vm); err != nil {
		return shouldRetry, fmt.Errorf("error installing agent: %v", err)
	}

	if _, err = runScriptFromScriptsDir(ctx, logger, vm, path.Join("applications", app, "enable"), nil); err != nil {
		return nonRetryable, fmt.Errorf("error enabling %s: %v", app, err)
	}

	// Check if the exercise script exists, and run it if it does.
	exerciseScript := path.Join("applications", app, "exercise")
	if _, err := readFileFromScriptsDir(exerciseScript); err == nil {
		logger.ToMainLog().Println("exercise script found, running...")
		if _, err = runScriptFromScriptsDir(ctx, logger, vm, exerciseScript, nil); err != nil {
			return nonRetryable, fmt.Errorf("error exercising %s: %v", app, err)
		}
	}

	if metadata.ExpectedLogs != nil {
		logger.ToMainLog().Println("found expectedLogs, running logging test cases...")
		if err = runLoggingTestCases(ctx, logger, vm, metadata.ExpectedLogs); err != nil {
			return nonRetryable, err
		}
	}

	if metadata.ExpectedMetrics != nil {
		logger.ToMainLog().Println("found expectedMetrics, running metrics test cases...")
		if err = runMetricsTestCases(ctx, logger, vm, metadata.ExpectedMetrics); err != nil {
			return nonRetryable, err
		}
	}

	return nonRetryable, nil
}

// Returns a map of application name to its parsed and validated metadata.yaml.
// The set of applications returned is authoritative and corresponds to the
// directory names under integration_test/third_party_apps_data/applications.
func fetchAppsAndMetadata(t *testing.T) map[string]common.IntegrationMetadata {
	allApps := make(map[string]common.IntegrationMetadata)

	files, err := scriptsDir.ReadDir(path.Join("third_party_apps_data", "applications"))
	if err != nil {
		t.Fatalf("got error listing files under third_party_apps_data/applications: %v", err)
	}
	for _, file := range files {
		app := file.Name()
		var metadata common.IntegrationMetadata
		testCaseBytes, err := readFileFromScriptsDir(path.Join("applications", app, "metadata.yaml"))
		if err != nil {
			t.Fatalf("could not read applications/%v/metadata.yaml: %v", app, err)
		}
		err = yaml.UnmarshalStrict(testCaseBytes, &metadata)
		if err != nil {
			t.Fatalf("could not unmarshal contents of applications/%v/metadata.yaml: %v", app, err)
		}
		if err = validate.Struct(&metadata); err != nil {
			t.Fatalf("could not validate contents of applications/%v/metadata.yaml: %v", app, err)
		}
		allApps[app] = metadata
	}
	log.Printf("found %v apps", len(allApps))
	if len(allApps) == 0 {
		t.Fatal("Found no applications inside third_party_apps_data/applications")
	}
	return allApps
}

func modifiedFiles(t *testing.T) []string {
	cmd := exec.Command("git", "diff", "--name-only", "origin/master")
	out, err := cmd.Output()
	if err != nil {
		t.Fatalf("got error calling `git diff`: %v", err)
	}
	stdout := string(out)
	log.Printf("git diff output:\n\tstdout:%v", stdout)

	return strings.Split(stdout, "\n")
}

// Determine what apps are impacted by current code changes.
// Extracts app names as follows:
//   apps/<appname>.go
//   integration_test/third_party_apps_data/<appname>/
// Checks the extracted app names against the set of all known apps.
func determineImpactedApps(mf []string, allApps map[string]common.IntegrationMetadata) map[string]bool {
	impactedApps := make(map[string]bool)
	for _, f := range mf {
		if strings.HasPrefix(f, "apps/") {

			// File names: apps/<appname>.go
			f := strings.TrimPrefix(f, "apps/")
			f = strings.TrimSuffix(f, ".go")

			if _, ok := allApps[f]; ok {
				impactedApps[f] = true
			}
		} else if strings.HasPrefix(f, "integration_test/third_party_apps_data/applications/") {
			// Folder names: integration_test/third_party_apps_data/applications/<app_name>
			f := strings.TrimPrefix(f, "integration_test/third_party_apps_data/applications/")
			f = strings.Split(f, "/")[0]
			// The directories here are already authoritative, no
			// need to check against list.
			impactedApps[f] = true

		}
	}
	log.Printf("impacted apps: %v", impactedApps)
	return impactedApps
}

type test struct {
	platform   string
	app        string
	metadata   common.IntegrationMetadata
	skipReason string
}

var defaultPlatforms = map[string]bool{
	"debian-10":    true,
	"windows-2019": true,
}

const (
	SAPHANAPlatform = "sles-15-sp3-sap-saphana"
	SAPHANAApp      = "saphana"
)

// incompatibleOperatingSystem looks at the supported_operating_systems field
// of metadata.yaml for this app and returns a nonempty skip reason if it
// thinks this app doesn't support the given platform.
// supported_operating_systems should only contain "linux", "windows", or
// "linux_and_windows".
func incompatibleOperatingSystem(testCase test) string {
	supported := testCase.metadata.SupportedOperatingSystems
	if !strings.Contains(supported, gce.PlatformKind(testCase.platform)) {
		return fmt.Sprintf("Skipping test for platform %v because app %v only supports %v.", testCase.platform, testCase.app, supported)
	}
	return "" // We are testing on a supported platform for this app.
}

// When in `-short` test mode, mark some tests for skipping, based on
// test_config and impacted apps.  Always test all apps against the default
// platform.  If a subset of apps is determined to be impacted, also test all
// platforms for those apps.
// `platforms_to_skip` overrides the above.
// Also, restrict `SAPHANAPlatform` to only test `SAPHANAApp` and skip that
// app on all other platforms too.
func determineTestsToSkip(tests []test, impactedApps map[string]bool, testConfig testConfig) {
	for i, test := range tests {
		if testing.Short() {
			_, testApp := impactedApps[test.app]
			_, defaultPlatform := defaultPlatforms[test.platform]
			if !defaultPlatform && !testApp {
				tests[i].skipReason = fmt.Sprintf("skipping %v because it's not impacted by pending change", test.app)
			}
		}
		if common.SliceContains(testConfig.PerApplicationOverrides[test.app].PlatformsToSkip, test.platform) {
			tests[i].skipReason = "Skipping test due to 'platforms_to_skip' entry in test_config.yaml"
		}
		if reason := incompatibleOperatingSystem(test); reason != "" {
			tests[i].skipReason = reason
		}
		if test.app == "mssql" && gce.IsWindows(test.platform) && !strings.HasPrefix(test.platform, "sql-") {
			tests[i].skipReason = "Skipping MSSQL test because this version of Windows doesn't have MSSQL"
		}
		isSAPHANAPlatform := test.platform == SAPHANAPlatform
		isSAPHANAApp := test.app == SAPHANAApp
		if isSAPHANAPlatform != isSAPHANAApp {
			tests[i].skipReason = fmt.Sprintf("Skipping %v because we only want to test %v on %v", test.app, SAPHANAApp, SAPHANAPlatform)
		}
	}
}

// This is the entry point for the test. Runs runSingleTest
// for each platform in PLATFORMS and each app in linuxApps or windowsApps.
func TestThirdPartyApps(t *testing.T) {
	t.Cleanup(gce.CleanupKeysOrDie)

	testConfig, err := parseTestConfigFile()
	if err != nil {
		t.Fatal(err)
	}
	tests := []test{}
	allApps := fetchAppsAndMetadata(t)
	platforms := strings.Split(os.Getenv("PLATFORMS"), ",")
	for _, platform := range platforms {
		for app, metadata := range allApps {
			tests = append(tests, test{platform: platform, app: app, metadata: metadata, skipReason: ""})
		}
	}

	// Filter tests
	determineTestsToSkip(tests, determineImpactedApps(modifiedFiles(t), allApps), testConfig)

	// Execute tests
	for _, tc := range tests {
		tc := tc // https://golang.org/doc/faq#closures_and_goroutines
		t.Run(tc.platform+"/"+tc.app, func(t *testing.T) {
			t.Parallel()

			if tc.skipReason != "" {
				t.Skip(tc.skipReason)
			}

			ctx, cancel := context.WithTimeout(context.Background(), gce.SuggestedTimeout)
			defer cancel()

			var err error
			for attempt := 1; attempt <= 4; attempt++ {
				logger := gce.SetupLogger(t)
				logger.ToMainLog().Println("Calling SetupVM(). For details, see VM_initialization.txt.")
				options := gce.VMOptions{
					Platform:             tc.platform,
					MachineType:          agents.RecommendedMachineType(tc.platform),
					ExtraCreateArguments: nil,
				}
				if tc.platform == SAPHANAPlatform {
					// This image needs an SSD in order to be performant enough.
					options.ExtraCreateArguments = append(options.ExtraCreateArguments, "--boot-disk-type=pd-ssd")
					options.ImageProject = "stackdriver-test-143416"
				}

				vm := gce.SetupVM(ctx, t, logger.ToFile("VM_initialization.txt"), options)
				logger.ToMainLog().Printf("VM is ready: %#v", vm)

				var retryable bool
				retryable, err = runSingleTest(ctx, logger, vm, tc.app, tc.metadata)
				log.Printf("Attempt %v of %s test of %s finished with err=%v, retryable=%v", attempt, tc.platform, tc.app, err, retryable)
				if err == nil {
					return
				}
				agents.RunOpsAgentDiagnostics(ctx, logger, vm)
				if !retryable {
					t.Fatalf("Non-retryable error: %v", err)
				}
				// If we got here, we're going to retry runSingleTest(). The VM we spawned
				// won't be deleted until the end of t.Run(), (SetupVM() registers it for cleanup
				// at the end of t.Run()), so to avoid accumulating too many idle VMs while we
				// do our retries, we preemptively delete the VM now.
				if deleteErr := gce.DeleteInstance(logger.ToMainLog(), vm); deleteErr != nil {
					t.Errorf("Deleting VM %v failed: %v", vm.Name, deleteErr)
				}
			}
			t.Errorf("Final attempt failed: %v", err)
		})
	}

}<|MERGE_RESOLUTION|>--- conflicted
+++ resolved
@@ -337,28 +337,16 @@
 		return nonRetryable, err
 	}
 
-<<<<<<< HEAD
-	var metadata common.IntegrationMetadata
-	// Load metadata.yaml if it exists. If it does not, the zero-value metadata will be used instead.
-	if testCaseBytes, err := readFileFromScriptsDir(path.Join("applications", app, "metadata.yaml")); err == nil {
-		logger.ToMainLog().Println("found metadata.yaml, parsing...")
-
-		err := yaml.UnmarshalStrict(testCaseBytes, &metadata)
-		if err != nil {
-			return nonRetryable, fmt.Errorf("could not unmarshal contents of metadata.yaml: %v", err)
-		}
-		if err = validate.Struct(&metadata); err != nil {
-			return nonRetryable, fmt.Errorf("could not validate contents of metadata.yaml: %v", err)
-		}
-		logger.ToMainLog().Printf("Parsed metadata.yaml: %+v", metadata)
-	}
-
 	if folder == "debian_ubuntu" {
 		// Gets us around problematic prompts for user input.
-		gce.SetEnvironmentVariables(ctx, logger.ToMainLog(), vm, map[string]string{"DEBIAN_FRONTEND": "noninteractive"})
-	}
-=======
->>>>>>> 461b723b
+		if err = gce.SetEnvironmentVariables(ctx, logger.ToMainLog(), vm, map[string]string{"DEBIAN_FRONTEND": "noninteractive"}); err != nil {
+			return nonRetryable, err
+		}
+		if err = gce.RunRemotely(ctx, logger.ToMainLog(), vm, `echo 'Defaults env_keep += "DEBIAN_FRONTEND"' | sudo tee -a /etc/sudoers`); err != nil {
+			return nonRetryable, err
+		}
+	}
+
 	if _, err = runScriptFromScriptsDir(
 		ctx, logger, vm, path.Join("applications", app, folder, "install"), nil); err != nil {
 		return retryable, fmt.Errorf("error installing %s: %v", app, err)
