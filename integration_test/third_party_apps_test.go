--- conflicted
+++ resolved
@@ -461,18 +461,7 @@
 	return err
 }
 
-<<<<<<< HEAD
-type feature struct {
-	Module  string
-	Feature string
-	Key     string
-	Value   string
-}
-
-func runMetricsTestCases(ctx context.Context, logger *logging.DirectoryLogger, vm *gce.VM, metrics []*metadata.ExpectedMetric, fc *feature_tracking.FeatureTrackingContainer) error {
-=======
 func runMetricsTestCases(ctx context.Context, logger *logging.DirectoryLogger, vm *gce.VM, metrics []*metadata.ExpectedMetric, fc *feature_tracking_metadata.FeatureTrackingContainer) error {
->>>>>>> 30efa9d3
 	var err error
 	logger.ToMainLog().Printf("Parsed expectedMetrics: %s", util.DumpPointerArray(metrics, "%+v"))
 	// Wait for the representative metric first, which is intended to *always*
@@ -523,21 +512,12 @@
 		return err
 	}
 
-<<<<<<< HEAD
-	// We expect 2 more metrics from ops agent
-	series, err := gce.WaitForMetricSeries(ctx, logger.ToMainLog(), vm, "agent.googleapis.com/agent/internal/ops/feature_tracking", 1*time.Hour, nil, false, len(fc.Features)+2)
-=======
 	series, err := gce.WaitForMetricSeries(ctx, logger.ToMainLog(), vm, "agent.googleapis.com/agent/internal/ops/feature_tracking", 1*time.Hour, nil, false, len(fc.Features))
->>>>>>> 30efa9d3
 	if err != nil {
 		return err
 	}
 
-<<<<<<< HEAD
-	err = feature_tracking.AssertFeatureTrackingMetrics(series, fc.Features)
-=======
 	err = feature_tracking_metadata.AssertFeatureTrackingMetrics(series, fc.Features)
->>>>>>> 30efa9d3
 	return err
 }
 
@@ -662,10 +642,6 @@
 		logger.ToMainLog().Println("found expectedMetrics, running metrics test cases...")
 
 		fc, err := getExpectedFeatures(app)
-<<<<<<< HEAD
-		//if err ==
-=======
->>>>>>> 30efa9d3
 
 		if err = runMetricsTestCases(ctx, logger, vm, metadata.ExpectedMetrics, fc); err != nil {
 			return nonRetryable, err
@@ -675,13 +651,8 @@
 	return nonRetryable, nil
 }
 
-<<<<<<< HEAD
-func getExpectedFeatures(app string) (*feature_tracking.FeatureTrackingContainer, error) {
-	var fc feature_tracking.FeatureTrackingContainer
-=======
 func getExpectedFeatures(app string) (*feature_tracking_metadata.FeatureTrackingContainer, error) {
 	var fc feature_tracking_metadata.FeatureTrackingContainer
->>>>>>> 30efa9d3
 
 	featuresScript := path.Join("applications", app, "features.yaml")
 	featureBytes, err := readFileFromScriptsDir(featuresScript)
