--- conflicted
+++ resolved
@@ -222,71 +222,6 @@
 	return err
 }
 
-<<<<<<< HEAD
-// shouldSkip returns a reason that the given pair of application and platform
-// should be skipped, or "" if it should not be skipped.
-// New applications should return skip reasons sparingly if at all.
-func shouldSkip(app, platform string) string {
-	switch app {
-	case "apache", "cassandra", "jvm", "mysql", "nginx", "redis":
-		if platform != "debian-10" {
-			// TODO: enable multi-platform support for these applications.
-			return "application without multi-platform support implemented yet"
-		}
-		return ""
-	case "wildfly":
-		if platform != "debian-10" {
-			// As wildfly does not have package installers & is installed from tar,
-			// we only want to test on one distribution to help reduce integration test size
-			return "installed from tar, no need to test across platforms"
-		}
-		return ""
-	case "couchdb":
-		if gce.IsSUSE(platform) {
-			return "couchdb is not supported on SuSE"
-		}
-		return ""
-	case "rabbitmq":
-		if platform == "sles-12" {
-			return "rabbitmq is not supported on sles-12"
-		}
-		return ""
-=======
-type testConfig struct {
-	// Note on tags: the "yaml" tag specifies the name of this field in the
-	// .yaml file.
-
-	// per_application_overrides is a map from application to specific settings
-	// for that application.
-	PerApplicationOverrides map[string]struct {
-		// platforms_to_skip is a list of platforms that need to be skipped for
-		// this application. Ideally this will be empty or nearly empty most of
-		// the time.
-		PlatformsToSkip []string `yaml:"platforms_to_skip"`
-	} `yaml:"per_application_overrides"`
-}
-
-// parseTestConfigFile looks for test_config.yaml, and if it exists, merges
-// any options in it into the default test config and returns the result.
-func parseTestConfigFile() (testConfig, error) {
-	config := testConfig{}
-
-	bytes, err := readFileFromScriptsDir("test_config.yaml")
-	if err != nil {
-		log.Printf("Reading test_config.yaml failed with err=%v, proceeding...", err)
-		// Probably the file is just missing, return the defaults.
-		return config, nil
-	}
-
-	if err = yaml.UnmarshalStrict(bytes, &config); err != nil {
-		return testConfig{}, err
->>>>>>> 4bb5f027
-	}
-	// Most applications support all platforms and don't appear anywhere
-	// in the switch/case.
-	return ""
-}
-
 // runSingleTest starts with a fresh VM, installs the app and agent on it,
 // and ensures that the agent uploads data from the app.
 // Returns an error (nil on success), and a boolean indicating whether the error
@@ -415,6 +350,40 @@
 	skipReason string
 }
 
+// shouldSkip returns a reason that the given pair of application and platform
+// should be skipped, or "" if it should not be skipped.
+// New applications should return skip reasons sparingly if at all.
+func shouldSkip(app, platform string) string {
+	switch app {
+	case "apache", "cassandra", "jvm", "mysql", "nginx", "redis":
+		if platform != "debian-10" {
+			// TODO: enable multi-platform support for these applications.
+			return "application without multi-platform support implemented yet"
+		}
+		return ""
+	case "wildfly":
+		if platform != "debian-10" {
+			// As wildfly does not have package installers & is installed from tar,
+			// we only want to test on one distribution to help reduce integration test size
+			return "installed from tar, no need to test across platforms"
+		}
+		return ""
+	case "couchdb":
+		if gce.IsSUSE(platform) {
+			return "couchdb is not supported on SuSE"
+		}
+		return ""
+	case "rabbitmq":
+		if platform == "sles-12" {
+			return "rabbitmq is not supported on sles-12"
+		}
+		return ""
+	}
+	// Most applications support all platforms and don't appear anywhere
+	// in the switch/case.
+	return ""
+}
+
 var defaultPlatforms = map[string]bool{
 	"debian-10":    true,
 	"windows-2019": true,
@@ -424,7 +393,7 @@
 // test_config and impacted apps.  Always test all apps against the default
 // platform.  If a subset of apps is determined to be impacted, also test all
 // platforms for those apps.
-func determineTestsToSkip(tests []test, impactedApps map[string]bool, testConfig testConfig) {
+func determineTestsToSkip(tests []test, impactedApps map[string]bool) {
 	for i, test := range tests {
 		if testing.Short() {
 			_, testApp := impactedApps[test.app]
@@ -437,9 +406,10 @@
 			// TODO(b/215197805): Reenable this test once the repos are fixed.
 			tests[i].skipReason = "mysql repos seem to be totally broken, see b/215197805"
 		}
-		if sliceContains(testConfig.PerApplicationOverrides[test.app].PlatformsToSkip, test.platform) {
-			tests[i].skipReason = "Skipping test due to 'platforms_to_skip' entry in test_config.yaml"
-		}
+		
+    if reason := shouldSkip(test.app, test.platform); reason != "" {
+     tests[i].skipReason = reason 
+    }
 	}
 }
 
@@ -453,17 +423,6 @@
 	}
 	agentType := agents.OpsAgentType
 
-<<<<<<< HEAD
-	platforms := strings.Split(os.Getenv("PLATFORMS"), ",")
-	for _, platform := range platforms {
-		platform := platform // https://golang.org/doc/faq#closures_and_goroutines
-		t.Run(platform, func(t *testing.T) {
-			t.Parallel()
-=======
-	testConfig, err := parseTestConfigFile()
-	if err != nil {
-		t.Fatal(err)
-	}
 	tests := []test{}
 	platforms := strings.Split(os.Getenv("PLATFORMS"), ",")
 	for _, platform := range platforms {
@@ -477,44 +436,11 @@
 		for _, app := range apps {
 			tests = append(tests, test{platform, app, ""})
 		}
-	}
->>>>>>> 4bb5f027
+  }
 
 	// Filter tests
-	determineTestsToSkip(tests, determineImpactedApps(modifiedFiles(t), determineAllApps(t)), testConfig)
-
-<<<<<<< HEAD
-					if reason := shouldSkip(app, platform); reason != "" {
-						t.Skip(reason)
-					}
-					ctx, cancel := context.WithTimeout(context.Background(), gce.SuggestedTimeout)
-					defer cancel()
-
-					var err error
-					for attempt := 1; attempt <= 4; attempt++ {
-						logger := gce.SetupLogger(t)
-						logger.ToMainLog().Println("Calling SetupVM(). For details, see VM_initialization.txt.")
-						vm := gce.SetupVM(ctx, t, logger.ToFile("VM_initialization.txt"), gce.VMOptions{Platform: platform, MachineType: agents.RecommendedMachineType(platform)})
-						logger.ToMainLog().Printf("VM is ready: %#v", vm)
-
-						var retryable bool
-						retryable, err = runSingleTest(ctx, logger, vm, agentType, app)
-						log.Printf("Attempt %v of %s test of %s finished with err=%v, retryable=%v", attempt, platform, app, err, retryable)
-						if err == nil {
-							return
-						}
-						agents.RunOpsAgentDiagnostics(ctx, logger, vm)
-						if !retryable {
-							t.Fatalf("Non-retryable error: %v", err)
-						}
-						// If we got here, we're going to retry runSingleTest(). The VM we spawned
-						// won't be deleted until the end of t.Run(), (SetupVM() registers it for cleanup
-						// at the end of t.Run()), so to avoid accumulating too many idle VMs while we
-						// do our retries, we preemptively delete the VM now.
-						if deleteErr := gce.DeleteInstance(logger.ToMainLog(), vm); deleteErr != nil {
-							t.Errorf("Deleting VM %v failed: %v", vm.Name, deleteErr)
-						}
-=======
+	determineTestsToSkip(tests, determineImpactedApps(modifiedFiles(t), determineAllApps(t)))
+
 	// Execute tests
 	for _, tc := range tests {
 		tc := tc // https://golang.org/doc/faq#closures_and_goroutines
@@ -546,7 +472,6 @@
 					agents.RunOpsAgentDiagnostics(ctx, logger, vm)
 					if !retryable {
 						t.Fatalf("Non-retryable error: %v", err)
->>>>>>> 4bb5f027
 					}
 					// If we got here, we're going to retry runSingleTest(). The VM we spawned
 					// won't be deleted until the end of t.Run(), (SetupVM() registers it for cleanup
