--- conflicted
+++ resolved
@@ -787,14 +787,12 @@
 		if isSAPHANAPlatform != isSAPHANAApp {
 			tests[i].skipReason = fmt.Sprintf("Skipping %v because we only want to test %v on %v", test.app, SAPHANAApp, SAPHANAPlatform)
 		}
-<<<<<<< HEAD
-=======
+    // TODO(martijnvans): Delete this special case when deleting the special Oracle DB Kokoro build.
 		isOracleDBPlatform := test.platform == OracleDBPlatform
 		isOracleDBApp := test.app == OracleDBApp
-		if isOracleDBPlatform != isOracleDBApp {
+		if isOracleDBPlatform && !isOracleDBApp {
 			tests[i].skipReason = fmt.Sprintf("Skipping %v because we only want to test %v on %v", test.app, OracleDBApp, OracleDBPlatform)
 		}
->>>>>>> fdef42c2
 	}
 }
 
