//go:build integration_test

/*
Test for third-party app integrations. Can be run with Kokoro or "go test".
For instructions, see the top of gce_testing.go.

This test needs the following environment variables to be defined, in addition
to the ones mentioned at the top of gce_testing.go:

PLATFORMS: a comma-separated list of distros to test, e.g. "centos-7,centos-8".

The following variables are optional:

AGENT_PACKAGES_IN_GCS: If provided, a URL for a directory in GCS containing
    .deb/.rpm/.goo files to install on the testing VMs.
REPO_SUFFIX: If provided, a package repository suffix to install the agent from.
    AGENT_PACKAGES_IN_GCS takes precedence over REPO_SUFFIX.
*/

package integration_test

import (
	"context"
	"embed"
	"fmt"
	"log"
	"os"
	"os/exec"
	"path"
	"strings"
	"testing"
	"time"

	"github.com/GoogleCloudPlatform/ops-agent/integration_test/agents"
	"github.com/GoogleCloudPlatform/ops-agent/integration_test/gce"
	"github.com/GoogleCloudPlatform/ops-agent/integration_test/logging"

	"go.uber.org/multierr"
	"gopkg.in/yaml.v2"
)

var (
	packagesInGCS = os.Getenv("AGENT_PACKAGES_IN_GCS")
)

//go:embed third_party_apps_data
var scriptsDir embed.FS

// removeFromSlice returns a new []string that is a copy of the given []string
// with all occurrences of toRemove removed.
func removeFromSlice(original []string, toRemove string) []string {
	var result []string
	for _, elem := range original {
		if elem != toRemove {
			result = append(result, elem)
		}
	}
	return result
}

// osFolder returns the folder containing OS-specific configuration and
// scripts for the test.
func osFolder(platform string) string {
	if gce.IsWindows(platform) {
		return "windows"
	}
	return "linux"
}

// rejectDuplicates looks for duplicate entries in the input slice and returns
// an error if any is found.
func rejectDuplicates(apps []string) error {
	seen := make(map[string]bool)
	for _, app := range apps {
		if seen[app] {
			return fmt.Errorf("application %q appears multiple times in supported_applications.txt", app)
		}
		seen[app] = true
	}
	return nil
}

// appsToTest reads which applications to test for the given agent+platform
// combination from the appropriate supported_applications.txt file.
func appsToTest(platform string) ([]string, error) {
	contents, err := readFileFromScriptsDir(
		path.Join("agent", osFolder(platform), "supported_applications.txt"))
	if err != nil {
		return nil, fmt.Errorf("could not read supported_applications.txt: %v", err)
	}

	apps := strings.Split(strings.TrimSpace(string(contents)), "\n")
	if err = rejectDuplicates(apps); err != nil {
		return nil, err
	}
	if gce.IsWindows(platform) && !strings.HasPrefix(platform, "sql-") {
		apps = removeFromSlice(apps, "mssql")
	}
	return apps, nil
}

// findMetricName reads which metric to query from the metric_name.txt file
// corresponding to the given application. The file is allowed to be empty,
// and if so, the test is skipped.
func findMetricName(app string) (string, error) {
	contents, err := readFileFromScriptsDir(path.Join("applications", app, "metric_name.txt"))
	if err != nil {
		return "", fmt.Errorf("could not read metric_name.txt: %v", err)
	}
	return strings.TrimSpace(string(contents)), nil
}

func sliceContains(slice []string, toFind string) bool {
	for _, entry := range slice {
		if entry == toFind {
			return true
		}
	}
	return false
}

const (
	retryable    = true
	nonRetryable = false
)

// distroFolder returns the distro family name we use in our directory hierarchy
// inside the scripts directory.
func distroFolder(platform string) (string, error) {
	if gce.IsWindows(platform) {
		return "windows", nil
	}
	firstWord := strings.Split(platform, "-")[0]
	switch firstWord {
	case "centos", "rhel", "rocky":
		return "centos_rhel", nil
	case "debian", "ubuntu":
		return "debian_ubuntu", nil
	case "opensuse", "sles":
		return "sles", nil
	}
	return "", fmt.Errorf("distroFolder() could not find matching folder holding scripts for platform %s", platform)
}

func readFileFromScriptsDir(scriptPath string) ([]byte, error) {
	return scriptsDir.ReadFile(path.Join("third_party_apps_data", scriptPath))
}

// runScriptFromScriptsDir runs a script on the given VM.
// The scriptPath should be relative to SCRIPTS_DIR.
// The script should be a shell script for a Linux VM and powershell for a Windows VM.
// env is a map containing environment variables to provide to the script as it runs.
func runScriptFromScriptsDir(ctx context.Context, logger *logging.DirectoryLogger, vm *gce.VM, scriptPath string, env map[string]string) (gce.CommandOutput, error) {
	logger.ToMainLog().Printf("Running script with path %s", scriptPath)

	scriptContents, err := readFileFromScriptsDir(scriptPath)
	if err != nil {
		return gce.CommandOutput{}, err
	}
	return gce.RunScriptRemotely(ctx, logger, vm, string(scriptContents), nil, env)
}

// Installs the agent according to the instructions in a script
// stored in the scripts directory.
func installUsingScript(ctx context.Context, logger *logging.DirectoryLogger, vm *gce.VM) (bool, error) {
	environmentVariables := make(map[string]string)
	suffix := os.Getenv("REPO_SUFFIX")
	if suffix != "" {
		environmentVariables["REPO_SUFFIX"] = suffix
	}
	if _, err := runScriptFromScriptsDir(ctx, logger, vm, path.Join("agent", osFolder(vm.Platform), "install"), environmentVariables); err != nil {
		return retryable, fmt.Errorf("error installing agent: %v", err)
	}
	return nonRetryable, nil
}

func installAgent(ctx context.Context, logger *logging.DirectoryLogger, vm *gce.VM) (bool, error) {
	defer time.Sleep(10 * time.Second)
	if packagesInGCS == "" {
		return installUsingScript(ctx, logger, vm)
	}
<<<<<<< HEAD
	return nonRetryable, agents.InstallPackageFromGCS(ctx, logger, vm, packagesInGCS)
=======
	return nonRetryable, agents.InstallPackageFromGCS(ctx, logger, vm, agents.OpsAgentType, packagesInGCS)
>>>>>>> b92a50c6
}

// expectedEntries encodes a series of assertions about what data we expect to
// to see in the logging backend.
type expectedEntries struct {
	// Note on tags: the "yaml" tag specifies the name of this field in the
	// .yaml file.
	LogEntries []expectedEntry `yaml:"log_entries"`
}
type expectedEntry struct {
	LogName string `yaml:"log_name"`
	// Map of field name to a regex that is expected to match the field value.
	// For example, {"jsonPayload.message": ".*access denied.*"}.
	FieldMatchers map[string]string `yaml:"field_matchers"`
}

// constructQuery converts the given map of:
//   field name => field value regex
// into a query filter to pass to the logging API.
func constructQuery(fieldMatchers map[string]string) string {
	var parts []string
	for field, matcher := range fieldMatchers {
		parts = append(parts, fmt.Sprintf("%s=~%q", field, matcher))
	}
	return strings.Join(parts, " AND ")
}

func runLoggingTestCases(ctx context.Context, logger *logging.DirectoryLogger, vm *gce.VM, testCaseBytes []byte) error {
	var entries expectedEntries
	err := yaml.UnmarshalStrict(testCaseBytes, &entries)
	if err != nil {
		return fmt.Errorf("could not unmarshal contents of expected_logs.yaml: %v", err)
	}
	logger.ToMainLog().Printf("Parsed expected_logs.yaml: %+v", entries)

	// Wait for each entry in LogEntries concurrently. This is especially helpful
	// when	the assertions fail: we don't want to wait for each one to time out
	// back-to-back.
	c := make(chan error, len(entries.LogEntries))
	for _, entry := range entries.LogEntries {
		entry := entry // https://golang.org/doc/faq#closures_and_goroutines
		go func() {
			c <- gce.WaitForLog(ctx, logger.ToMainLog(), vm, entry.LogName, 1*time.Hour, constructQuery(entry.FieldMatchers))
		}()
	}
	for range entries.LogEntries {
		err = multierr.Append(err, <-c)
	}
	return err
}

type testConfig struct {
	// Note on tags: the "yaml" tag specifies the name of this field in the
	// .yaml file.

	// per_application_overrides is a map from application to specific settings
	// for that application.
	PerApplicationOverrides map[string]struct {
		// platforms_to_skip is a list of platforms that need to be skipped for
		// this application. Ideally this will be empty or nearly empty most of
		// the time.
		PlatformsToSkip []string `yaml:"platforms_to_skip"`
	} `yaml:"per_application_overrides"`
}

// parseTestConfigFile looks for test_config.yaml, and if it exists, merges
// any options in it into the default test config and returns the result.
func parseTestConfigFile() (testConfig, error) {
	config := testConfig{}

	bytes, err := readFileFromScriptsDir("test_config.yaml")
	if err != nil {
		log.Printf("Reading test_config.yaml failed with err=%v, proceeding...", err)
		// Probably the file is just missing, return the defaults.
		return config, nil
	}

	if err = yaml.UnmarshalStrict(bytes, &config); err != nil {
		return testConfig{}, err
	}
	return config, nil
}

// runSingleTest starts with a fresh VM, installs the app and agent on it,
// and ensures that the agent uploads data from the app.
// Returns an error (nil on success), and a boolean indicating whether the error
// is retryable.
func runSingleTest(ctx context.Context, logger *logging.DirectoryLogger, vm *gce.VM, app string) (retry bool, err error) {
	folder, err := distroFolder(vm.Platform)
	if err != nil {
		return nonRetryable, err
	}
	if _, err = runScriptFromScriptsDir(
		ctx, logger, vm, path.Join("applications", app, folder, "install"), nil); err != nil {
		return retryable, fmt.Errorf("error installing %s: %v", app, err)
	}

	if shouldRetry, err := installAgent(ctx, logger, vm); err != nil {
		return shouldRetry, fmt.Errorf("error installing agent: %v", err)
	}

	if _, err = runScriptFromScriptsDir(ctx, logger, vm, path.Join("applications", app, "enable"), nil); err != nil {
		return nonRetryable, fmt.Errorf("error enabling %s: %v", app, err)
	}

	// Check if the exercise script exists, and run it if it does.
	exerciseScript := path.Join("applications", app, "exercise")
	if _, err := readFileFromScriptsDir(exerciseScript); err == nil {
		logger.ToMainLog().Println("exercise script found, running...")
		if _, err = runScriptFromScriptsDir(ctx, logger, vm, exerciseScript, nil); err != nil {
			return nonRetryable, fmt.Errorf("error exercising %s: %v", app, err)
		}
	}

	// Check if expected_logs.yaml exists, and run the test cases if it does.
	testCaseBytes, err := readFileFromScriptsDir(path.Join("applications", app, "expected_logs.yaml"))
	if err == nil {
		logger.ToMainLog().Println("found expected_logs.yaml, running logging test cases...")
		if err = runLoggingTestCases(ctx, logger, vm, testCaseBytes); err != nil {
			return nonRetryable, err
		}
	}

	metricName, err := findMetricName(app)
	if err != nil {
		return nonRetryable, fmt.Errorf("error finding metric name for %v: %v", app, err)
	}
	if metricName == "" {
		logger.ToMainLog().Println("metric_name.txt is empty, skipping metrics testing...")
		return nonRetryable, nil
	}
	// Assert that the right metric has been uploaded for the given instance
	// at least once in the last hour.
	if err = gce.WaitForMetric(ctx, logger.ToMainLog(), vm, metricName, 1*time.Hour, nil); err != nil {
		return nonRetryable, err
	}
	return nonRetryable, nil
}

// Returns the authoritative set of all apps available for testing.
// The authoritative list corresponds to the directory names under
// integration_test/third_party_apps_data/applications
func determineAllApps(t *testing.T) map[string]bool {
	allApps := make(map[string]bool)

	files, err := os.ReadDir("third_party_apps_data/applications")
	if err != nil {
		t.Fatalf("got error listing files under third_party_apps_data/applications: %v", err)
	}
	for _, file := range files {
		if file.IsDir() {
			allApps[file.Name()] = true
		}
	}
	log.Printf("all apps: %v", allApps)
	return allApps
}

func modifiedFiles(t *testing.T) []string {
	cmd := exec.Command("git", "diff", "--name-only", "origin/master")
	out, err := cmd.Output()
	log.Printf("git diff output:\n\tstdout:%v\n\tstderr:%v\n", out, err)
	if err != nil {
		t.Fatalf("got error calling `git diff`: %v", err)
	}

	return strings.Split(string(out), "\n")
}

// Determine what apps are impacted by current code changes.
// Extracts app names as follows:
//   apps/<appname>.go
//   integration_test/third_party_apps_data/<appname>/
// Checks the extracted app names against the set of all known apps.
func determineImpactedApps(mf []string, allApps map[string]bool) map[string]bool {
	impactedApps := make(map[string]bool)
	for _, f := range mf {
		if strings.HasPrefix(f, "apps/") {

			// File names: apps/<appname>.go
			f := strings.TrimPrefix(f, "apps/")
			f = strings.TrimSuffix(f, ".go")

			if _, ok := allApps[f]; ok {
				impactedApps[f] = true
			}
		} else if strings.HasPrefix(f, "integration_test/third_party_apps_data/applications/") {
			// Folder names: integration_test/third_party_apps_data/applications/<app_name>
			f := strings.TrimPrefix(f, "integration_test/third_party_apps_data/applications/")
			f = strings.Split(f, "/")[0]
			// The directories here are already authoritative, no
			// need to check against list.
			impactedApps[f] = true

		}
	}
	log.Printf("impacted apps: %v", impactedApps)
	return impactedApps
}

type test struct {
	platform   string
	app        string
	skipReason string
}

var defaultPlatforms = map[string]bool{
	"debian-10":    true,
	"windows-2019": true,
}

// When in `-short` test mode, mark some tests for skipping, based on
// test_config and impacted apps.  Always test all apps against the default
// platform.  If a subset of apps is determined to be impacted, also test all
// platforms for those apps.
func determineTestsToSkip(tests []test, impactedApps map[string]bool, testConfig testConfig) {
	for i, test := range tests {
		if testing.Short() {
			_, testApp := impactedApps[test.app]
			_, defaultPlatform := defaultPlatforms[test.platform]
			if !defaultPlatform && !testApp {
				tests[i].skipReason = fmt.Sprintf("skipping %v because it's not impacted by pending change", test.app)
			}
		}
		if sliceContains(testConfig.PerApplicationOverrides[test.app].PlatformsToSkip, test.platform) {
			tests[i].skipReason = "Skipping test due to 'platforms_to_skip' entry in test_config.yaml"
		}
	}
}

// This is the entry point for the test. Runs runSingleTest
// for each platform in PLATFORMS and each app in linuxApps or windowsApps.
func TestThirdPartyApps(t *testing.T) {
	t.Cleanup(gce.CleanupKeysOrDie)

	testConfig, err := parseTestConfigFile()
	if err != nil {
		t.Fatal(err)
	}
	tests := []test{}
	platforms := strings.Split(os.Getenv("PLATFORMS"), ",")
	for _, platform := range platforms {
		apps, err := appsToTest(platform)
		if err != nil {
			t.Fatalf("Error when reading list of apps to test for platform=%v. err=%v", platform, err)
		}
		if len(apps) == 0 {
			t.Fatalf("Found no applications when testing platform=%v", platform)
		}
		for _, app := range apps {
			tests = append(tests, test{platform, app, ""})
		}
	}

	// Filter tests
	determineTestsToSkip(tests, determineImpactedApps(modifiedFiles(t), determineAllApps(t)), testConfig)

	// Execute tests
	for _, tc := range tests {
		tc := tc // https://golang.org/doc/faq#closures_and_goroutines
		t.Run(tc.platform+"/"+tc.app, func(t *testing.T) {
			t.Parallel()

			if tc.skipReason != "" {
				t.Skip(tc.skipReason)
			}

			ctx, cancel := context.WithTimeout(context.Background(), gce.SuggestedTimeout)
			defer cancel()

			var err error
			for attempt := 1; attempt <= 4; attempt++ {
				logger := gce.SetupLogger(t)
				logger.ToMainLog().Println("Calling SetupVM(). For details, see VM_initialization.txt.")
				vm := gce.SetupVM(ctx, t, logger.ToFile("VM_initialization.txt"), gce.VMOptions{Platform: tc.platform, MachineType: agents.RecommendedMachineType(tc.platform)})
				logger.ToMainLog().Printf("VM is ready: %#v", vm)

				var retryable bool
				retryable, err = runSingleTest(ctx, logger, vm, tc.app)
				log.Printf("Attempt %v of %s test of %s finished with err=%v, retryable=%v", attempt, tc.platform, tc.app, err, retryable)
				if err == nil {
					return
				}
				agents.RunOpsAgentDiagnostics(ctx, logger, vm)
				if !retryable {
					t.Fatalf("Non-retryable error: %v", err)
				}
				// If we got here, we're going to retry runSingleTest(). The VM we spawned
				// won't be deleted until the end of t.Run(), (SetupVM() registers it for cleanup
				// at the end of t.Run()), so to avoid accumulating too many idle VMs while we
				// do our retries, we preemptively delete the VM now.
				if deleteErr := gce.DeleteInstance(logger.ToMainLog(), vm); deleteErr != nil {
					t.Errorf("Deleting VM %v failed: %v", vm.Name, deleteErr)
				}
			}
			t.Errorf("Final attempt failed: %v", err)
		})
	}
}<|MERGE_RESOLUTION|>--- conflicted
+++ resolved
@@ -178,12 +178,8 @@
 	defer time.Sleep(10 * time.Second)
 	if packagesInGCS == "" {
 		return installUsingScript(ctx, logger, vm)
-	}
-<<<<<<< HEAD
+  }
 	return nonRetryable, agents.InstallPackageFromGCS(ctx, logger, vm, packagesInGCS)
-=======
-	return nonRetryable, agents.InstallPackageFromGCS(ctx, logger, vm, agents.OpsAgentType, packagesInGCS)
->>>>>>> b92a50c6
 }
 
 // expectedEntries encodes a series of assertions about what data we expect to
