//go:build integration_test

/*
Test for third-party app integrations. Can be run with Kokoro or "go test".
For instructions, see the top of gce_testing.go.

This test needs the following environment variables to be defined, in addition
to the ones mentioned at the top of gce_testing.go:

SCRIPTS_DIR: a path containing scripts for installing/configuring the various
    applications and agents. Also has some files that aren't technically
    scripts that tell the test what to do, such as supported_applications.txt.

PLATFORMS: a comma-separated list of distros to test, e.g. "centos-7,centos-8".

The following variables are optional:

AGENT_PACKAGES_IN_GCS: If provided, a URL for a directory in GCS containing
    .deb/.rpm/.goo files to install on the testing VMs. They must be inside
    a directory called ops-agent. For example, this would be a valid structure
    inside AGENT_PACKAGES_IN_GCS:
    └── ops-agent
        ├── ops-agent-google-cloud-1.2.3.deb
        ├── ops-agent-google-cloud-1.2.3.rpm
        └── ops-agent-google-cloud-1.2.3.goo
REPO_SUFFIX: If provided, a package repository suffix to install the agent from.
    AGENT_PACKAGES_IN_GCS takes precedence over REPO_SUFFIX.
*/

package integration_test

import (
	"context"
	"embed"
	"fmt"
	"log"
	"os"
	"os/exec"
	"path"
	"strings"
	"testing"
	"time"

	"github.com/GoogleCloudPlatform/ops-agent/integration_test/agents"
	"github.com/GoogleCloudPlatform/ops-agent/integration_test/gce"
	"github.com/GoogleCloudPlatform/ops-agent/integration_test/logging"

	"go.uber.org/multierr"
	"gopkg.in/yaml.v2"
)

var (
	packagesInGCS = os.Getenv("AGENT_PACKAGES_IN_GCS")
)

// removeFromSlice returns a new []string that is a copy of the given []string
// with all occurrences of toRemove removed.
func removeFromSlice(original []string, toRemove string) []string {
	var result []string
	for _, elem := range original {
		if elem != toRemove {
			result = append(result, elem)
		}
	}
	return result
}

// osFolder returns the folder containing OS-specific configuration and
// scripts for the test.
func osFolder(platform string) string {
	if gce.IsWindows(platform) {
		return "windows"
	}
	return "linux"
}

// appsToTest reads which applications to test for the given agent+platform
// combination from the appropriate supported_applications.txt file.
func appsToTest(agentType, platform string) ([]string, error) {
	contents, err := scriptsDir.ReadFile(
		path.Join("agent", agentType, osFolder(platform), "supported_applications.txt"))
	if err != nil {
		return nil, fmt.Errorf("could not read supported_applications.txt: %v", err)
	}

	apps := strings.Split(strings.TrimSpace(string(contents)), "\n")
	if gce.IsWindows(platform) && !strings.HasPrefix(platform, "sql-") {
		apps = removeFromSlice(apps, "mssql")
	}
	return apps, nil
}

// findMetricName reads which metric to query from the metric_name.txt file
// corresponding to the given application. The file is allowed to be empty,
// and if so, the test is skipped.
func findMetricName(app string) (string, error) {
	contents, err := scriptsDir.ReadFile(path.Join("applications", app, "metric_name.txt"))
	if err != nil {
		return "", fmt.Errorf("could not read metric_name.txt: %v", err)
	}
	return strings.TrimSpace(string(contents)), nil
}

func sliceContains(slice []string, toFind string) bool {
	for _, entry := range slice {
		if entry == toFind {
			return true
		}
	}
	return false
}

const (
	retryable    = true
	nonRetryable = false
)

// distroFolder returns the distro family name we use in our directory hierarchy
// inside the scripts directory.
func distroFolder(platform string) (string, error) {
	if gce.IsWindows(platform) {
		return "windows", nil
	}
	firstWord := strings.Split(platform, "-")[0]
	switch firstWord {
	case "centos", "rhel", "rocky":
		return "centos_rhel", nil
	case "debian", "ubuntu":
		return "debian_ubuntu", nil
	case "opensuse", "sles":
		return "sles", nil
	}
	return "", fmt.Errorf("distroFolder() could not find matching folder holding scripts for platform %s", platform)
}

<<<<<<< HEAD
// prepareSLES runs some preliminary steps that get a SLES VM ready to install packages.
// First it repeatedly runs registercloudguest, then it repeatedly tries installing a dummy package until it succeeds.
// When that happens, the VM is ready to install packages.
// See b/148612123 and b/196246592 for some history about this.
func prepareSLES(ctx context.Context, logger *log.Logger, vm *gce.VM) error {
	backoffPolicy := backoff.WithContext(backoff.WithMaxRetries(backoff.NewConstantBackOff(5*time.Second), 5), ctx) // 5 attempts.
	err := backoff.Retry(func() error {
		_, err := gce.RunRemotely(ctx, logger, vm, "", "sudo /usr/sbin/registercloudguest")
		return err
	}, backoffPolicy)
	if err != nil {
		gce.RunRemotely(ctx, logger, vm, "", "sudo cat /var/log/cloudregister")
		return fmt.Errorf("error running registercloudguest: %v", err)
	}

	backoffPolicy = backoff.WithContext(backoff.WithMaxRetries(backoff.NewConstantBackOff(5*time.Second), 240), ctx) // 20 minutes max.
	err = backoff.Retry(func() error {
		// timezone-java was selected arbitrarily as a package that:
		// a) can be installed from the default repos, and
		// b) isn't installed already.
		_, zypperErr := gce.RunRemotely(ctx, logger, vm, "", "sudo zypper refresh && sudo zypper -n install timezone-java")
		return zypperErr
	}, backoffPolicy)
	if err != nil {
		gce.RunRemotely(ctx, logger, vm, "", "sudo cat /var/log/zypper.log")
	}
	return err
}

//go:embed third_party_apps_data
var scriptsDir embed.FS
=======
func readFileFromScriptsDir(scriptPath string) ([]byte, error) {
	return os.ReadFile(path.Join(scriptsDir, scriptPath))
}
>>>>>>> e8ecc194

// runScriptFromScriptsDir runs a script on the given VM.
// The scriptPath should be relative to SCRIPTS_DIR.
// The script should be a shell script for a Linux VM and powershell for a Windows VM.
// env is a map containing environment variables to provide to the script as it runs.
func runScriptFromScriptsDir(ctx context.Context, logger *logging.DirectoryLogger, vm *gce.VM, scriptPath string, env map[string]string) (gce.CommandOutput, error) {
	logger.ToMainLog().Printf("Running script with path %s", scriptPath)

	scriptContents, err := scriptsDir.ReadFile(scriptPath)
	if err != nil {
		return gce.CommandOutput{}, err
	}
	return gce.RunScriptRemotely(ctx, logger, vm, string(scriptContents), nil, env)
}

// Installs the agent according to the instructions in a script
// stored in the scripts directory.
func installUsingScript(ctx context.Context, logger *logging.DirectoryLogger, vm *gce.VM, agentType string) (bool, error) {
	environmentVariables := make(map[string]string)
	suffix := os.Getenv("REPO_SUFFIX")
	if suffix != "" {
		environmentVariables["REPO_SUFFIX"] = suffix
	}
	if _, err := runScriptFromScriptsDir(ctx, logger, vm, path.Join("agent", agentType, osFolder(vm.Platform), "install"), environmentVariables); err != nil {
		return retryable, fmt.Errorf("error installing agent: %v", err)
	}
	return nonRetryable, nil
}

func installAgent(ctx context.Context, logger *logging.DirectoryLogger, vm *gce.VM, agentType string) (bool, error) {
	defer time.Sleep(10 * time.Second)
	if packagesInGCS == "" {
		return installUsingScript(ctx, logger, vm, agentType)
	}
	return nonRetryable, agents.InstallPackageFromGCS(ctx, logger, vm, agentType, packagesInGCS)
}

// expectedEntries encodes a series of assertions about what data we expect to
// to see in the logging backend.
type expectedEntries struct {
	// Note on tags: the "yaml" tag specifies the name of this field in the
	// .yaml file.
	LogEntries []expectedEntry `yaml:"log_entries"`
}
type expectedEntry struct {
	LogName string `yaml:"log_name"`
	// Map of field name to a regex that is expected to match the field value.
	// For example, {"jsonPayload.message": ".*access denied.*"}.
	FieldMatchers map[string]string `yaml:"field_matchers"`
}

// constructQuery converts the given map of:
//   field name => field value regex
// into a query filter to pass to the logging API.
func constructQuery(fieldMatchers map[string]string) string {
	var parts []string
	for field, matcher := range fieldMatchers {
		parts = append(parts, fmt.Sprintf("%s=~%q", field, matcher))
	}
	return strings.Join(parts, " AND ")
}

func runLoggingTestCases(ctx context.Context, logger *logging.DirectoryLogger, vm *gce.VM, testCaseBytes []byte) error {
	var entries expectedEntries
	err := yaml.UnmarshalStrict(testCaseBytes, &entries)
	if err != nil {
		return fmt.Errorf("could not unmarshal contents of expected_logs.yaml: %v", err)
	}
	logger.ToMainLog().Printf("Parsed expected_logs.yaml: %+v", entries)

	// Wait for each entry in LogEntries concurrently. This is especially helpful
	// when	the assertions fail: we don't want to wait for each one to time out
	// back-to-back.
	c := make(chan error, len(entries.LogEntries))
	for _, entry := range entries.LogEntries {
		entry := entry // https://golang.org/doc/faq#closures_and_goroutines
		go func() {
			c <- gce.WaitForLog(ctx, logger.ToMainLog(), vm, entry.LogName, 1*time.Hour, constructQuery(entry.FieldMatchers))
		}()
	}
	for range entries.LogEntries {
		err = multierr.Append(err, <-c)
	}
	return err
}

type testConfig struct {
	// Note on tags: the "yaml" tag specifies the name of this field in the
	// .yaml file.

	// per_application_overrides is a map from application to specific settings
	// for that application.
	PerApplicationOverrides map[string]struct {
		// platforms_to_skip is a list of platforms that need to be skipped for
		// this application. Ideally this will be empty or nearly empty most of
		// the time.
		PlatformsToSkip []string `yaml:"platforms_to_skip"`
	} `yaml:"per_application_overrides"`
}

// parseTestConfigFile looks for test_config.yaml, and if it exists, merges
// any options in it into the default test config and returns the result.
func parseTestConfigFile() (testConfig, error) {
	config := testConfig{}

	bytes, err := scriptsDir.ReadFile("test_config.yaml")
	if err != nil {
		log.Printf("Reading test_config.yaml failed with err=%v, proceeding...", err)
		// Probably the file is just missing, return the defaults.
		return config, nil
	}

	if err = yaml.UnmarshalStrict(bytes, &config); err != nil {
		return testConfig{}, err
	}
	return config, nil
}

// runSingleTest starts with a fresh VM, installs the app and agent on it,
// and ensures that the agent uploads data from the app.
// Returns an error (nil on success), and a boolean indicating whether the error
// is retryable.
func runSingleTest(ctx context.Context, logger *logging.DirectoryLogger, vm *gce.VM, agentType, app string) (retry bool, err error) {
	folder, err := distroFolder(vm.Platform)
	if err != nil {
		return nonRetryable, err
	}
	if _, err = runScriptFromScriptsDir(
		ctx, logger, vm, path.Join("applications", app, folder, "install"), nil); err != nil {
		return retryable, fmt.Errorf("error installing %s: %v", app, err)
	}

	if shouldRetry, err := installAgent(ctx, logger, vm, agentType); err != nil {
		return shouldRetry, fmt.Errorf("error installing agent: %v", err)
	}

	if _, err = runScriptFromScriptsDir(
		ctx, logger, vm, path.Join("applications", app, folder, "post"), nil); err != nil {
		return retryable, fmt.Errorf("error starting %s: %v", app, err)
	}

	if _, err = runScriptFromScriptsDir(ctx, logger, vm, path.Join("applications", app, "enable"), nil); err != nil {
		return nonRetryable, fmt.Errorf("error enabling %s: %v", app, err)
	}

	// Check if the exercise script exists, and run it if it does.
	exerciseScript := path.Join("applications", app, "exercise")
	if _, err := scriptsDir.ReadFile(exerciseScript); err == nil {
		logger.ToMainLog().Println("exercise script found, running...")
		if _, err = runScriptFromScriptsDir(ctx, logger, vm, exerciseScript, nil); err != nil {
			return nonRetryable, fmt.Errorf("error exercising %s: %v", app, err)
		}
	}

	// Check if expected_logs.yaml exists, and run the test cases if it does.
	testCaseBytes, err := scriptsDir.ReadFile(path.Join("applications", app, "expected_logs.yaml"))
	if err == nil {
		logger.ToMainLog().Println("found expected_logs.yaml, running logging test cases...")
		if err = runLoggingTestCases(ctx, logger, vm, testCaseBytes); err != nil {
			return nonRetryable, err
		}
	}

	metricName, err := findMetricName(app)
	if err != nil {
		return nonRetryable, fmt.Errorf("error finding metric name for %v: %v", app, err)
	}
	if metricName == "" {
		logger.ToMainLog().Println("metric_name.txt is empty, skipping metrics testing...")
		return nonRetryable, nil
	}
	// Assert that the right metric has been uploaded for the given instance
	// at least once in the last hour.
	if err = gce.WaitForMetric(ctx, logger.ToMainLog(), vm, metricName, 1*time.Hour, nil); err != nil {
		return nonRetryable, err
	}
	return nonRetryable, nil
}

// Returns the authoritative set of all apps available for testing.
// The authoritative list corresponds to the directory names under
// integration_test/third_party_apps_data/applications
func determineAllApps(t *testing.T) map[string]bool {
	allApps := make(map[string]bool)

	files, err := os.ReadDir("third_party_apps_data/applications")
	if err != nil {
		t.Fatalf("got error listing files under third_party_apps_data/applications: %v", err)
	}
	for _, file := range files {
		if file.IsDir() {
			allApps[file.Name()] = true
		}
	}
	log.Printf("all apps: %v", allApps)
	return allApps
}

func modifiedFiles(t *testing.T) []string {
	cmd := exec.Command("git", "diff", "--name-only", "origin/master")
	out, err := cmd.Output()
	log.Printf("git diff output:\n\tstdout:%v\n\tstderr:%v\n", out, err)
	if err != nil {
		t.Fatalf("got error calling `git diff`: %v", err)
	}

	return strings.Split(string(out), "\n")
}

// Determine what apps are impacted by current code changes.
// Extracts app names as follows:
//   apps/<appname>.go
//   integration_test/third_party_apps_data/<appname>/
// Checks the extracted app names against the set of all known apps.
func determineImpactedApps(mf []string, allApps map[string]bool) map[string]bool {
	impactedApps := make(map[string]bool)
	for _, f := range mf {
		if strings.HasPrefix(f, "apps/") {

			// File names: apps/<appname>.go
			f := strings.TrimPrefix(f, "apps/")
			f = strings.TrimSuffix(f, ".go")

			if _, ok := allApps[f]; ok {
				impactedApps[f] = true
			}
		} else if strings.HasPrefix(f, "integration_test/third_party_apps_data/applications/") {
			// Folder names: integration_test/third_party_apps_data/applications/<app_name>
			f := strings.TrimPrefix(f, "integration_test/third_party_apps_data/applications/")
			f = strings.Split(f, "/")[0]
			// The directories here are already authoritative, no
			// need to check against list.
			impactedApps[f] = true

		}
	}
	log.Printf("impacted apps: %v", impactedApps)
	return impactedApps
}

type test struct {
	platform   string
	app        string
	skipReason string
}

var defaultPlatforms = map[string]bool{
	"debian-10":    true,
	"windows-2019": true,
}

// When in `-short` test mode, mark some tests for skipping, based on
// test_config and impacted apps.  Always test all apps against the default
// platform.  If a subset of apps is determined to be impacted, also test all
// platforms for those apps.
func determineTestsToSkip(tests []test, impactedApps map[string]bool, testConfig testConfig) {
	for i, test := range tests {
		if testing.Short() {
			_, testApp := impactedApps[test.app]
			_, defaultPlatform := defaultPlatforms[test.platform]
			if !defaultPlatform && !testApp {
				tests[i].skipReason = fmt.Sprintf("skipping %v because it's not impacted by pending change", test.app)
			}
		}
		if test.app == "mysql" {
			// TODO(b/215197805): Reenable this test once the repos are fixed.
			tests[i].skipReason = "mysql repos seem to be totally broken, see b/215197805"
		}
		if sliceContains(testConfig.PerApplicationOverrides[test.app].PlatformsToSkip, test.platform) {
			tests[i].skipReason = "Skipping test due to 'platforms_to_skip' entry in test_config.yaml"
		}
	}
}

// This is the entry point for the test. Runs runSingleTest
// for each platform in PLATFORMS and each app in linuxApps or windowsApps.
func TestThirdPartyApps(t *testing.T) {
	t.Cleanup(gce.CleanupKeysOrDie)

	agentType := agents.OpsAgentType

	testConfig, err := parseTestConfigFile()
	if err != nil {
		t.Fatal(err)
	}
	tests := []test{}
	platforms := strings.Split(os.Getenv("PLATFORMS"), ",")
	for _, platform := range platforms {
		apps, err := appsToTest(agentType, platform)
		if err != nil {
			t.Fatalf("Error when reading list of apps to test for agentType=%v, platform=%v. err=%v", agentType, platform, err)
		}
		if len(apps) == 0 {
			t.Fatalf("Found no applications when testing agentType=%v, platform=%v", agentType, platform)
		}
		for _, app := range apps {
			tests = append(tests, test{platform, app, ""})
		}
	}

	// Filter tests
	determineTestsToSkip(tests, determineImpactedApps(modifiedFiles(t), determineAllApps(t)), testConfig)

	// Execute tests
	for _, tc := range tests {
		tc := tc // https://golang.org/doc/faq#closures_and_goroutines
		t.Run(tc.platform, func(t *testing.T) {
			t.Parallel()
			t.Run(tc.app, func(t *testing.T) {
				t.Parallel()

				if tc.skipReason != "" {
					t.Skip(tc.skipReason)
				}

				ctx, cancel := context.WithTimeout(context.Background(), gce.SuggestedTimeout)
				defer cancel()

				var err error
				for attempt := 1; attempt <= 4; attempt++ {
					logger := gce.SetupLogger(t)
					logger.ToMainLog().Println("Calling SetupVM(). For details, see VM_initialization.txt.")
					vm := gce.SetupVM(ctx, t, logger.ToFile("VM_initialization.txt"), gce.VMOptions{Platform: tc.platform, MachineType: agents.RecommendedMachineType(tc.platform)})
					logger.ToMainLog().Printf("VM is ready: %#v", vm)

					var retryable bool
					retryable, err = runSingleTest(ctx, logger, vm, agentType, tc.app)
					log.Printf("Attempt %v of %s test of %s finished with err=%v, retryable=%v", attempt, tc.platform, tc.app, err, retryable)
					if err == nil {
						return
					}
					agents.RunOpsAgentDiagnostics(ctx, logger, vm)
					if !retryable {
						t.Fatalf("Non-retryable error: %v", err)
					}
					// If we got here, we're going to retry runSingleTest(). The VM we spawned
					// won't be deleted until the end of t.Run(), (SetupVM() registers it for cleanup
					// at the end of t.Run()), so to avoid accumulating too many idle VMs while we
					// do our retries, we preemptively delete the VM now.
					if deleteErr := gce.DeleteInstance(logger.ToMainLog(), vm); deleteErr != nil {
						t.Errorf("Deleting VM %v failed: %v", vm.Name, deleteErr)
					}
				}
				t.Errorf("Final attempt failed: %v", err)
			})
		})
	}
}<|MERGE_RESOLUTION|>--- conflicted
+++ resolved
@@ -133,43 +133,8 @@
 	return "", fmt.Errorf("distroFolder() could not find matching folder holding scripts for platform %s", platform)
 }
 
-<<<<<<< HEAD
-// prepareSLES runs some preliminary steps that get a SLES VM ready to install packages.
-// First it repeatedly runs registercloudguest, then it repeatedly tries installing a dummy package until it succeeds.
-// When that happens, the VM is ready to install packages.
-// See b/148612123 and b/196246592 for some history about this.
-func prepareSLES(ctx context.Context, logger *log.Logger, vm *gce.VM) error {
-	backoffPolicy := backoff.WithContext(backoff.WithMaxRetries(backoff.NewConstantBackOff(5*time.Second), 5), ctx) // 5 attempts.
-	err := backoff.Retry(func() error {
-		_, err := gce.RunRemotely(ctx, logger, vm, "", "sudo /usr/sbin/registercloudguest")
-		return err
-	}, backoffPolicy)
-	if err != nil {
-		gce.RunRemotely(ctx, logger, vm, "", "sudo cat /var/log/cloudregister")
-		return fmt.Errorf("error running registercloudguest: %v", err)
-	}
-
-	backoffPolicy = backoff.WithContext(backoff.WithMaxRetries(backoff.NewConstantBackOff(5*time.Second), 240), ctx) // 20 minutes max.
-	err = backoff.Retry(func() error {
-		// timezone-java was selected arbitrarily as a package that:
-		// a) can be installed from the default repos, and
-		// b) isn't installed already.
-		_, zypperErr := gce.RunRemotely(ctx, logger, vm, "", "sudo zypper refresh && sudo zypper -n install timezone-java")
-		return zypperErr
-	}, backoffPolicy)
-	if err != nil {
-		gce.RunRemotely(ctx, logger, vm, "", "sudo cat /var/log/zypper.log")
-	}
-	return err
-}
-
 //go:embed third_party_apps_data
 var scriptsDir embed.FS
-=======
-func readFileFromScriptsDir(scriptPath string) ([]byte, error) {
-	return os.ReadFile(path.Join(scriptsDir, scriptPath))
-}
->>>>>>> e8ecc194
 
 // runScriptFromScriptsDir runs a script on the given VM.
 // The scriptPath should be relative to SCRIPTS_DIR.
