--- conflicted
+++ resolved
@@ -27,11 +27,8 @@
 
 import (
 	"context"
-<<<<<<< HEAD
+	"embed"
 	"errors"
-=======
-	"embed"
->>>>>>> 858185d5
 	"fmt"
 	"log"
 	"os"
@@ -62,7 +59,6 @@
 	}
 )
 
-<<<<<<< HEAD
 type thirdPartyValidator struct {
 	v *validator.Validate
 }
@@ -104,10 +100,9 @@
 	}
 	return err
 }
-=======
+
 //go:embed third_party_apps_data
 var scriptsDir embed.FS
->>>>>>> 858185d5
 
 // removeFromSlice returns a new []string that is a copy of the given []string
 // with all occurrences of toRemove removed.
