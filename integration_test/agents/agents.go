// Copyright 2022 Google LLC
//
// Licensed under the Apache License, Version 2.0 (the "License");
// you may not use this file except in compliance with the License.
// You may obtain a copy of the License at
//
//      http://www.apache.org/licenses/LICENSE-2.0
//
// Unless required by applicable law or agreed to in writing, software
// distributed under the License is distributed on an "AS IS" BASIS,
// WITHOUT WARRANTIES OR CONDITIONS OF ANY KIND, either express or implied.
// See the License for the specific language governing permissions and
// limitations under the License.

//go:build integration_test

/*
Package agents holds various helpers for interacting with the agents on GCE
instances.

Note: This file contains various things that appear unused, but in the future
we would like them to be used for a few tests inside Google's code silo. So
please don't delete things just because they are unused within the Ops Agent
repo.
*/
package agents

import (
	"context"
	"fmt"
	"log"
	"os"
	"path"
	"regexp"
	"strings"
	"testing"
	"time"

	"github.com/GoogleCloudPlatform/ops-agent/integration_test/gce"
	"github.com/GoogleCloudPlatform/ops-agent/integration_test/logging"
	"github.com/GoogleCloudPlatform/ops-agent/integration_test/util"

	"github.com/blang/semver"
	"github.com/cenkalti/backoff/v4"
	"go.uber.org/multierr"
)

// TrailingQueryWindow represents how far into the past to look when querying
// for uptime metrics.
const TrailingQueryWindow = 2 * time.Minute

// AgentPackage represents a thing that we ask OS Config to install for us.
// One agentPackage can expand out and result in multiple AgentServices
// being installed on the VM.
type AgentPackage struct {
	// Passed to the --agent-rules flag of "gcloud ... policies create|update"
	Type string
	// The name of the package that actually gets installed on the VM.
	PackageName string
}

// AgentService represents an agent service/process that will end up running
// on the VM.
type AgentService struct {
	// The name of the systemctl service for this agent.
	ServiceName string
	// The name of the agent according to package managers. The PackageName
	// is what is passed to dpkg/apt/yum/zypper/etc commands.
	PackageName string
	// The name of the agent according to the uptime metric that it uploads to
	// the monitoring backend.
	// If this is "", it means that this service doesn't upload an uptime metric.
	UptimeMetricName string
}

// TestCase holds the name of a test scenario and the packages being tested.
type TestCase struct {
	Name          string
	AgentPackages []AgentPackage
}

// AgentServices expands the list of packages to install into the list of services
// that will end up running on the machine. This is necessary for the ops agent,
// which is one package but results in multiple running agent services.
func AgentServices(t *testing.T, imageSpec string, pkgs []AgentPackage) []AgentService {
	t.Helper()
	if gce.IsWindows(imageSpec) {
		if len(pkgs) != 1 || pkgs[0].Type != OpsAgentType {
			t.Fatalf("AgentServices() assumes that the only package we want to install on Windows is the ops agent. Requested packages: %v", pkgs)
		}
		return []AgentService{
			{
				ServiceName: "google-cloud-ops-agent",
				PackageName: "google-cloud-ops-agent",
				// This service doesn't currently have an uptime metric.
				UptimeMetricName: "",
			},
			{
				ServiceName: "google-cloud-ops-agent-fluent-bit",
				PackageName: "google-cloud-ops-agent-fluent-bit",
				// TODO(b/170138116): Enable this metric once it is being uploaded for
				// Fluent-Bit.
				UptimeMetricName: "",
			},
			{
				ServiceName:      "google-cloud-ops-agent-opentelemetry-collector",
				PackageName:      "google-cloud-ops-agent-opentelemetry-collector",
				UptimeMetricName: "google-cloud-ops-agent-metrics",
			},
		}
	}
	var services []AgentService
	for _, pkg := range pkgs {
		switch pkg.Type {
		case LoggingAgentType:
			services = append(services,
				AgentService{
					ServiceName:      "google-fluentd",
					PackageName:      "google-fluentd",
					UptimeMetricName: "google-fluentd",
				},
			)
		case MetricsAgentType:
			services = append(services,
				AgentService{
					ServiceName:      "stackdriver-agent",
					PackageName:      "stackdriver-agent",
					UptimeMetricName: "stackdriver_agent",
				},
			)
		case OpsAgentType:
			services = append(services,
				AgentService{
					ServiceName: "google-cloud-ops-agent-fluent-bit",
					PackageName: "google-cloud-ops-agent",
					// TODO(b/170138116): Enable this check once the uptime metric is
					// being uploaded for Fluent-Bit.
					UptimeMetricName: "",
				},
				AgentService{
					ServiceName:      "google-cloud-ops-agent-opentelemetry-collector",
					PackageName:      "google-cloud-ops-agent",
					UptimeMetricName: "google-cloud-ops-agent-metrics",
				},
			)
		default:
			t.Fatalf("Package %#v has a Type that is not supported by this test", pkg)
		}
	}
	return services
}

var (
	// LoggingAgentType represents the type var for the Logging Agent.
	LoggingAgentType = "logging"
	// MetricsAgentType represents the type var for the Monitoring Agent.
	MetricsAgentType = "metrics"
	// OpsAgentType represents the type var for the Ops Agent.
	OpsAgentType = "ops-agent"

	// LoggingPackage holds the type var and package name of the Logging Agent.
	LoggingPackage = AgentPackage{Type: LoggingAgentType, PackageName: "google-fluentd"}
	// MetricsPackage holds the type var and package name of the Metrics Agent.
	MetricsPackage = AgentPackage{Type: MetricsAgentType, PackageName: "stackdriver-agent"}
	// OpsPackage holds the type var and package name of the Ops Agent.
	OpsPackage = AgentPackage{Type: OpsAgentType, PackageName: "google-cloud-ops-agent"}

	// This suffix helps Kokoro set the right Content-type for log files. See b/202432085.
	txtSuffix = ".txt"
)

// RunOpsAgentDiagnostics will fetch as much debugging info as it can from the
// given VM. This function assumes that the VM is running the ops agent.
// All the commands run and their output are dumped to various files in the
// directory managed by the given DirectoryLogger.
func RunOpsAgentDiagnostics(ctx context.Context, logger *logging.DirectoryLogger, vm *gce.VM) {
	logger.ToMainLog().Printf("Starting RunOpsAgentDiagnostics()...")
	if gce.IsWindows(vm.ImageSpec) {
		runOpsAgentDiagnosticsWindows(ctx, logger, vm)
		return
	}
	// Tests like TestPortsAndAPIHealthChecks will make these curl operations
	// hang, so give them a shorter timeout to avoid hanging the whole test.
	metricsCtx, cancel := context.WithTimeout(ctx, 30*time.Second)
	defer cancel()
	gce.RunRemotely(metricsCtx, logger.ToFile("fluent_bit_metrics.txt"), vm, "sudo curl -s localhost:20202/metrics")
	gce.RunRemotely(metricsCtx, logger.ToFile("otel_metrics.txt"), vm, "sudo curl -s localhost:20201/metrics")

	gce.RunRemotely(ctx, logger.ToFile("systemctl_status_for_ops_agent.txt"), vm, "sudo systemctl status google-cloud-ops-agent*")

	gce.RunRemotely(ctx, logger.ToFile("journalctl_output.txt"), vm, "sudo journalctl -xe")

	for _, log := range []string{
		gce.SyslogLocation(vm.ImageSpec),
		"/var/log/google-cloud-ops-agent/health-checks.log",
		"/etc/google-cloud-ops-agent/config.yaml",
		"/var/log/google-cloud-ops-agent/subagents/logging-module.log",
		"/var/log/google-cloud-ops-agent/subagents/metrics-module.log",
		"/var/log/nvidia-installer.log",
		"/run/google-cloud-ops-agent-fluent-bit/fluent_bit_main.conf",
		"/run/google-cloud-ops-agent-fluent-bit/fluent_bit_parser.conf",
		"/run/google-cloud-ops-agent-opentelemetry-collector/otel.yaml",
	} {
		_, basename := path.Split(log)
		gce.RunRemotely(ctx, logger.ToFile(basename+txtSuffix), vm, "sudo cat "+log)
	}
}

func runOpsAgentDiagnosticsWindows(ctx context.Context, logger *logging.DirectoryLogger, vm *gce.VM) {
	gce.RunRemotely(ctx, logger.ToFile("windows_System_log.txt"), vm, "Get-WinEvent -LogName System | Format-Table -AutoSize -Wrap")

	gce.RunRemotely(ctx, logger.ToFile("Get-Service_output.txt"), vm, "Get-Service google-cloud-ops-agent* | Format-Table -AutoSize -Wrap")

	gce.RunRemotely(ctx, logger.ToFile("ops_agent_logs.txt"), vm, "Get-WinEvent -FilterHashtable @{ Logname='Application'; ProviderName='google-cloud-ops-agent' } | Format-Table -AutoSize -Wrap")
	gce.RunRemotely(ctx, logger.ToFile("ops_agent_diagnostics_logs.txt"), vm, "Get-WinEvent -FilterHashtable @{ Logname='Application'; ProviderName='google-cloud-ops-agent-diagnostics' } | Format-Table -AutoSize -Wrap")
	gce.RunRemotely(ctx, logger.ToFile("open_telemetry_agent_logs.txt"), vm, "Get-WinEvent -FilterHashtable @{ Logname='Application'; ProviderName='google-cloud-ops-agent-opentelemetry-collector' } | Format-Table -AutoSize -Wrap")
	// Fluent-Bit has not implemented exporting logs to the Windows event log yet.
	gce.RunRemotely(ctx, logger.ToFile("fluent_bit_agent_logs.txt"), vm, fmt.Sprintf("Get-Content -Path '%s' -Raw", `C:\ProgramData\Google\Cloud Operations\Ops Agent\log\logging-module.log`))
	gce.RunRemotely(ctx, logger.ToFile("health-checks.txt"), vm, fmt.Sprintf("Get-Content -Path '%s' -Raw", `C:\ProgramData\Google\Cloud Operations\Ops Agent\log\health-checks.log`))

	for _, conf := range []string{
		`C:\Program Files\Google\Cloud Operations\Ops Agent\config\config.yaml`,
		`C:\ProgramData\Google\Cloud Operations\Ops Agent\generated_configs\fluentbit\fluent_bit_main.conf`,
		`C:\ProgramData\Google\Cloud Operations\Ops Agent\generated_configs\fluentbit\fluent_bit_parser.conf`,
		`C:\ProgramData\Google\Cloud Operations\Ops Agent\generated_configs\otel\otel.yaml`,
	} {
		pathParts := strings.Split(conf, `\`)
		basename := pathParts[len(pathParts)-1]
		gce.RunRemotely(ctx, logger.ToFile(basename+txtSuffix), vm, fmt.Sprintf("Get-Content -Path '%s' -Raw", conf))
	}
}

// WaitForUptimeMetrics waits for the given uptime metrics to be visible in
// the monitoring backend, returning an error if the lookup failed or the
// metrics didn't become visible.
func WaitForUptimeMetrics(ctx context.Context, logger *log.Logger, vm *gce.VM, services []AgentService) error {
	// Run gce.WaitForMetric in parallel for each agent.
	var err error
	c := make(chan error, len(services))
	for _, service := range services {
		service := service // https://golang.org/doc/faq#closures_and_goroutines
		go func() {
			if service.UptimeMetricName == "" {
				logger.Printf("Skipping lookup of uptime metric for %v", service.ServiceName)
				c <- nil
				return
			}
			_, err := gce.WaitForMetric(
				ctx, logger, vm, "agent.googleapis.com/agent/uptime", TrailingQueryWindow,
				[]string{fmt.Sprintf("metric.labels.version = starts_with(%q)", service.UptimeMetricName)}, false)
			c <- err
		}()
	}
	for range services {
		err = multierr.Append(err, <-c)
	}
	if err != nil {
		return fmt.Errorf("WaitForUptimeMetrics() error: %v", err)
	}
	return nil
}

// CheckServicesRunning asserts that the given services are currently running
// on the given VM, returning an error if they are not (or if there was an
// error determining their status).
func CheckServicesRunning(ctx context.Context, logger *log.Logger, vm *gce.VM, services []AgentService) error {
	var err error
	for _, service := range services {
		if gce.IsWindows(vm.ImageSpec) {
			output, statusErr := gce.RunRemotely(ctx, logger, vm, fmt.Sprintf("(Get-Service -Name '%s').Status", service.ServiceName))
			if statusErr != nil {
				err = multierr.Append(err, fmt.Errorf("no service named %q could be found: %v", service.ServiceName, statusErr))
				continue
			}
			status := strings.TrimSpace(output.Stdout)
			if status != "Running" {
				err = multierr.Append(err, fmt.Errorf(`for service %q, got status=%q, want "Running"`, service.ServiceName, status))
				continue
			}
			continue
		}
		if _, statusErr := gce.RunRemotely(ctx, logger, vm, fmt.Sprintf("sudo service %s status", service.ServiceName)); statusErr != nil {
			err = multierr.Append(err, fmt.Errorf("RunRemotely(): status of %s was not OK. error was: %v", service.ServiceName, statusErr))
		}
	}
	if err != nil {
		return fmt.Errorf("CheckServicesRunning() error: %v", err)
	}
	return nil
}

// CheckServicesRunningAndWaitForMetrics asserts that the agent services are
// currently running on the given VM and waits for their uptime metrics to
// become visible.
func CheckServicesRunningAndWaitForMetrics(ctx context.Context, logger *log.Logger, vm *gce.VM, services []AgentService) error {
	logger.Print("Checking that services are running.")
	if err := CheckServicesRunning(ctx, logger, vm, services); err != nil {
		return err
	}
	logger.Print("Waiting for uptime metrics to be visible.")
	if err := WaitForUptimeMetrics(ctx, logger, vm, services); err != nil {
		return err
	}
	logger.Print("Agents are successfully running.")
	return nil
}

// CheckServicesNotRunning asserts that the given services are not running on the
// given VM.
func CheckServicesNotRunning(ctx context.Context, logger *log.Logger, vm *gce.VM, services []AgentService) error {
	logger.Print("Checking that agents are NOT running")
	for _, service := range services {
		if gce.IsWindows(vm.ImageSpec) {
			// There are two possible cases that are acceptable here:
			// 1) the service has been deleted
			// 2) the service still exists but is in some state other than "Running",
			//    such as "Stopped".
			// We currently only see case #1, but let's permit case #2 as well.
			// The following command should output nothing, or maybe just a blank
			// line, in either case.
			output, err := gce.RunRemotely(ctx, logger, vm, fmt.Sprintf("Get-Service | Where-Object {$_.Name -eq '%s' -and $_.Status -eq 'Running'}", service.ServiceName))
			if err != nil {
				return fmt.Errorf("CheckServicesNotRunning(): error looking up running services named %v: %v", service.ServiceName, err)
			}
			if strings.TrimSpace(output.Stdout) != "" {
				return fmt.Errorf("CheckServicesNotRunning(): service %v was unexpectedly 'Running'. output: %s", service.ServiceName, output.Stdout)
			}
			continue
		}
		if service.ServiceName == "google-fluentd" {
			continue // TODO(b/159817885): Assert that google-fluentd is not running.
		}
		if _, err := gce.RunRemotely(ctx, logger, vm, fmt.Sprintf("! sudo service %s status", service.ServiceName)); err != nil {
			return fmt.Errorf("CheckServicesNotRunning(): command could not be run or status of %s was unexpectedly OK. err: %v", service.ServiceName, err)
		}
	}
	return nil
}

func packageManagerCmd(vm *gce.VM) (string, error) {
	if gce.IsWindows(vm.ImageSpec) {
		return "googet -noconfirm", nil
	}
<<<<<<< HEAD
	cmd := ""
	if strings.HasPrefix(vm.Platform, "centos-") ||
		strings.HasPrefix(vm.Platform, "rhel-") ||
		strings.HasPrefix(vm.Platform, "rocky-linux-") {
		cmd = fmt.Sprintf("sudo yum -y install %s", pkgsString)
	} else if gce.IsSUSE(vm.Platform) {
		cmd = fmt.Sprintf("sudo zypper --non-interactive install %s", pkgsString)
	} else if strings.Contains(vm.Platform, "debian-") ||
		strings.HasPrefix(vm.Platform, "ubuntu-") {
		cmd = fmt.Sprintf("sudo apt-get update; sudo apt-get -y install %s", pkgsString)
	} else {
		return fmt.Errorf("tryInstallPackages() doesn't support platform %q", vm.Platform)
=======

	switch vm.OS.ID {
	case "centos", "rhel", "rocky":
		return "sudo yum -y", nil
	case "opensuse-leap", "sles", "sles-sap":
		return "sudo zypper --non-interactive", nil
	case "debian", "ubuntu":
		return "sudo apt-get update; sudo apt-get -y", nil
	default:
		return "", fmt.Errorf("packageManagerCmd() doesn't support image spec %s with value '%s'", vm.ImageSpec, vm.OS.ID)
>>>>>>> c12305e9
	}
}

// managePackages calls the package manager of the vm with the provided instruction (install/remove) for a set of packages.
func managePackages(ctx context.Context, logger *log.Logger, vm *gce.VM, instruction string, pkgs []string) error {
	pkgMCmd, err := packageManagerCmd(vm)
	if err != nil {
		return err
	}
	cmd := fmt.Sprintf("%s %s %s", pkgMCmd, instruction, strings.Join(pkgs, " "))
	_, err = gce.RunRemotely(ctx, logger, vm, cmd)
	return err
}

// tryInstallPackages attempts once to install the given packages.
func tryInstallPackages(ctx context.Context, logger *log.Logger, vm *gce.VM, pkgs []string) error {
	return managePackages(ctx, logger, vm, "install", pkgs)
}

// InstallPackages installs the given packages on the given VM. Assumes repo is
// configured. This function has some retries to paper over transient issues
// that often happen when installing packages.
func InstallPackages(ctx context.Context, logger *log.Logger, vm *gce.VM, pkgs []string) error {
	attemptFunc := func() error { return tryInstallPackages(ctx, logger, vm, pkgs) }
	if err := RunInstallFuncWithRetry(ctx, logger, vm, attemptFunc); err != nil {
		return fmt.Errorf("could not install %v. err: %v", pkgs, err)
	}
	return nil
}

// UninstallPackages removes the given packages from the given VM.
func UninstallPackages(ctx context.Context, logger *log.Logger, vm *gce.VM, pkgs []string) error {
<<<<<<< HEAD
	pkgsString := strings.Join(pkgs, " ")
	if gce.IsWindows(vm.Platform) {
		if _, err := gce.RunRemotely(ctx, logger, vm, fmt.Sprintf("googet -noconfirm remove %s", pkgsString)); err != nil {
			return fmt.Errorf("could not uninstall %s. err: %v", pkgsString, err)
		}
		return nil
	}
	cmd := ""
	if strings.HasPrefix(vm.Platform, "centos-") ||
		strings.HasPrefix(vm.Platform, "rhel-") ||
		strings.HasPrefix(vm.Platform, "rocky-linux-") {
		cmd = fmt.Sprintf("sudo yum -y remove %s", pkgsString)
	} else if strings.HasPrefix(vm.Platform, "sles-") {
		cmd = fmt.Sprintf("sudo zypper --non-interactive remove %s", pkgsString)
	} else if strings.Contains(vm.Platform, "debian-") ||
		strings.HasPrefix(vm.Platform, "ubuntu-") {
		cmd = fmt.Sprintf("sudo apt-get -y remove %s", pkgsString)
	} else {
		return fmt.Errorf("UninstallPackages() doesn't support platform %q", vm.Platform)
	}
	if _, err := gce.RunRemotely(ctx, logger, vm, cmd); err != nil {
		return fmt.Errorf("could not uninstall %s. err: %v", pkgsString, err)
	}
	return nil
=======
	return managePackages(ctx, logger, vm, "remove", pkgs)
>>>>>>> c12305e9
}

// checkPackages asserts that the given packages on the given VM are in a state matching the installed argument.
func checkPackages(ctx context.Context, logger *log.Logger, vm *gce.VM, pkgs []string, installed bool) error {
	errPrefix := ""
	if installed {
		errPrefix = "not "
	}
	if gce.IsWindows(vm.ImageSpec) {
		output, err := gce.RunRemotely(ctx, logger, vm, "googet installed")
		if err != nil {
			return err
		}
		for _, pkg := range pkgs {
			// Look for the package name in the output. \b means word boundary.
			expr := `\b` + pkg + `\b`
			re, err := regexp.Compile(expr)
			if err != nil {
				return fmt.Errorf("regexp %q failed to compile: %v", expr, err)
			}
			if m := re.FindString(output.Stdout); (m == "") == installed {
				return fmt.Errorf("package %q was unexpectedly %sinstalled", pkg, errPrefix)
			}
		}
		// Success: the expected set of packages was found in the output of "googet installed".
		return nil
	}
	for _, pkg := range pkgs {
		cmd := ""
		if IsRPMBased(vm.ImageSpec) {
			cmd = fmt.Sprintf("rpm --query %s", pkg)
			if !installed {
				cmd = "! " + cmd
			}
<<<<<<< HEAD
		} else if strings.Contains(vm.Platform, "debian-") ||
			strings.HasPrefix(vm.Platform, "ubuntu-") {
=======
		} else if strings.HasPrefix(vm.ImageSpec, "debian-cloud") ||
			strings.HasPrefix(vm.ImageSpec, "ubuntu-os-cloud") {
>>>>>>> c12305e9
			// dpkg's package states are documented in "man 1 dpkg".
			// "config-files" means that the package is not installed but its config files
			// are still on the system. Accepting both that and "not-installed" is more
			// future-proof than just accepting "config-files".
			cmd = fmt.Sprintf(
				`(dpkg-query --show '--showformat=${db:Status-Status}' %s || echo 'not-installed') | grep --extended-regexp '(not-installed)|(config-files)'`, pkg)
			if installed {
				cmd = "! (" + cmd + ")"
			}
		} else {
			return fmt.Errorf("checkPackages() does not support image spec: %s", vm.ImageSpec)
		}
		if _, err := gce.RunRemotely(ctx, logger, vm, cmd); err != nil {
			return fmt.Errorf("command could not be run or %q was unexpectedly %sinstalled. err: %v", pkg, errPrefix, err)
		}
	}
	return nil
}

// CheckPackagesNotInstalled asserts that the given packages are not installed on the given VM.
func CheckPackagesNotInstalled(ctx context.Context, logger *log.Logger, vm *gce.VM, pkgs []string) error {
	return checkPackages(ctx, logger, vm, pkgs, false)
}

// CheckPackagesInstalled asserts that the given packages are installed on the given VM.
func CheckPackagesInstalled(ctx context.Context, logger *log.Logger, vm *gce.VM, pkgs []string) error {
	return checkPackages(ctx, logger, vm, pkgs, true)
}

// CheckAgentsUninstalled asserts that the given agent services and packages
// are not installed on the given VM.
func CheckAgentsUninstalled(ctx context.Context, logger *log.Logger, vm *gce.VM, services []AgentService) error {
	if err := CheckServicesNotRunning(ctx, logger, vm, services); err != nil {
		return err
	}
	var pkgs []string
	for _, service := range services {
		pkgs = append(pkgs, service.PackageName)
	}
	if err := CheckPackagesNotInstalled(ctx, logger, vm, pkgs); err != nil {
		return err
	}
	// TODO(martijnvs): Also check that the ops agent package itself is uninstalled.
	return nil
}

// IsRPMBased checks if the image spec is RPM based.
func IsRPMBased(imageSpec string) bool {
	return strings.HasPrefix(imageSpec, "centos-cloud") ||
		strings.HasPrefix(imageSpec, "rhel-") ||
		strings.HasPrefix(imageSpec, "rocky-linux-cloud") ||
		strings.HasPrefix(imageSpec, "suse-cloud") ||
		strings.HasPrefix(imageSpec, "suse-sap-cloud") ||
		strings.HasPrefix(imageSpec, "opensuse-cloud") ||
		strings.Contains(imageSpec, "sles-")
}

// StripTildeSuffix strips off everything after the first ~ character. We see
// version numbers with tildes on debian (e.g. 1.0.1~debian10) and the semver
// library doesn't parse them out properly.
func StripTildeSuffix(version string) string {
	ind := strings.Index(version, "~")
	if ind == -1 {
		return version
	}
	return version[:ind]
}

func fetchPackageVersionWindows(ctx context.Context, logger *log.Logger, vm *gce.VM, pkg string) (semver.Version, error) {
	output, err := gce.RunRemotely(ctx, logger, vm, "googet installed -info "+pkg)
	if err != nil {
		return semver.Version{}, err
	}
	// Look for a line in the output with a version number. Some real examples:
	// "      Version      : 20201229.01.0+win@1"
	// "      Version      : 1.0.6@1"
	re, err := regexp.Compile(`\s*Version\s*:\s*([0-9]+\.[0-9]+\.[0-9]+)[^0-9]+.*`)
	if err != nil {
		return semver.Version{}, fmt.Errorf("Could not compile regular expression: %v", err)
	}

	lines := strings.Split(output.Stdout, "\r\n")
	var version string
	for _, line := range lines {
		matches := re.FindStringSubmatch(line)
		if len(matches) > 1 {
			version = matches[1]
			break
		}
	}
	if version == "" {
		return semver.Version{}, fmt.Errorf("Could not parse version from googet output: %v", output.Stdout)
	}
	return semver.Make(version)
}

// fetchPackageVersion runs a googet/dpkg/rpm command remotely to get the
// installed version of a package. It has some retries to accommodate the fact
// that sometimes it takes ~1 minute between when the agents are up and running
// and the time that the package shows up as installed with rpm --query
// (b/178096139).
// TODO(martijnvs): Understand why b/178096139 happens and remove the retries.
func fetchPackageVersion(ctx context.Context, logger *log.Logger, vm *gce.VM, pkg string) (semver.Version, error) {
	logger.Printf("Getting %s version", pkg)
	if gce.IsWindows(vm.ImageSpec) {
		return fetchPackageVersionWindows(ctx, logger, vm, pkg)
	}
	var version semver.Version
	tryGetVersion := func() error {
		cmd := `dpkg-query --show --showformat=\$\{Version} ` + pkg
		if IsRPMBased(vm.ImageSpec) {
			cmd = `rpm --query --queryformat=%\{VERSION} ` + pkg
		}
		output, err := gce.RunRemotely(ctx, logger, vm, cmd)
		if err != nil {
			return err
		}
		vStr := strings.TrimSpace(output.Stdout)
		if !IsRPMBased(vm.ImageSpec) {
			vStr = StripTildeSuffix(vStr)
		}
		version, err = semver.Make(vStr)
		if err != nil {
			err = fmt.Errorf("semver.Make() could not convert %q to a Version: %v", vStr, err)
			logger.Print(err)
			return err
		}
		return nil
	}
	backoffPolicy := backoff.WithContext(backoff.WithMaxRetries(backoff.NewConstantBackOff(20*time.Second), 10), ctx)
	if err := backoff.Retry(tryGetVersion, backoffPolicy); err != nil {
		return semver.Version{}, err
	}
	return version, nil
}

// FetchPackageVersions retrieves the semver.Version on the given VM for all the agents
// in the given []agents.AgentPackage.
func FetchPackageVersions(ctx context.Context, logger *log.Logger, vm *gce.VM, packages []AgentPackage) (map[AgentPackage]semver.Version, error) {
	versions := make(map[AgentPackage]semver.Version)
	var err error
	for _, pkg := range packages {
		current, versionErr := fetchPackageVersion(ctx, logger, vm, pkg.PackageName)
		logger.Printf("fetchPackageVersion() returned version=%v, err=%v", current, versionErr)
		if versionErr != nil {
			err = multierr.Append(err, fmt.Errorf("fetchPackageVersion(%q) failed: %v", pkg.PackageName, versionErr))
			continue
		}
		versions[pkg] = current
	}
	return versions, err
}

// isRetriableInstallError checks to see if the error may be transient.
func isRetriableInstallError(imageSpec string, err error) bool {
	if strings.Contains(err.Error(), "Could not refresh zypper repositories.") ||
		strings.Contains(err.Error(), "Credentials are invalid") ||
		strings.Contains(err.Error(), "Resource temporarily unavailable") ||
		strings.Contains(err.Error(), "System management is locked by the application") {
		return true
	}
	if gce.IsWindows(imageSpec) &&
		strings.Contains(err.Error(), "context deadline exceeded") {
		return true // See b/197127877 for history.
	}
	if strings.Contains(imageSpec, "rhel-8-") && strings.HasSuffix(imageSpec, "-sap-ha") &&
		strings.Contains(err.Error(), "Could not refresh the google-cloud-ops-agent yum repositories") {
		return true // See b/174039270 for history.
	}
	if strings.Contains(imageSpec, "rhel-8-") && strings.HasSuffix(imageSpec, "-sap-ha") &&
		strings.Contains(err.Error(), "Failed to download metadata for repo 'rhui-rhel-8-") {
		return true // This happens when the RHEL servers are down. See b/189950957.
	}
	if strings.HasPrefix(imageSpec, "rhel-") && strings.Contains(err.Error(), "SSL_ERROR_SYSCALL") {
		return true // b/187661497. Example: screen/3PMwAvhNBKWVYub
	}
	if strings.HasPrefix(imageSpec, "rhel-") && strings.Contains(err.Error(), "Encountered end of file") {
		return true // b/184729120#comment31. Example: screen/4yK9evoY68LiaLr
	}
	if strings.HasPrefix(imageSpec, "ubuntu-os-cloud") && strings.Contains(err.Error(), "Clearsigned file isn't valid") {
		// The upstream repo was in an inconsistent state. The error looks like:
		// screen/7U24zrRwADyYKqb
		return true
	}
	if strings.HasPrefix(imageSpec, "ubuntu-os-cloud") && strings.Contains(err.Error(), "Mirror sync in progress?") {
		// The mirror repo was in an inconsistent state. The error looks like:
		// http://screen/Ai2CHc7fcRosHJu
		return true
	}
	if strings.HasPrefix(imageSpec, "ubuntu-os-cloud") && strings.Contains(err.Error(), "Hash Sum mismatch") {
		// The mirror repo was in an inconsistent state. The error looks like:
		// http://screen/8HjakedwVnXZvw6
		return true
	}
	return false
}

// RunInstallFuncWithRetry runs the given installFunc, retrying errors that
// seem transient. In between attempts, this function may attempt to recover
// from certain errors.
// This function is intended to paper over various problems that arise when
// running apt/zypper/yum. installFunc can be any function that is invoking
// apt/zypper/yum, directly or indirectly.
func RunInstallFuncWithRetry(ctx context.Context, logger *log.Logger, vm *gce.VM, installFunc func() error) error {
	shouldRetry := func(err error) bool { return isRetriableInstallError(vm.ImageSpec, err) }
	installWithRecovery := func() error {
		err := installFunc()
		if err != nil && shouldRetry(err) && strings.Contains(vm.ImageSpec, "rhel-8-") && strings.HasSuffix(vm.ImageSpec, "-sap-ha") {
			logger.Println("attempting recovery steps from https://access.redhat.com/discussions/4656371 so that subsequent attempts are more likely to succeed... see b/189950957")
			gce.RunRemotely(ctx, logger, vm, "sudo dnf clean all && sudo rm -r /var/cache/dnf && sudo dnf upgrade")
		}
		if err != nil && !shouldRetry(err) {
			err = backoff.Permanent(err)
		}
		// Returning a non-permanent error triggers retries.
		return err
	}
	backoffPolicy := backoff.WithContext(backoff.WithMaxRetries(backoff.NewConstantBackOff(30*time.Second), 5), ctx)
	return backoff.Retry(installWithRecovery, backoffPolicy)
}

// InstallStandaloneWindowsLoggingAgent installs the Stackdriver Logging agent
// on a Windows VM.
func InstallStandaloneWindowsLoggingAgent(ctx context.Context, logger *log.Logger, vm *gce.VM) error {
	// https://cloud.google.com/logging/docs/agent/installation#joint-install
	// The command needed to be adjusted to work in a non-GUI context.
	cmd := `(New-Object Net.WebClient).DownloadFile("https://dl.google.com/cloudagents/windows/StackdriverLogging-v1-16.exe", "${env:UserProfile}\StackdriverLogging-v1-16.exe")
		Start-Process -FilePath "${env:UserProfile}\StackdriverLogging-v1-16.exe" -ArgumentList "/S" -Wait -NoNewWindow`
	_, err := gce.RunRemotely(ctx, logger, vm, cmd)
	return err
}

// InstallStandaloneWindowsMonitoringAgent installs the Stackdriver Monitoring
// agent on a Windows VM.
func InstallStandaloneWindowsMonitoringAgent(ctx context.Context, logger *log.Logger, vm *gce.VM) error {
	// https://cloud.google.com/monitoring/agent/installation#joint-install
	// The command needed to be adjusted to work in a non-GUI context.
	cmd := `(New-Object Net.WebClient).DownloadFile("https://repo.stackdriver.com/windows/StackdriverMonitoring-GCM-46.exe", "${env:UserProfile}\StackdriverMonitoring-GCM-46.exe")
		Start-Process -FilePath "${env:UserProfile}\StackdriverMonitoring-GCM-46.exe" -ArgumentList "/S" -Wait -NoNewWindow`
	_, err := gce.RunRemotely(ctx, logger, vm, cmd)
	return err
}

func getRestartOpsAgentCmd(imageSpec string) string {
	if gce.IsWindows(imageSpec) {
		return "Restart-Service google-cloud-ops-agent -Force"
	}
	// Return a command that works for both < 2.0.0 and >= 2.0.0 agents.
	return "sudo service google-cloud-ops-agent restart || sudo systemctl restart google-cloud-ops-agent"
}

// PackageLocation describes a location where packages
// (currently, only the Ops Agent packages) live.
type PackageLocation struct {
	// If provided, a URL for a directory in GCS containing .deb/.rpm/.goo files
	// to install on the testing VMs.
	// This setting is mutually exclusive with repoSuffix.
	packagesInGCS string
	// Package repository suffix to install from. Setting this and packagesInGCS
	// to "" means to install the latest stable release.
	repoSuffix string
	// Override the codename for the agent repository.
	// This setting is only used for ARM builds at the moment, and ignored when
	// installing from Artifact Registry.
	repoCodename string
	// Package repository GCP project to install from. Requires repoSuffix
	// to be nonempty.
	artifactRegistryProject string
	// Region the packages live in in Artifact Registry. Requires repoSuffix
	// to be nonempty.
	artifactRegistryRegion string
}

// LocationFromEnvVars assembles a PackageLocation from environment variables.
func LocationFromEnvVars() PackageLocation {
	return PackageLocation{
		packagesInGCS:           os.Getenv("AGENT_PACKAGES_IN_GCS"),
		repoSuffix:              os.Getenv("REPO_SUFFIX"),
		repoCodename:            os.Getenv("REPO_CODENAME"),
		artifactRegistryProject: os.Getenv("ARTIFACT_REGISTRY_PROJECT"),
		artifactRegistryRegion:  os.Getenv("ARTIFACT_REGISTRY_REGION"),
	}
}

func toEnvironment(environment map[string]string, format string, separator string) string {
	var assignments []string
	for k, v := range environment {
		if v != "" {
			assignments = append(assignments, fmt.Sprintf(format, k, v))
		}
	}
	return strings.Join(assignments, separator)
}

func linuxEnvironment(environment map[string]string) string {
	return toEnvironment(environment, "%s='%s'", " ")
}

func windowsEnvironment(environment map[string]string) string {
	return toEnvironment(environment, `$env:%s='%s'`, "\n")
}

// InstallOpsAgent installs the Ops Agent on the given VM. Consults the given
// PackageLocation to determine where to install the agent from. For details
// about PackageLocation, see the documentation for the PackageLocation struct.
func InstallOpsAgent(ctx context.Context, logger *log.Logger, vm *gce.VM, location PackageLocation) error {
	if location.packagesInGCS != "" && location.repoSuffix != "" {
		return fmt.Errorf("invalid PackageLocation: cannot provide both location.packagesInGCS and location.repoSuffix. location=%#v")
	}
	if location.artifactRegistryRegion != "" && location.repoSuffix == "" {
		return fmt.Errorf("invalid PackageLocation: location.artifactRegistryRegion was nonempty yet location.repoSuffix was empty. location=%#v")
	}

	if location.packagesInGCS != "" {
		return InstallPackageFromGCS(ctx, logger, vm, location.packagesInGCS)
	}

	preservedEnvironment := map[string]string{
		"REPO_SUFFIX":              location.repoSuffix,
		"REPO_CODENAME":            location.repoCodename,
		"ARTIFACT_REGISTRY_PROJECT":             location.artifactRegistryProject,
		"ARTIFACT_REGISTRY_REGION": location.artifactRegistryRegion,
	}

	if gce.IsWindows(vm.ImageSpec) {
		// Note that these commands match the ones from our public install docs
		// (https://cloud.google.com/stackdriver/docs/solutions/agents/ops-agent/installation)
		// and keeping them in sync is encouraged so that we are testing the
		// same commands that our customers are running.
		if _, err := gce.RunRemotely(ctx, logger, vm, `(New-Object Net.WebClient).DownloadFile("https://dl.google.com/cloudagents/add-google-cloud-ops-agent-repo.ps1", "${env:UserProfile}\add-google-cloud-ops-agent-repo.ps1")`); err != nil {
			return fmt.Errorf("InstallOpsAgent() failed to download repo script: %w", err)
		}
		runScript := func() error {
			scriptCmd := fmt.Sprintf(`%s
& "${env:UserProfile}\add-google-cloud-ops-agent-repo.ps1" -AlsoInstall`, windowsEnvironment(preservedEnvironment))
			_, err := gce.RunRemotely(ctx, logger, vm, scriptCmd)
			return err
		}
		// TODO: b/202526819 - Remove retries once the script does retries internally.
		if err := RunInstallFuncWithRetry(ctx, logger, vm, runScript); err != nil {
			return fmt.Errorf("InstallOpsAgent() failed to run repo script: %w", err)
		}
		return nil
	}

	if _, err := gce.RunRemotely(ctx,
		logger, vm, "curl -sSO https://dl.google.com/cloudagents/add-google-cloud-ops-agent-repo.sh"); err != nil {
		return fmt.Errorf("InstallOpsAgent() failed to download repo script: %w", err)
	}

	runInstallScript := func() error {
		envVars := linuxEnvironment(preservedEnvironment)
		_, err := gce.RunRemotely(ctx, logger, vm, "sudo "+envVars+" bash -x add-google-cloud-ops-agent-repo.sh --also-install")
		return err
	}
	if err := RunInstallFuncWithRetry(ctx, logger, vm, runInstallScript); err != nil {
		return fmt.Errorf("InstallOpsAgent() error running repo script: %w", err)
	}
	return nil
}

// SetupOpsAgent installs the Ops Agent and installs the given config.
func SetupOpsAgent(ctx context.Context, logger *log.Logger, vm *gce.VM, config string) error {
	return SetupOpsAgentFrom(ctx, logger, vm, config, LocationFromEnvVars())
}

// restartOpsAgent restarts the Ops Agent and waits for it to become available.
func restartOpsAgent(ctx context.Context, logger *log.Logger, vm *gce.VM) error {
	if _, err := gce.RunRemotely(ctx, logger, vm, getRestartOpsAgentCmd(vm.ImageSpec)); err != nil {
		return fmt.Errorf("restartOpsAgent() failed to restart ops agent: %v", err)
	}
	// Give agents time to shut down. Fluent-Bit's default shutdown grace period
	// is 5 seconds, so we should probably give it at least that long.
	time.Sleep(10 * time.Second)
	return nil
}

// SetupOpsAgentFrom is an overload of setupOpsAgent that allows the callsite to
// decide which version of the agent gets installed.
func SetupOpsAgentFrom(ctx context.Context, logger *log.Logger, vm *gce.VM, config string, location PackageLocation) error {
	if err := InstallOpsAgent(ctx, logger, vm, location); err != nil {
		return err
	}
	startupDelay := 20 * time.Second
	if len(config) > 0 {
		if gce.IsWindows(vm.ImageSpec) {
			// Sleep to avoid some flaky errors when restarting the agent because the
			// services have not fully started up yet.
			time.Sleep(startupDelay)
		}
		if err := gce.UploadContent(ctx, logger, vm, strings.NewReader(config), util.GetConfigPath(vm.ImageSpec)); err != nil {
			return fmt.Errorf("SetupOpsAgentFrom() failed to upload config file: %v", err)
		}
		if err := restartOpsAgent(ctx, logger, vm); err != nil {
			return err
		}
	}
	// Give agents time to start up.
	time.Sleep(startupDelay)
	return nil
}

// RecommendedMachineType returns a reasonable setting for a VM's machine type
// (https://cloud.google.com/compute/docs/machine-types). Windows instances
// are configured to be larger because they need more CPUs to start up in a
// reasonable amount of time.
func RecommendedMachineType(imageSpec string) string {
	if gce.IsWindows(imageSpec) {
		return "e2-standard-4"
	}
	if gce.IsARM(imageSpec) {
		return "t2a-standard-2"
	}
	return "e2-standard-2"
}

// CommonSetup sets up the VM for testing.
func CommonSetup(t *testing.T, imageSpec string) (context.Context, *logging.DirectoryLogger, *gce.VM) {
	return CommonSetupWithExtraCreateArguments(t, imageSpec, nil)
}

// CommonSetupWithExtraCreateArguments sets up the VM for testing with extra creation arguments for the `gcloud compute instances create` command.
func CommonSetupWithExtraCreateArguments(t *testing.T, imageSpec string, extraCreateArguments []string) (context.Context, *logging.DirectoryLogger, *gce.VM) {
	return CommonSetupWithExtraCreateArgumentsAndMetadata(t, imageSpec, extraCreateArguments, nil)
}

// CommonSetupWithExtraCreateArgumentsAndMetadata sets up the VM for testing with extra creation arguments for the `gcloud compute instances create` command and additional metadata.
func CommonSetupWithExtraCreateArgumentsAndMetadata(t *testing.T, imageSpec string, extraCreateArguments []string, additionalMetadata map[string]string) (context.Context, *logging.DirectoryLogger, *gce.VM) {
	t.Helper()
	ctx, cancel := context.WithTimeout(context.Background(), gce.SuggestedTimeout)
	t.Cleanup(cancel)

	logger := gce.SetupLogger(t)
	logger.ToMainLog().Println("Calling SetupVM(). For details, see VM_initialization.txt.")
	options := gce.VMOptions{
		ImageSpec:            imageSpec,
		TimeToLive:           "3h",
		MachineType:          RecommendedMachineType(imageSpec),
		ExtraCreateArguments: extraCreateArguments,
		Metadata:             additionalMetadata,
	}
	vm := gce.SetupVM(ctx, t, logger.ToFile("VM_initialization.txt"), options)
	logger.ToMainLog().Printf("VM is ready: %#v", vm)
	t.Cleanup(func() {
		RunOpsAgentDiagnostics(ctx, logger, vm)
	})
	return ctx, logger, vm
}

// InstallPackageFromGCS installs the agent package from GCS onto the given Linux VM.
//
// gcsPath must point to a GCS Path that contains .deb/.rpm/.goo files to install on the testing VMs.
// Packages with "dbgsym" in their name are skipped because customers don't
// generally install those, so our tests shouldn't either.
func InstallPackageFromGCS(ctx context.Context, logger *log.Logger, vm *gce.VM, gcsPath string) error {
	if gce.IsWindows(vm.ImageSpec) {
		return installWindowsPackageFromGCS(ctx, logger, vm, gcsPath)
	}
	if _, err := gce.RunRemotely(ctx, logger, vm, "mkdir -p /tmp/agentUpload"); err != nil {
		return err
	}
	if err := gce.InstallGsutilIfNeeded(ctx, logger, vm); err != nil {
		return err
	}
	if _, err := gce.RunRemotely(ctx, logger, vm, "sudo gsutil cp -r "+gcsPath+"/* /tmp/agentUpload"); err != nil {
		return fmt.Errorf("error copying down agent package from GCS: %v", err)
	}
	// Print the contents of /tmp/agentUpload into the logs.
	if _, err := gce.RunRemotely(ctx, logger, vm, "ls /tmp/agentUpload"); err != nil {
		return err
	}
	if _, err := gce.RunRemotely(ctx, logger, vm, "rm /tmp/agentUpload/*dbgsym* || echo nothing to delete"); err != nil {
		return err
	}
	if IsRPMBased(vm.ImageSpec) {
		if _, err := gce.RunRemotely(ctx, logger, vm, "sudo rpm --upgrade -v --force /tmp/agentUpload/*"); err != nil {
			return fmt.Errorf("error installing agent from .rpm file: %v", err)
		}
		return nil
	}
	// --allow-downgrades is marked as dangerous, but I don't see another way
	// to get the following sequence to work (from TestUpgradeOpsAgent):
	// 1. install stable package from Rapture
	// 2. install just-built package from GCS
	// Nor do I know why apt considers that sequence to be a downgrade.
	if _, err := gce.RunRemotely(ctx, logger, vm, "sudo apt install --allow-downgrades --yes --verbose-versions /tmp/agentUpload/*"); err != nil {
		return fmt.Errorf("error installing agent from .deb file: %v", err)
	}
	return nil
}

// Installs the agent package from GCS (see packagesInGCS) onto the given Windows VM.
func installWindowsPackageFromGCS(ctx context.Context, logger *log.Logger, vm *gce.VM, gcsPath string) error {
	if _, err := gce.RunRemotely(ctx, logger, vm, "New-Item -ItemType directory -Path C:\\agentUpload"); err != nil {
		return err
	}
	if _, err := gce.RunRemotely(ctx, logger, vm, fmt.Sprintf("gsutil cp -r %s/*.goo C:\\agentUpload", gcsPath)); err != nil {
		return fmt.Errorf("error copying down agent package from GCS: %v", err)
	}
	if _, err := gce.RunRemotely(ctx, logger, vm, "googet -noconfirm -verbose install -reinstall (Get-ChildItem C:\\agentUpload\\*.goo | Select-Object -Expand FullName)"); err != nil {
		return fmt.Errorf("error installing agent from .goo file: %v", err)
	}
	return nil
}<|MERGE_RESOLUTION|>--- conflicted
+++ resolved
@@ -341,21 +341,6 @@
 	if gce.IsWindows(vm.ImageSpec) {
 		return "googet -noconfirm", nil
 	}
-<<<<<<< HEAD
-	cmd := ""
-	if strings.HasPrefix(vm.Platform, "centos-") ||
-		strings.HasPrefix(vm.Platform, "rhel-") ||
-		strings.HasPrefix(vm.Platform, "rocky-linux-") {
-		cmd = fmt.Sprintf("sudo yum -y install %s", pkgsString)
-	} else if gce.IsSUSE(vm.Platform) {
-		cmd = fmt.Sprintf("sudo zypper --non-interactive install %s", pkgsString)
-	} else if strings.Contains(vm.Platform, "debian-") ||
-		strings.HasPrefix(vm.Platform, "ubuntu-") {
-		cmd = fmt.Sprintf("sudo apt-get update; sudo apt-get -y install %s", pkgsString)
-	} else {
-		return fmt.Errorf("tryInstallPackages() doesn't support platform %q", vm.Platform)
-=======
-
 	switch vm.OS.ID {
 	case "centos", "rhel", "rocky":
 		return "sudo yum -y", nil
@@ -365,7 +350,6 @@
 		return "sudo apt-get update; sudo apt-get -y", nil
 	default:
 		return "", fmt.Errorf("packageManagerCmd() doesn't support image spec %s with value '%s'", vm.ImageSpec, vm.OS.ID)
->>>>>>> c12305e9
 	}
 }
 
@@ -398,34 +382,7 @@
 
 // UninstallPackages removes the given packages from the given VM.
 func UninstallPackages(ctx context.Context, logger *log.Logger, vm *gce.VM, pkgs []string) error {
-<<<<<<< HEAD
-	pkgsString := strings.Join(pkgs, " ")
-	if gce.IsWindows(vm.Platform) {
-		if _, err := gce.RunRemotely(ctx, logger, vm, fmt.Sprintf("googet -noconfirm remove %s", pkgsString)); err != nil {
-			return fmt.Errorf("could not uninstall %s. err: %v", pkgsString, err)
-		}
-		return nil
-	}
-	cmd := ""
-	if strings.HasPrefix(vm.Platform, "centos-") ||
-		strings.HasPrefix(vm.Platform, "rhel-") ||
-		strings.HasPrefix(vm.Platform, "rocky-linux-") {
-		cmd = fmt.Sprintf("sudo yum -y remove %s", pkgsString)
-	} else if strings.HasPrefix(vm.Platform, "sles-") {
-		cmd = fmt.Sprintf("sudo zypper --non-interactive remove %s", pkgsString)
-	} else if strings.Contains(vm.Platform, "debian-") ||
-		strings.HasPrefix(vm.Platform, "ubuntu-") {
-		cmd = fmt.Sprintf("sudo apt-get -y remove %s", pkgsString)
-	} else {
-		return fmt.Errorf("UninstallPackages() doesn't support platform %q", vm.Platform)
-	}
-	if _, err := gce.RunRemotely(ctx, logger, vm, cmd); err != nil {
-		return fmt.Errorf("could not uninstall %s. err: %v", pkgsString, err)
-	}
-	return nil
-=======
 	return managePackages(ctx, logger, vm, "remove", pkgs)
->>>>>>> c12305e9
 }
 
 // checkPackages asserts that the given packages on the given VM are in a state matching the installed argument.
@@ -460,13 +417,8 @@
 			if !installed {
 				cmd = "! " + cmd
 			}
-<<<<<<< HEAD
-		} else if strings.Contains(vm.Platform, "debian-") ||
-			strings.HasPrefix(vm.Platform, "ubuntu-") {
-=======
 		} else if strings.HasPrefix(vm.ImageSpec, "debian-cloud") ||
 			strings.HasPrefix(vm.ImageSpec, "ubuntu-os-cloud") {
->>>>>>> c12305e9
 			// dpkg's package states are documented in "man 1 dpkg".
 			// "config-files" means that the package is not installed but its config files
 			// are still on the system. Accepting both that and "not-installed" is more
