// Copyright 2022 Google LLC
//
// Licensed under the Apache License, Version 2.0 (the "License");
// you may not use this file except in compliance with the License.
// You may obtain a copy of the License at
//
//      http://www.apache.org/licenses/LICENSE-2.0
//
// Unless required by applicable law or agreed to in writing, software
// distributed under the License is distributed on an "AS IS" BASIS,
// WITHOUT WARRANTIES OR CONDITIONS OF ANY KIND, either express or implied.
// See the License for the specific language governing permissions and
// limitations under the License.

//go:build integration_test

/*
Package agents holds various helpers for interacting with the agents on GCE
instances.

Note: This file contains various things that appear unused, but in the future
we would like them to be used for a few tests inside Google's code silo. So
please don't delete things just because they are unused within the Ops Agent
repo.
*/
package agents

import (
	"context"
	"fmt"
	"log"
	"path"
	"regexp"
	"strings"
	"testing"
	"time"

	"github.com/GoogleCloudPlatform/ops-agent/integration_test/gce"
	"github.com/GoogleCloudPlatform/ops-agent/integration_test/logging"

	"github.com/blang/semver"
	"github.com/cenkalti/backoff/v4"
	"go.uber.org/multierr"
)

// TrailingQueryWindow represents how far into the past to look when querying
// for uptime metrics.
const TrailingQueryWindow = 2 * time.Minute

// AgentPackage represents a thing that we ask OS Config to install for us.
// One agentPackage can expand out and result in multiple AgentServices
// being installed on the VM.
type AgentPackage struct {
	// Passed to the --agent-rules flag of "gcloud ... policies create|update"
	Type string
	// The name of the package that actually gets installed on the VM.
	PackageName string
}

// AgentService represents an agent service/process that will end up running
// on the VM.
type AgentService struct {
	// The name of the systemctl service for this agent.
	ServiceName string
	// The name of the agent according to package managers. The PackageName
	// is what is passed to dpkg/apt/yum/zypper/etc commands.
	PackageName string
	// The name of the agent according to the uptime metric that it uploads to
	// the monitoring backend.
	// If this is "", it means that this service doesn't upload an uptime metric.
	UptimeMetricName string
}

// TestCase holds the name of a test scenario and the packages being tested.
type TestCase struct {
	Name          string
	AgentPackages []AgentPackage
}

// AgentServices expands the list of packages to install into the list of services
// that will end up running on the machine. This is necessary for the ops agent,
// which is one package but results in multiple running agent services.
func AgentServices(t *testing.T, platform string, pkgs []AgentPackage) []AgentService {
	t.Helper()
	if gce.IsWindows(platform) {
		if len(pkgs) != 1 || pkgs[0].Type != OpsAgentType {
			t.Fatalf("AgentServices() assumes that the only package we want to install on Windows is the ops agent. Requested packages: %v", pkgs)
		}
		return []AgentService{
			{
				ServiceName: "google-cloud-ops-agent",
				PackageName: "google-cloud-ops-agent",
				// This service doesn't currently have an uptime metric.
				UptimeMetricName: "",
			},
			{
				ServiceName: "google-cloud-ops-agent-fluent-bit",
				PackageName: "google-cloud-ops-agent-fluent-bit",
				// TODO(b/170138116): Enable this metric once it is being uploaded for
				// Fluent-Bit.
				UptimeMetricName: "",
			},
			{
				ServiceName:      "google-cloud-ops-agent-opentelemetry-collector",
				PackageName:      "google-cloud-ops-agent-opentelemetry-collector",
				UptimeMetricName: "google-cloud-ops-agent-metrics",
			},
		}
	}
	var services []AgentService
	for _, pkg := range pkgs {
		switch pkg.Type {
		case LoggingAgentType:
			services = append(services,
				AgentService{
					ServiceName:      "google-fluentd",
					PackageName:      "google-fluentd",
					UptimeMetricName: "google-fluentd",
				},
			)
		case MetricsAgentType:
			services = append(services,
				AgentService{
					ServiceName:      "stackdriver-agent",
					PackageName:      "stackdriver-agent",
					UptimeMetricName: "stackdriver_agent",
				},
			)
		case OpsAgentType:
			services = append(services,
				AgentService{
					ServiceName: "google-cloud-ops-agent-fluent-bit",
					PackageName: "google-cloud-ops-agent",
					// TODO(b/170138116): Enable this check once the uptime metric is
					// being uploaded for Fluent-Bit.
					UptimeMetricName: "",
				},
				AgentService{
					ServiceName:      "google-cloud-ops-agent-opentelemetry-collector",
					PackageName:      "google-cloud-ops-agent",
					UptimeMetricName: "google-cloud-ops-agent-metrics",
				},
			)
		default:
			t.Fatalf("Package %#v has a Type that is not supported by this test", pkg)
		}
	}
	return services
}

var (
	// LoggingAgentType represents the type var for the Logging Agent.
	LoggingAgentType = "logging"
	// MetricsAgentType represents the type var for the Monitoring Agent.
	MetricsAgentType = "metrics"
	// OpsAgentType represents the type var for the Ops Agent.
	OpsAgentType = "ops-agent"

	// LoggingPackage holds the type var and package name of the Logging Agent.
	LoggingPackage = AgentPackage{Type: LoggingAgentType, PackageName: "google-fluentd"}
	// MetricsPackage holds the type var and package name of the Metrics Agent.
	MetricsPackage = AgentPackage{Type: MetricsAgentType, PackageName: "stackdriver-agent"}
	// OpsPackage holds the type var and package name of the Ops Agent.
	OpsPackage = AgentPackage{Type: OpsAgentType, PackageName: "google-cloud-ops-agent"}

	// This suffix helps Kokoro set the right Content-type for log files. See b/202432085.
	txtSuffix = ".txt"
)

// RunOpsAgentDiagnostics will fetch as much debugging info as it can from the
// given VM. This function assumes that the VM is running the ops agent.
// All the commands run and their output are dumped to various files in the
// directory managed by the given DirectoryLogger.
func RunOpsAgentDiagnostics(ctx context.Context, logger *logging.DirectoryLogger, vm *gce.VM) {
	if gce.IsWindows(vm.Platform) {
		runOpsAgentDiagnosticsWindows(ctx, logger, vm)
		return
	}
	gce.RunRemotely(ctx, logger.ToFile("systemctl_status_for_ops_agent.txt"), vm, "", "sudo systemctl status google-cloud-ops-agent*")

	gce.RunRemotely(ctx, logger.ToFile("journalctl_output.txt"), vm, "", "sudo journalctl -xe")

	for _, log := range []string{
		gce.SyslogLocation(vm.Platform),
		"/var/log/google-cloud-ops-agent/subagents/logging-module.log",
		"/var/log/google-cloud-ops-agent/subagents/metrics-module.log",
		"/run/google-cloud-ops-agent-fluent-bit/fluent_bit_main.conf",
		"/run/google-cloud-ops-agent-fluent-bit/fluent_bit_parser.conf",
		"/run/google-cloud-ops-agent-opentelemetry-collector/otel.yaml",
	} {
		_, basename := path.Split(log)
		gce.RunRemotely(ctx, logger.ToFile(basename+txtSuffix), vm, "", "sudo cat "+log)
	}
}

func runOpsAgentDiagnosticsWindows(ctx context.Context, logger *logging.DirectoryLogger, vm *gce.VM) {
	gce.RunRemotely(ctx, logger.ToFile("windows_System_log.txt"), vm, "", "Get-WinEvent -LogName System | Format-Table -AutoSize -Wrap")

	gce.RunRemotely(ctx, logger.ToFile("Get-Service_output.txt"), vm, "", "Get-Service google-cloud-ops-agent* | Format-Table -AutoSize -Wrap")

	gce.RunRemotely(ctx, logger.ToFile("ops_agent_logs.txt"), vm, "", "Get-WinEvent -FilterHashtable @{ Logname='Application'; ProviderName='google-cloud-ops-agent' } | Format-Table -AutoSize -Wrap")
	gce.RunRemotely(ctx, logger.ToFile("open_telemetry_agent_logs.txt"), vm, "", "Get-WinEvent -FilterHashtable @{ Logname='Application'; ProviderName='google-cloud-ops-agent-opentelemetry-collector' } | Format-Table -AutoSize -Wrap")
	// Fluent-Bit has not implemented exporting logs to the Windows event log yet.
	gce.RunRemotely(ctx, logger.ToFile("fluent_bit_agent_logs.txt"), vm, "", fmt.Sprintf("Get-Content -Path '%s' -Raw", `C:\ProgramData\Google\Cloud Operations\Ops Agent\log\logging-module.log`))

	for _, conf := range []string{
		`C:\Program Files\Google\Cloud Operations\Ops Agent\config\config.yaml`,
		`C:\ProgramData\Google\Cloud Operations\Ops Agent\generated_configs\fluentbit\fluent_bit_main.conf`,
		`C:\ProgramData\Google\Cloud Operations\Ops Agent\generated_configs\fluentbit\fluent_bit_parser.conf`,
		`C:\ProgramData\Google\Cloud Operations\Ops Agent\generated_configs\otel\otel.yaml`,
	} {
		pathParts := strings.Split(conf, `\`)
		basename := pathParts[len(pathParts)-1]
		gce.RunRemotely(ctx, logger.ToFile(basename+txtSuffix), vm, "", fmt.Sprintf("Get-Content -Path '%s' -Raw", conf))
	}
}

// WaitForUptimeMetrics waits for the given uptime metrics to be visible in
// the monitoring backend, returning an error if the lookup failed or the
// metrics didn't become visible.
func WaitForUptimeMetrics(ctx context.Context, logger *log.Logger, vm *gce.VM, services []AgentService) error {
	// Run gce.WaitForMetric in parallel for each agent.
	var err error
	c := make(chan error, len(services))
	for _, service := range services {
		service := service // https://golang.org/doc/faq#closures_and_goroutines
		go func() {
			if service.UptimeMetricName == "" {
				logger.Printf("Skipping lookup of uptime metric for %v", service.ServiceName)
				c <- nil
				return
			}
			_, err := gce.WaitForMetric(
				ctx, logger, vm, "agent.googleapis.com/agent/uptime", TrailingQueryWindow,
				[]string{fmt.Sprintf("metric.labels.version = starts_with(%q)", service.UptimeMetricName)})
			c <- err
		}()
	}
	for range services {
		err = multierr.Append(err, <-c)
	}
	if err != nil {
		return fmt.Errorf("WaitForUptimeMetrics() error: %v", err)
	}
	return nil
}

// CheckServicesRunning asserts that the given services are currently running
// on the given VM, returning an error if they are not (or if there was an
// error determining their status).
func CheckServicesRunning(ctx context.Context, logger *log.Logger, vm *gce.VM, services []AgentService) error {
	var err error
	for _, service := range services {
		if gce.IsWindows(vm.Platform) {
			output, statusErr := gce.RunRemotely(ctx, logger, vm, "", fmt.Sprintf("(Get-Service -Name '%s').Status", service.ServiceName))
			if statusErr != nil {
				err = multierr.Append(err, fmt.Errorf("no service named %q could be found: %v", service.ServiceName, statusErr))
				continue
			}
			status := strings.TrimSpace(output.Stdout)
			if status != "Running" {
				err = multierr.Append(err, fmt.Errorf(`for service %q, got status=%q, want "Running"`, service.ServiceName, status))
				continue
			}
			continue
		}
		if _, statusErr := gce.RunRemotely(ctx, logger, vm, "", fmt.Sprintf("sudo service %s status", service.ServiceName)); statusErr != nil {
			err = multierr.Append(err, fmt.Errorf("RunRemotely(): status of %s was not OK. error was: %v", service.ServiceName, statusErr))
		}
	}
	if err != nil {
		return fmt.Errorf("CheckServicesRunning() error: %v", err)
	}
	return nil
}

// CheckServicesRunningAndWaitForMetrics asserts that the agent services are
// currently running on the given VM and waits for their uptime metrics to
// become visible.
func CheckServicesRunningAndWaitForMetrics(ctx context.Context, logger *log.Logger, vm *gce.VM, services []AgentService) error {
	logger.Print("Checking that services are running.")
	if err := CheckServicesRunning(ctx, logger, vm, services); err != nil {
		return err
	}
	logger.Print("Waiting for uptime metrics to be visible.")
	if err := WaitForUptimeMetrics(ctx, logger, vm, services); err != nil {
		return err
	}
	logger.Print("Agents are successfully running.")
	return nil
}

// CheckServicesNotRunning asserts that the given services are not running on the
// given VM.
func CheckServicesNotRunning(ctx context.Context, logger *log.Logger, vm *gce.VM, services []AgentService) error {
	logger.Print("Checking that agents are NOT running")
	for _, service := range services {
		if gce.IsWindows(vm.Platform) {
			// There are two possible cases that are acceptable here:
			// 1) the service has been deleted
			// 2) the service still exists but is in some state other than "Running",
			//    such as "Stopped".
			// We currently only see case #1, but let's permit case #2 as well.
			// The following command should output nothing, or maybe just a blank
			// line, in either case.
			output, err := gce.RunRemotely(ctx, logger, vm, "", fmt.Sprintf("Get-Service | Where-Object {$_.Name -eq '%s' -and $_.Status -eq 'Running'}", service.ServiceName))
			if err != nil {
				return fmt.Errorf("CheckServicesNotRunning(): error looking up running services named %v: %v", service.ServiceName, err)
			}
			if strings.TrimSpace(output.Stdout) != "" {
				return fmt.Errorf("CheckServicesNotRunning(): service %v was unexpectedly 'Running'. output: %s", service.ServiceName, output.Stdout)
			}
			continue
		}
		if service.ServiceName == "google-fluentd" {
			continue // TODO(b/159817885): Assert that google-fluentd is not running.
		}
		if _, err := gce.RunRemotely(ctx, logger, vm, "", fmt.Sprintf("! sudo service %s status", service.ServiceName)); err != nil {
			return fmt.Errorf("CheckServicesNotRunning(): command could not be run or status of %s was unexpectedly OK. err: %v", service.ServiceName, err)
		}
	}
	return nil
}

// tryInstallPackages attempts once to install the given packages.
func tryInstallPackages(ctx context.Context, logger *log.Logger, vm *gce.VM, pkgs []string) error {
	pkgsString := strings.Join(pkgs, " ")
	if gce.IsWindows(vm.Platform) {
		_, err := gce.RunRemotely(ctx, logger, vm, "", fmt.Sprintf("googet -noconfirm install %s", pkgsString))
		return err
	}
	cmd := ""
	if strings.HasPrefix(vm.Platform, "centos-") ||
		strings.HasPrefix(vm.Platform, "rhel-") ||
		strings.HasPrefix(vm.Platform, "rocky-linux-") {
		cmd = fmt.Sprintf("sudo yum -y install %s", pkgsString)
	} else if strings.HasPrefix(vm.Platform, "sles-") {
		cmd = fmt.Sprintf("sudo zypper --non-interactive install %s", pkgsString)
	} else if strings.HasPrefix(vm.Platform, "debian-") ||
		strings.HasPrefix(vm.Platform, "ubuntu-") {
		cmd = fmt.Sprintf("sudo apt-get update; sudo apt-get -y install %s", pkgsString)
	} else {
		return fmt.Errorf("tryInstallPackages() doesn't support platform %q", vm.Platform)
	}
	_, err := gce.RunRemotely(ctx, logger, vm, "", cmd)
	return err
}

// InstallPackages installs the given packages on the given VM. Assumes repo is
// configured. This function has some retries to paper over transient issues
// that often happen when installing packages.
func InstallPackages(ctx context.Context, logger *log.Logger, vm *gce.VM, pkgs []string) error {
	attemptFunc := func() error { return tryInstallPackages(ctx, logger, vm, pkgs) }
	if err := RunInstallFuncWithRetry(ctx, logger, vm, attemptFunc); err != nil {
		return fmt.Errorf("could not install %v. err: %v", pkgs, err)
	}
	return nil
}

// UninstallPackages removes the given packages from the given VM.
func UninstallPackages(ctx context.Context, logger *log.Logger, vm *gce.VM, pkgs []string) error {
	pkgsString := strings.Join(pkgs, " ")
	if gce.IsWindows(vm.Platform) {
		if _, err := gce.RunRemotely(ctx, logger, vm, "", fmt.Sprintf("googet -noconfirm remove %s", pkgsString)); err != nil {
			return fmt.Errorf("could not uninstall %s. err: %v", pkgsString, err)
		}
		return nil
	}
	cmd := ""
	if strings.HasPrefix(vm.Platform, "centos-") ||
		strings.HasPrefix(vm.Platform, "rhel-") ||
		strings.HasPrefix(vm.Platform, "rocky-linux-") {
		cmd = fmt.Sprintf("sudo yum -y remove %s", pkgsString)
	} else if strings.HasPrefix(vm.Platform, "sles-") {
		cmd = fmt.Sprintf("sudo zypper --non-interactive remove %s", pkgsString)
	} else if strings.HasPrefix(vm.Platform, "debian-") ||
		strings.HasPrefix(vm.Platform, "ubuntu-") {
		cmd = fmt.Sprintf("sudo apt-get -y remove %s", pkgsString)
	} else {
		return fmt.Errorf("UninstallPackages() doesn't support platform %q", vm.Platform)
	}
	if _, err := gce.RunRemotely(ctx, logger, vm, "", cmd); err != nil {
		return fmt.Errorf("could not uninstall %s. err: %v", pkgsString, err)
	}
	return nil
}

// checkPackages asserts that the given packages on the given VM are in a state matching the installed argument.
func checkPackages(ctx context.Context, logger *log.Logger, vm *gce.VM, pkgs []string, installed bool) error {
	errPrefix := ""
	if installed {
		errPrefix = "not "
	}
	if gce.IsWindows(vm.Platform) {
		output, err := gce.RunRemotely(ctx, logger, vm, "", "googet installed")
		if err != nil {
			return err
		}
		for _, pkg := range pkgs {
			// Look for the package name in the output. \b means word boundary.
			expr := `\b` + pkg + `\b`
			re, err := regexp.Compile(expr)
			if err != nil {
				return fmt.Errorf("regexp %q failed to compile: %v", expr, err)
			}
			if m := re.FindString(output.Stdout); (m == "") == installed {
				return fmt.Errorf("package %q was unexpectedly %sinstalled", pkg, errPrefix)
			}
		}
		// Success: the expected set of packages was found in the output of "googet installed".
		return nil
	}
	for _, pkg := range pkgs {
		cmd := ""
		if IsRPMBased(vm.Platform) {
			cmd = fmt.Sprintf("rpm --query %s", pkg)
			if !installed {
				cmd = "! " + cmd
			}
		} else if strings.HasPrefix(vm.Platform, "debian-") ||
			strings.HasPrefix(vm.Platform, "ubuntu-") {
			// dpkg's package states are documented in "man 1 dpkg".
			// "config-files" means that the package is not installed but its config files
			// are still on the system. Accepting both that and "not-installed" is more
			// future-proof than just accepting "config-files".
			cmd = fmt.Sprintf(
				`(dpkg-query --show '--showformat=${db:Status-Status}' %s || echo 'not-installed') | grep --extended-regexp '(not-installed)|(config-files)'`, pkg)
			if installed {
				cmd = "! (" + cmd + ")"
			}
		} else {
			return fmt.Errorf("checkPackages() does not support platform: %s", vm.Platform)
		}
		if _, err := gce.RunRemotely(ctx, logger, vm, "", cmd); err != nil {
			return fmt.Errorf("command could not be run or %q was unexpectedly %sinstalled. err: %v", pkg, errPrefix, err)
		}
	}
	return nil
}

// CheckPackagesNotInstalled asserts that the given packages are not installed on the given VM.
func CheckPackagesNotInstalled(ctx context.Context, logger *log.Logger, vm *gce.VM, pkgs []string) error {
	return checkPackages(ctx, logger, vm, pkgs, false)
}

// CheckPackagesInstalled asserts that the given packages are installed on the given VM.
func CheckPackagesInstalled(ctx context.Context, logger *log.Logger, vm *gce.VM, pkgs []string) error {
	return checkPackages(ctx, logger, vm, pkgs, true)
}

// CheckAgentsUninstalled asserts that the given agent services and packages
// are not installed on the given VM.
func CheckAgentsUninstalled(ctx context.Context, logger *log.Logger, vm *gce.VM, services []AgentService) error {
	if err := CheckServicesNotRunning(ctx, logger, vm, services); err != nil {
		return err
	}
	var pkgs []string
	for _, service := range services {
		pkgs = append(pkgs, service.PackageName)
	}
	if err := CheckPackagesNotInstalled(ctx, logger, vm, pkgs); err != nil {
		return err
	}
	// TODO(martijnvs): Also check that the ops agent package itself is uninstalled.
	return nil
}

// IsRPMBased checks if the platform is RPM based.
func IsRPMBased(platform string) bool {
	return strings.HasPrefix(platform, "centos-") ||
		strings.HasPrefix(platform, "rhel-") ||
		strings.HasPrefix(platform, "rocky-linux-") ||
		strings.HasPrefix(platform, "sles-") ||
		strings.HasPrefix(platform, "opensuse-")
}

// StripTildeSuffix strips off everything after the first ~ character. We see
// version numbers with tildes on debian (e.g. 1.0.1~debian10) and the semver
// library doesn't parse them out properly.
func StripTildeSuffix(version string) string {
	ind := strings.Index(version, "~")
	if ind == -1 {
		return version
	}
	return version[:ind]
}

func fetchPackageVersionWindows(ctx context.Context, logger *log.Logger, vm *gce.VM, pkg string) (semver.Version, error) {
	output, err := gce.RunRemotely(ctx, logger, vm, "", "googet installed -info "+pkg)
	if err != nil {
		return semver.Version{}, err
	}
	// Look for a line in the output with a version number. Some real examples:
	// "      Version      : 20201229.01.0+win@1"
	// "      Version      : 1.0.6@1"
	re, err := regexp.Compile(`\s*Version\s*:\s*([0-9]+\.[0-9]+\.[0-9]+)[^0-9]+.*`)
	if err != nil {
		return semver.Version{}, fmt.Errorf("Could not compile regular expression: %v", err)
	}

	lines := strings.Split(output.Stdout, "\r\n")
	var version string
	for _, line := range lines {
		matches := re.FindStringSubmatch(line)
		if len(matches) > 1 {
			version = matches[1]
			break
		}
	}
	if version == "" {
		return semver.Version{}, fmt.Errorf("Could not parse version from googet output: %v", output.Stdout)
	}
	return semver.Make(version)
}

// fetchPackageVersion runs a googet/dpkg/rpm command remotely to get the
// installed version of a package. It has some retries to accommodate the fact
// that sometimes it takes ~1 minute between when the agents are up and running
// and the time that the package shows up as installed with rpm --query
// (b/178096139).
// TODO(martijnvs): Understand why b/178096139 happens and remove the retries.
func fetchPackageVersion(ctx context.Context, logger *log.Logger, vm *gce.VM, pkg string) (semver.Version, error) {
	logger.Printf("Getting %s version", pkg)
	if gce.IsWindows(vm.Platform) {
		return fetchPackageVersionWindows(ctx, logger, vm, pkg)
	}
	var version semver.Version
	tryGetVersion := func() error {
		cmd := `dpkg-query --show --showformat=\$\{Version} ` + pkg
		if IsRPMBased(vm.Platform) {
			cmd = `rpm --query --queryformat=%\{VERSION} ` + pkg
		}
		output, err := gce.RunRemotely(ctx, logger, vm, "", cmd)
		if err != nil {
			return err
		}
		vStr := strings.TrimSpace(output.Stdout)
		if !IsRPMBased(vm.Platform) {
			vStr = StripTildeSuffix(vStr)
		}
		version, err = semver.Make(vStr)
		if err != nil {
			err = fmt.Errorf("semver.Make() could not convert %q to a Version: %v", vStr, err)
			logger.Print(err)
			return err
		}
		return nil
	}
	backoffPolicy := backoff.WithContext(backoff.WithMaxRetries(backoff.NewConstantBackOff(20*time.Second), 10), ctx)
	if err := backoff.Retry(tryGetVersion, backoffPolicy); err != nil {
		return semver.Version{}, err
	}
	return version, nil
}

// FetchPackageVersions retrieves the semver.Version on the given VM for all the agents
// in the given []agents.AgentPackage.
func FetchPackageVersions(ctx context.Context, logger *log.Logger, vm *gce.VM, packages []AgentPackage) (map[AgentPackage]semver.Version, error) {
	versions := make(map[AgentPackage]semver.Version)
	var err error
	for _, pkg := range packages {
		current, versionErr := fetchPackageVersion(ctx, logger, vm, pkg.PackageName)
		logger.Printf("fetchPackageVersion() returned version=%v, err=%v", current, versionErr)
		if versionErr != nil {
			err = multierr.Append(err, fmt.Errorf("fetchPackageVersion(%q) failed: %v", pkg.PackageName, versionErr))
			continue
		}
		versions[pkg] = current
	}
	return versions, err
}

// isRetriableInstallError checks to see if the error may be transient.
func isRetriableInstallError(platform string, err error) bool {
	if strings.Contains(err.Error(), "Could not refresh zypper repositories.") ||
		strings.Contains(err.Error(), "Credentials are invalid") ||
		strings.Contains(err.Error(), "Resource temporarily unavailable") ||
		strings.Contains(err.Error(), "System management is locked by the application") {
		return true
	}
	if gce.IsWindows(platform) &&
		strings.Contains(err.Error(), "context deadline exceeded") {
		return true // See b/197127877 for history.
	}
	if platform == "rhel-8-1-sap-ha" &&
		strings.Contains(err.Error(), "Could not refresh the google-cloud-ops-agent yum repositories") {
		return true // See b/174039270 for history.
	}
	if platform == "rhel-8-1-sap-ha" &&
		strings.Contains(err.Error(), "Failed to download metadata for repo 'rhui-rhel-8-") {
		return true // This happens when the RHEL servers are down. See b/189950957.
	}
	if strings.HasPrefix(platform, "rhel-") && strings.Contains(err.Error(), "SSL_ERROR_SYSCALL") {
		return true // b/187661497. Example: screen/3PMwAvhNBKWVYub
	}
	if strings.HasPrefix(platform, "rhel-") && strings.Contains(err.Error(), "Encountered end of file") {
		return true // b/184729120#comment31. Example: screen/4yK9evoY68LiaLr
	}
	if strings.HasPrefix(platform, "ubuntu-") && strings.Contains(err.Error(), "Clearsigned file isn't valid") {
		// The upstream repo was in an inconsistent state. The error looks like:
		// screen/7U24zrRwADyYKqb
		return true
	}
	if strings.HasPrefix(platform, "ubuntu-") && strings.Contains(err.Error(), "Mirror sync in progress?") {
		// The mirror repo was in an inconsistent state. The error looks like:
		// http://screen/Ai2CHc7fcRosHJu
		return true
	}
	if strings.HasPrefix(platform, "ubuntu-") && strings.Contains(err.Error(), "Hash Sum mismatch") {
		// The mirror repo was in an inconsistent state. The error looks like:
		// http://screen/8HjakedwVnXZvw6
		return true
	}
	return false
}

// RunInstallFuncWithRetry runs the given installFunc, retrying errors that
// seem transient. In between attempts, this function may attempt to recover
// from certain errors.
// This function is intended to paper over various problems that arise when
// running apt/zypper/yum. installFunc can be any function that is invoking
// apt/zypper/yum, directly or indirectly.
func RunInstallFuncWithRetry(ctx context.Context, logger *log.Logger, vm *gce.VM, installFunc func() error) error {
	shouldRetry := func(err error) bool { return isRetriableInstallError(vm.Platform, err) }
	installWithRecovery := func() error {
		err := installFunc()
		if err != nil && shouldRetry(err) && vm.Platform == "rhel-8-1-sap-ha" {
			logger.Println("attempting recovery steps from https://access.redhat.com/discussions/4656371 so that subsequent attempts are more likely to succeed... see b/189950957")
			gce.RunRemotely(ctx, logger, vm, "", "sudo dnf clean all && sudo rm -r /var/cache/dnf && sudo dnf upgrade")
		}
		if err != nil && !shouldRetry(err) {
			err = backoff.Permanent(err)
		}
		// Returning a non-permanent error triggers retries.
		return err
	}
	backoffPolicy := backoff.WithContext(backoff.WithMaxRetries(backoff.NewConstantBackOff(30*time.Second), 5), ctx)
	return backoff.Retry(installWithRecovery, backoffPolicy)
}

// InstallStandaloneWindowsLoggingAgent installs the Stackdriver Logging agent
// on a Windows VM.
func InstallStandaloneWindowsLoggingAgent(ctx context.Context, logger *log.Logger, vm *gce.VM) error {
	// https://cloud.google.com/logging/docs/agent/installation#joint-install
	cmd := `(New-Object Net.WebClient).DownloadFile("https://dl.google.com/cloudagents/windows/StackdriverLogging-v1-16.exe", "${env:UserProfile}\StackdriverLogging-v1-16.exe")
		& "${env:UserProfile}\StackdriverLogging-v1-16.exe" /S`
	_, err := gce.RunRemotely(ctx, logger, vm, "", cmd)
	return err
}

// InstallStandaloneWindowsMonitoringAgent installs the Stackdriver Monitoring
// agent on a Windows VM.
func InstallStandaloneWindowsMonitoringAgent(ctx context.Context, logger *log.Logger, vm *gce.VM) error {
	// https://cloud.google.com/monitoring/agent/installation#joint-install
	cmd := `(New-Object Net.WebClient).DownloadFile("https://repo.stackdriver.com/windows/StackdriverMonitoring-GCM-46.exe", "${env:UserProfile}\StackdriverMonitoring-GCM-46.exe")
		& "${env:UserProfile}\StackdriverMonitoring-GCM-46.exe" /S`
	_, err := gce.RunRemotely(ctx, logger, vm, "", cmd)
	return err
}

// RecommendedMachineType returns a reasonable setting for a VM's machine type
// (https://cloud.google.com/compute/docs/machine-types). Windows instances
// are configured to be larger because they need more CPUs to start up in a
// reasonable amount of time.
func RecommendedMachineType(platform string) string {
	if gce.IsWindows(platform) {
		return "e2-standard-4"
	}
	return "e2-standard-2"
}

// CommonSetup sets up the VM for testing.
func CommonSetup(t *testing.T, platform string) (context.Context, *logging.DirectoryLogger, *gce.VM) {
	t.Helper()
	ctx, cancel := context.WithTimeout(context.Background(), gce.SuggestedTimeout)
	t.Cleanup(cancel)

	logger := gce.SetupLogger(t)
	logger.ToMainLog().Println("Calling SetupVM(). For details, see VM_initialization.txt.")
	vm := gce.SetupVM(ctx, t, logger.ToFile("VM_initialization.txt"), gce.VMOptions{Platform: platform, MachineType: RecommendedMachineType(platform)})
	logger.ToMainLog().Printf("VM is ready: %#v", vm)
	t.Cleanup(func() {
		RunOpsAgentDiagnostics(ctx, logger, vm)
	})
	return ctx, logger, vm
}

<<<<<<< HEAD
func globForAgentPackage(platform string) (string, error) {
	if gce.IsWindows(platform) {
		return "*.goo", nil
	}

	// Here is a real example of what package names look like once built:
	// google-cloud-ops-agent-2.0.3-1.el7.x86_64.rpm
	// google-cloud-ops-agent-2.0.3-1.el8.x86_64.rpm
	// google-cloud-ops-agent-2.0.3-1.sles12.x86_64.rpm
	// google-cloud-ops-agent-2.0.3-1.sles15.x86_64.rpm
	// google-cloud-ops-agent_2.0.3~debian10_amd64.deb
	// google-cloud-ops-agent_2.0.3~debian9.13_amd64.deb
	// google-cloud-ops-agent_2.0.3~ubuntu16.04_amd64.deb
	// google-cloud-ops-agent_2.0.3~ubuntu18.04_amd64.deb
	// google-cloud-ops-agent_2.0.3~ubuntu20.04_amd64.deb
	//
	// The goal of this function is to convert what we have (vm.Platform, e.g.
	// debian-10)	into a glob that will pick out the appropriate package file for
	// that distro.

	// I honestly can't think of a better way to do this.
	switch {
	case strings.HasPrefix(platform, "centos-7") || strings.HasPrefix(platform, "rhel-7"):
		return "*.el7.*.rpm", nil
	case strings.HasPrefix(platform, "centos-8") || strings.HasPrefix(platform, "rhel-8") || strings.HasPrefix(platform, "rocky-linux-8"):
		return "*.el8.*.rpm", nil
	case strings.HasPrefix(platform, "sles-12"):
		return "*.sles12.*.rpm", nil
	case strings.HasPrefix(platform, "sles-15") || strings.HasPrefix(platform, "opensuse-leap"):
		return "*.sles15.*.rpm", nil
	case platform == "debian-10":
		return "*~debian10*.deb", nil
	case platform == "debian-11":
		return "*~debian11*.deb", nil
	case platform == "ubuntu-1804-lts" || platform == "ubuntu-minimal-1804-lts":
		return "*~ubuntu18.04_*.deb", nil
	case platform == "ubuntu-2004-lts" || platform == "ubuntu-minimal-2004-lts":
		return "*~ubuntu20.04_*.deb", nil
	default:
		return "", fmt.Errorf("agents.go does not know how to convert platform %q into a glob that can pick the appropriate package out of a lineup", platform)
	}
}

=======
>>>>>>> 97c10559
// InstallPackageFromGCS installs the agent package from GCS onto the given Linux VM.
//
// gcsPath must point to a GCS Path that contains .deb/.rpm/.goo files to install on the testing VMs.
// Packages with "dbgsym" in their name are skipped because customers don't
// generally install those, so our tests shouldn't either.
func InstallPackageFromGCS(ctx context.Context, logger *logging.DirectoryLogger, vm *gce.VM, gcsPath string) error {
	if gce.IsWindows(vm.Platform) {
		return installWindowsPackageFromGCS(ctx, logger, vm, gcsPath)
	}
	if _, err := gce.RunRemotely(ctx, logger.ToMainLog(), vm, "", "mkdir -p /tmp/agentUpload"); err != nil {
		return err
	}
	if err := gce.InstallGsutilIfNeeded(ctx, logger.ToMainLog(), vm); err != nil {
		return err
	}
	if _, err := gce.RunRemotely(ctx, logger.ToMainLog(), vm, "", "sudo gsutil cp -r "+gcsPath+"/* /tmp/agentUpload"); err != nil {
		return fmt.Errorf("error copying down agent package from GCS: %v", err)
	}
	// Print the contents of /tmp/agentUpload into the logs.
	if _, err := gce.RunRemotely(ctx, logger.ToMainLog(), vm, "", "ls /tmp/agentUpload"); err != nil {
		return err
	}
	if _, err := gce.RunRemotely(ctx, logger.ToMainLog(), vm, "", "rm /tmp/agentUpload/*dbgsym* || echo nothing to delete"); err != nil {
		return err
	}
	if IsRPMBased(vm.Platform) {
		if _, err := gce.RunRemotely(ctx, logger.ToMainLog(), vm, "", "sudo rpm --upgrade -v --force /tmp/agentUpload/*"); err != nil {
			return fmt.Errorf("error installing agent from .rpm file: %v", err)
		}
		return nil
	}
	// --allow-downgrades is marked as dangerous, but I don't see another way
	// to get the following sequence to work (from TestUpgradeOpsAgent):
	// 1. install stable package from Rapture
	// 2. install just-built package from GCS
	// Nor do I know why apt considers that sequence to be a downgrade.
	if _, err := gce.RunRemotely(ctx, logger.ToMainLog(), vm, "", "sudo apt install --allow-downgrades --yes --verbose-versions /tmp/agentUpload/*"); err != nil {
		return fmt.Errorf("error installing agent from .deb file: %v", err)
	}
	return nil
}

// Installs the agent package from GCS (see packagesInGCS) onto the given Windows VM.
func installWindowsPackageFromGCS(ctx context.Context, logger *logging.DirectoryLogger, vm *gce.VM, gcsPath string) error {
	if _, err := gce.RunRemotely(ctx, logger.ToMainLog(), vm, "", "New-Item -ItemType directory -Path C:\\agentUpload"); err != nil {
		return err
	}
	if _, err := gce.RunRemotely(ctx, logger.ToMainLog(), vm, "", fmt.Sprintf("gsutil cp -r %s/*.goo C:\\agentUpload", gcsPath)); err != nil {
		return fmt.Errorf("error copying down agent package from GCS: %v", err)
	}
	if _, err := gce.RunRemotely(ctx, logger.ToMainLog(), vm, "", "googet -noconfirm -verbose install -reinstall (Get-ChildItem C:\\agentUpload\\*.goo | Select-Object -Expand FullName)"); err != nil {
		return fmt.Errorf("error installing agent from .goo file: %v", err)
	}
	return nil
}<|MERGE_RESOLUTION|>--- conflicted
+++ resolved
@@ -685,52 +685,6 @@
 	return ctx, logger, vm
 }
 
-<<<<<<< HEAD
-func globForAgentPackage(platform string) (string, error) {
-	if gce.IsWindows(platform) {
-		return "*.goo", nil
-	}
-
-	// Here is a real example of what package names look like once built:
-	// google-cloud-ops-agent-2.0.3-1.el7.x86_64.rpm
-	// google-cloud-ops-agent-2.0.3-1.el8.x86_64.rpm
-	// google-cloud-ops-agent-2.0.3-1.sles12.x86_64.rpm
-	// google-cloud-ops-agent-2.0.3-1.sles15.x86_64.rpm
-	// google-cloud-ops-agent_2.0.3~debian10_amd64.deb
-	// google-cloud-ops-agent_2.0.3~debian9.13_amd64.deb
-	// google-cloud-ops-agent_2.0.3~ubuntu16.04_amd64.deb
-	// google-cloud-ops-agent_2.0.3~ubuntu18.04_amd64.deb
-	// google-cloud-ops-agent_2.0.3~ubuntu20.04_amd64.deb
-	//
-	// The goal of this function is to convert what we have (vm.Platform, e.g.
-	// debian-10)	into a glob that will pick out the appropriate package file for
-	// that distro.
-
-	// I honestly can't think of a better way to do this.
-	switch {
-	case strings.HasPrefix(platform, "centos-7") || strings.HasPrefix(platform, "rhel-7"):
-		return "*.el7.*.rpm", nil
-	case strings.HasPrefix(platform, "centos-8") || strings.HasPrefix(platform, "rhel-8") || strings.HasPrefix(platform, "rocky-linux-8"):
-		return "*.el8.*.rpm", nil
-	case strings.HasPrefix(platform, "sles-12"):
-		return "*.sles12.*.rpm", nil
-	case strings.HasPrefix(platform, "sles-15") || strings.HasPrefix(platform, "opensuse-leap"):
-		return "*.sles15.*.rpm", nil
-	case platform == "debian-10":
-		return "*~debian10*.deb", nil
-	case platform == "debian-11":
-		return "*~debian11*.deb", nil
-	case platform == "ubuntu-1804-lts" || platform == "ubuntu-minimal-1804-lts":
-		return "*~ubuntu18.04_*.deb", nil
-	case platform == "ubuntu-2004-lts" || platform == "ubuntu-minimal-2004-lts":
-		return "*~ubuntu20.04_*.deb", nil
-	default:
-		return "", fmt.Errorf("agents.go does not know how to convert platform %q into a glob that can pick the appropriate package out of a lineup", platform)
-	}
-}
-
-=======
->>>>>>> 97c10559
 // InstallPackageFromGCS installs the agent package from GCS onto the given Linux VM.
 //
 // gcsPath must point to a GCS Path that contains .deb/.rpm/.goo files to install on the testing VMs.
