--- conflicted
+++ resolved
@@ -336,7 +336,6 @@
 	return nil
 }
 
-<<<<<<< HEAD
 func packageManagerCmd(vm *gce.VM) (string, error) {
 	if gce.IsWindows(vm.Platform) {
 		return "googet -noconfirm", nil
@@ -351,27 +350,6 @@
 		return "sudo apt-get update; sudo apt-get -y", nil
 	default:
 		return "", fmt.Errorf("packageManagerCmd() doesn't support platform %s with value '%s'", vm.Platform, vm.OS.ID)
-=======
-// tryInstallPackages attempts once to install the given packages.
-func tryInstallPackages(ctx context.Context, logger *log.Logger, vm *gce.VM, pkgs []string) error {
-	pkgsString := strings.Join(pkgs, " ")
-	if gce.IsWindows(vm.ImageSpec) {
-		_, err := gce.RunRemotely(ctx, logger, vm, fmt.Sprintf("googet -noconfirm install %s", pkgsString))
-		return err
-	}
-	cmd := ""
-	if strings.HasPrefix(vm.ImageSpec, "centos-cloud") ||
-		strings.HasPrefix(vm.ImageSpec, "rhel-") ||
-		strings.HasPrefix(vm.ImageSpec, "rocky-linux-cloud") {
-		cmd = fmt.Sprintf("sudo yum -y install %s", pkgsString)
-	} else if gce.IsSUSE(vm.ImageSpec) {
-		cmd = fmt.Sprintf("sudo zypper --non-interactive install %s", pkgsString)
-	} else if strings.HasPrefix(vm.ImageSpec, "debian-cloud") ||
-		strings.HasPrefix(vm.ImageSpec, "ubuntu-os-cloud") {
-		cmd = fmt.Sprintf("sudo apt-get update; sudo apt-get -y install %s", pkgsString)
-	} else {
-		return fmt.Errorf("tryInstallPackages() doesn't support image spec: %q", vm.ImageSpec)
->>>>>>> 083981ba
 	}
 }
 
@@ -404,34 +382,7 @@
 
 // UninstallPackages removes the given packages from the given VM.
 func UninstallPackages(ctx context.Context, logger *log.Logger, vm *gce.VM, pkgs []string) error {
-<<<<<<< HEAD
 	return managePackages(ctx, logger, vm, "remove", pkgs)
-=======
-	pkgsString := strings.Join(pkgs, " ")
-	if gce.IsWindows(vm.ImageSpec) {
-		if _, err := gce.RunRemotely(ctx, logger, vm, fmt.Sprintf("googet -noconfirm remove %s", pkgsString)); err != nil {
-			return fmt.Errorf("could not uninstall %s. err: %v", pkgsString, err)
-		}
-		return nil
-	}
-	cmd := ""
-	if strings.HasPrefix(vm.ImageSpec, "centos-cloud") ||
-		strings.HasPrefix(vm.ImageSpec, "rhel-") ||
-		strings.HasPrefix(vm.ImageSpec, "rocky-linux-cloud") {
-		cmd = fmt.Sprintf("sudo yum -y remove %s", pkgsString)
-	} else if gce.IsSUSE(vm.ImageSpec) {
-		cmd = fmt.Sprintf("sudo zypper --non-interactive remove %s", pkgsString)
-	} else if strings.HasPrefix(vm.ImageSpec, "debian-cloud") ||
-		strings.HasPrefix(vm.ImageSpec, "ubuntu-os-cloud") {
-		cmd = fmt.Sprintf("sudo apt-get -y remove %s", pkgsString)
-	} else {
-		return fmt.Errorf("UninstallPackages() doesn't support image spec: %q", vm.ImageSpec)
-	}
-	if _, err := gce.RunRemotely(ctx, logger, vm, cmd); err != nil {
-		return fmt.Errorf("could not uninstall %s. err: %v", pkgsString, err)
-	}
-	return nil
->>>>>>> 083981ba
 }
 
 // checkPackages asserts that the given packages on the given VM are in a state matching the installed argument.
