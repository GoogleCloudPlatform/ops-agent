--- conflicted
+++ resolved
@@ -32,14 +32,6 @@
 
 PROJECT: What GCP project to use.
 ZONE: What GCP zone to run in.
-<<<<<<< HEAD
-GOOGLE_APPLICATION_CREDENTIALS: Path to a credentials file for interacting with
-    some GCP services. All gcloud commands actually use a different set of
-    credentials, those in CLOUDSDK_CONFIG (unfortunately).
-=======
-WINRM_PAR_PATH: (required for Windows) Path to winrm.par, used to connect to
-    Windows VMs.
->>>>>>> 6461801d
 
 The following variables are optional:
 
