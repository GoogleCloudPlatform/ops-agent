// Copyright 2022 Google LLC
//
// Licensed under the Apache License, Version 2.0 (the "License");
// you may not use this file except in compliance with the License.
// You may obtain a copy of the License at
//
//      http://www.apache.org/licenses/LICENSE-2.0
//
// Unless required by applicable law or agreed to in writing, software
// distributed under the License is distributed on an "AS IS" BASIS,
// WITHOUT WARRANTIES OR CONDITIONS OF ANY KIND, either express or implied.
// See the License for the specific language governing permissions and
// limitations under the License.

//go:build integration_test

/*
Package gce holds various helpers for testing the agents on GCE.
To run a test based on this library, you can either:

* use Kokoro by triggering automated presubmits on your change, or
* use "go test" directly, after performing the setup steps described
in README.md.

NOTE: When testing Windows VMs without using Kokoro, PROJECT needs to be
a project whose firewall allows WinRM connections.
[Kokoro can use stackdriver-test-143416, which does not allow WinRM
connections, because our Kokoro workers are also running in that project.]

NOTE: This command does not actually build the Ops Agent. To test the latest

Ops Agent code, first build and upload a package to Rapture. Then look up
the REPO_SUFFIX for that build and add it as an environment variable to the
command below; for example: REPO_SUFFIX=20210805-2. You can also use
AGENT_PACKAGES_IN_GCS, for details see README.md.

	PROJECT=dev_project \
	ZONE=us-central1-b \
	PLATFORMS=debian-10,centos-8,rhel-8-1-sap-ha,sles-15,ubuntu-2004-lts,windows-2012-r2,windows-2019 \
	go test -v ops_agent_test.go \
	  -test.parallel=1000 \
	  -tags=integration_test \
	  -timeout=4h

This library needs the following environment variables to be defined:
PROJECT: What GCP project to use.
ZONE: What GCP zone to run in.
WINRM_PAR_PATH: (required for Windows) Path to winrm.par, used to connect to
Windows VMs.

The following variables are optional:

TEST_UNDECLARED_OUTPUTS_DIR: A path to a directory to write log files into.
By default, a new temporary directory is created.

NETWORK_NAME: What GCP network name to use.
KOKORO_BUILD_ID: supplied by Kokoro.
KOKORO_BUILD_ARTIFACTS_SUBDIR: supplied by Kokoro.
LOG_UPLOAD_URL_ROOT: A URL prefix (remember the trailing "/") where the test
logs will be uploaded. If unset, this will point to
ops-agents-public-buckets-test-logs, which should work for all tests
triggered from GitHub.

USE_INTERNAL_IP: Whether to try to connect to the VMs' internal IP addresses
(if set to "true"), or external IP addresses (in all other cases).
Only useful on Kokoro.

SERVICE_EMAIL: If provided, which service account to use for spawned VMs. The
default is the project's "Compute Engine default service account".
TRANSFERS_BUCKET: A GCS bucket name to use to transfer files to testing VMs.
The default is "stackdriver-test-143416-file-transfers".
INSTANCE_SIZE: What size of VMs to make. Passed in to gcloud as --machine-type.
If provided, this value overrides the selection made by the callers to
this library.
*/
package gce

import (
	"context"
	"encoding/base64"
	"encoding/json"
	"errors"
	"fmt"
	"io"
	"log"
	"os"
	"os/exec"
	"path"
	"path/filepath"
	"strconv"
	"strings"
	"sync"
	"testing"
	"time"

	"github.com/GoogleCloudPlatform/ops-agent/integration_test/logging"

	cloudlogging "cloud.google.com/go/logging"
	"cloud.google.com/go/logging/logadmin"
	monitoring "cloud.google.com/go/monitoring/apiv3"
	"cloud.google.com/go/storage"
	"github.com/cenkalti/backoff/v4"
	"github.com/google/uuid"
	"go.uber.org/multierr"
	"golang.org/x/text/encoding/unicode"
	"google.golang.org/api/iterator"
	monitoringpb "google.golang.org/genproto/googleapis/monitoring/v3"
	"google.golang.org/grpc/codes"
	"google.golang.org/grpc/status"
	timestamppb "google.golang.org/protobuf/types/known/timestamppb"
)

var (
	storageClient   *storage.Client
	transfersBucket string

	monClient  *monitoring.MetricClient
	logClients *logClientFactory

	// These are paths to files on the local disk that hold the keys needed to
	// ssh to Linux VMs. init() will generate fresh keys for each run. Tests
	// that use this library are advised to call CleanupKeys() at the end of
	// testing so that the keys don't accumulate on disk.
	privateKeyFile string
	publicKeyFile  string
	// The path to the temporary directory that holds privateKeyFile and
	// publicKeyFile.
	keysDir string

	// A prefix to give to all VM names.
	sandboxPrefix string

	// Local filesystem path to a directory to put log files into.
	logRootDir string
)

const (
	// SuggestedTimeout is a recommended limit on how long a test should run before it is cancelled.
	// This cancellation does not happen automatically; each TestFoo() function must explicitly call
	// context.WithTimeout() to enable a timeout. It's a good idea to do this so that if a command
	// hangs, the test still will be cancelled eventually and all its VMs will be cleaned up.
	// This amount needs to be less than 4 hours, which is the limit on how long a Kokoro build can
	// take before it is forcibly killed.
	SuggestedTimeout = 2 * time.Hour

	// QueryMaxAttempts is the default number of retries when calling WaitForLog.
	// Retries are spaced by 5 seconds, so 80 retries denotes 6 minutes 40 seconds total.
	QueryMaxAttempts              = 80 // 6 minutes 40 seconds total.
	queryMaxAttemptsMetricMissing = 5  // 25 seconds total.
	queryBackoffDuration          = 5 * time.Second

	vmInitTimeout                     = 20 * time.Minute
	vmInitBackoffDuration             = 10 * time.Second
	vmWinPasswordResetBackoffDuration = 30 * time.Second

	sshUserName = "test_user"

	exhaustedRetriesSuffix = "exhausted retries"
)

func init() {
	ctx := context.Background()
	var err error

	if strings.Contains(os.Getenv("PLATFORMS"), "windows") && os.Getenv("WINRM_PAR_PATH") == "" {
		log.Fatal("WINRM_PAR_PATH must be nonempty when testing Windows VMs")
	}

	storageClient, err = storage.NewClient(ctx)
	if err != nil {
		log.Fatalf("storage.NewClient() failed: %v:", err)
	}
	transfersBucket = os.Getenv("TRANSFERS_BUCKET")
	if transfersBucket == "" {
		transfersBucket = "stackdriver-test-143416-file-transfers"
	}
	monClient, err = monitoring.NewMetricClient(ctx)
	if err != nil {
		log.Fatalf("NewMetricClient() failed: %v", err)
	}
	logClients = &logClientFactory{
		clients: make(map[string]*logadmin.Client),
	}
	// Some useful options to pass to gcloud.
	os.Setenv("CLOUDSDK_PYTHON", "/usr/bin/python3")
	os.Setenv("CLOUDSDK_CORE_DISABLE_PROMPTS", "1")

	keysDir, err = os.MkdirTemp("", "ssh_keys")
	if err != nil {
		log.Fatalf("init() failed to make a temporary directory for ssh keys: %v", err)
	}
	privateKeyFile = filepath.Join(keysDir, "gce_testing_key")
	if _, err := runCommand(ctx, log.Default(), "", []string{"ssh-keygen", "-t", "rsa", "-f", privateKeyFile, "-C", sshUserName, "-N", ""}); err != nil {
		log.Fatalf("init() failed to generate new public+private key pair: %v", err)
	}
	publicKeyFile = privateKeyFile + ".pub"

	// Prefixes VM names with today's date in YYYYMMDD format, and a few
	// characters from a UUID. Note that since VM names can't be very long,
	// this prefix needs to be fairly short too.
	// https://cloud.google.com/compute/docs/naming-resources#resource-name-format
	// It's very useful to have today's date in the VM name so that old VMs are
	// easy to identify.
	sandboxPrefix = fmt.Sprintf("test-%s-%s", time.Now().Format("20060102"), uuid.NewString()[:5])

	// This prefix is needed for builds running as build-and-test-external
	// because that service account is only allowed to interact with VMs whose
	// names start with "github-" to isolate them from our release builds.
	// go/sdi-kokoro-security
	if strings.Contains(os.Getenv("SERVICE_EMAIL"), "build-and-test-external@") {
		sandboxPrefix = "github-" + sandboxPrefix
	}

	logRootDir = os.Getenv("TEST_UNDECLARED_OUTPUTS_DIR")
	if logRootDir == "" {
		logRootDir, err = os.MkdirTemp("", "")
		if err != nil {
			log.Fatalf("Couldn't create temporary directory for logs. err=%v", err)
		}
	}
	log.Printf("Detailed logs are in %s\n", logRootDir)
}

// CleanupKeysOrDie deletes ssh key files created in init(). It is intended to
// be called from inside TestMain() after tests have finished running.
func CleanupKeysOrDie() {
	if err := os.RemoveAll(keysDir); err != nil {
		log.Fatalf("CleanupKeysOrDie() failed to remove temporary ssh key dir %v: %v", keysDir, err)
	}
}

type logClientFactory struct {
	mutex sync.Mutex
	// Lazily-initialized map of project to logadmin.Client. Access to this map
	// is guarded by 'mutex'.
	clients map[string]*logadmin.Client
}

// new obtains a logadmin.Client for the given project.
// The Client is cached in a global map so that future calls for the
// same project will return the same Client.
// This function is safe to call concurrently.
func (f *logClientFactory) new(project string) (*logadmin.Client, error) {
	f.mutex.Lock()
	defer f.mutex.Unlock()

	if client, ok := f.clients[project]; ok {
		return client, nil
	}

	logClient, err := logadmin.NewClient(context.Background(), project)
	if err != nil {
		return nil, fmt.Errorf("logClientFactory.new() could not construct new logadmin.Client: %v", err)
	}
	f.clients[project] = logClient
	return logClient, nil
}

// WindowsCredentials is a low-security way to hold login credentials for
// a Windows VM.
type WindowsCredentials struct {
	Username string
	Password string
}

// VM represents an individual virtual machine.
type VM struct {
	Name        string
	Project     string
	Network     string
	Platform    string
	Zone        string
	MachineType string
	ID          int64
	// The IP address to ssh/WinRM to. This is the external IP address, unless
	// USE_INTERNAL_IP is set to 'true'. See comment on extractIPAddress() for
	// rationale.
	IPAddress string
	// WindowsCredentials is only populated for Windows VMs.
	WindowsCredentials *WindowsCredentials
	AlreadyDeleted     bool
}

// imageProject returns the image project providing the given image family.
func imageProject(family string) (string, error) {
	firstWord := strings.Split(family, "-")[0]
	switch firstWord {
	case "windows":
		return "windows-cloud", nil
	case "sql":
		return "windows-sql-cloud", nil
	case "centos":
		return "centos-cloud", nil
	case "debian":
		return "debian-cloud", nil
	case "ubuntu":
		return "ubuntu-os-cloud", nil
	case "rhel":
		// There are a few different cases:
		// "rhel-7", "rhel-7-4-sap", and "rhel-7-6-sap-ha".
		if strings.Contains(family, "-sap") {
			return "rhel-sap-cloud", nil
		}
		return "rhel-cloud", nil
	case "rocky":
		return "rocky-linux-cloud", nil
	case "opensuse":
		return "opensuse-cloud", nil
	case "sles":
		// There are a few different cases:
		// "sles-15" and "sles-15-sp1-sap".
		if strings.Contains(family, "-sap") {
			return "suse-sap-cloud", nil
		}
		return "suse-cloud", nil
	default:
		return "", fmt.Errorf("could not find match for family %s", family)
	}
}

// SyslogLocation returns a filesystem path to the system log. This function
// assumes the platform is some kind of Linux.
func SyslogLocation(platform string) string {
	if strings.Contains(platform, "debian") || strings.Contains(platform, "ubuntu") {
		return "/var/log/syslog"
	}
	return "/var/log/messages"
}

// defaultGcloudPath returns "gcloud", unless the environment variable
// GCLOUD_BIN is set, in which case it returns that.
func defaultGcloudPath() string {
	path := os.Getenv("GCLOUD_BIN")
	if path != "" {
		return path
	}
	return "gcloud"
}

var (
	// The path to the gcloud binary to use for all commands run by this test.
	gcloudPath = defaultGcloudPath()
)

// SetGcloudPath configures this library to use the passed-in gcloud binary
// instead of the default gcloud installed on the system.
func SetGcloudPath(path string) {
	gcloudPath = path
}

// winRM() returns the path to the winrm.par binary to use to connect to
// Windows VMs.
func winRM() string {
	return os.Getenv("WINRM_PAR_PATH")
}

// IsWindows returns whether the given platform is a version of Windows (including Microsoft SQL Server).
func IsWindows(platform string) bool {
	return strings.HasPrefix(platform, "windows-") || strings.HasPrefix(platform, "sql-")
}

<<<<<<< HEAD
// PlatformKind returns whether the given platform is a version of Windows or Linux
=======
// PlatformKind returns "linux" or "windows" based on the given platform.
>>>>>>> 461b723b
func PlatformKind(platform string) string {
	if IsWindows(platform) {
		return "windows"
	}
	return "linux"
}

// isRetriableLookupMetricError returns whether the given error, returned from
// lookupMetric() or WaitForMetric(), should be retried.
func isRetriableLookupMetricError(err error) bool {
	myStatus, ok := status.FromError(err)
	// workload.googleapis.com/* domain metrics are created on first write, and may not be immediately queryable.
	// The error doesn't always look the same, hopefully looking for Code() == NotFound will catch all variations.
	// The Internal case catches some transient errors returned by the monitoring API sometimes.
	return ok && (myStatus.Code() == codes.NotFound || myStatus.Code() == codes.Internal)
}

// lookupMetric does a single lookup of the given metric in the backend.
func lookupMetric(ctx context.Context, logger *log.Logger, vm *VM, metric string, window time.Duration, extraFilters []string) *monitoring.TimeSeriesIterator {
	now := time.Now()
	start := timestamppb.New(now.Add(-window))
	end := timestamppb.New(now)
	filters := []string{
		fmt.Sprintf("metric.type = %q", metric),
		fmt.Sprintf(`resource.labels.instance_id = "%d"`, vm.ID),
	}

	req := &monitoringpb.ListTimeSeriesRequest{
		Name:   "projects/" + vm.Project,
		Filter: strings.Join(append(filters, extraFilters...), " AND "),
		Interval: &monitoringpb.TimeInterval{
			EndTime:   end,
			StartTime: start,
		},
		View: monitoringpb.ListTimeSeriesRequest_FULL,
	}
	return monClient.ListTimeSeries(ctx, req)
}

// nonEmptySeries evaluates the given iterator, returning its first non-empty
// time series. An error is returned if the evaluation fails.
// A return value of (nil, nil) indicates that the evaluation succeeded
// but returned no data.
func nonEmptySeries(logger *log.Logger, it *monitoring.TimeSeriesIterator) (*monitoringpb.TimeSeries, error) {
	// Loop through the iterator, looking for at least one non-empty time series.
	for {
		series, err := it.Next()
		logger.Printf("nonEmptySeries() iterator supplied err %v and series %v", err, series)
		if err == iterator.Done {
			// Either there were no data series in the iterator or all of them were empty.
			return nil, nil
		}
		if err != nil {
			return nil, err
		}
		if len(series.Points) == 0 {
			// Look at the next element(s) of the iterator.
			continue
		}
		// Success, we found a time series with len(series.Points) > 0.
		return series, nil
	}
}

// WaitForMetric looks for the given metric in the backend and returns it if it
// exists. An error is returned otherwise. This function will retry "no data"
// errors a fixed number of times. This is useful because it takes time for
// monitoring data to become visible after it has been uploaded.
func WaitForMetric(ctx context.Context, logger *log.Logger, vm *VM, metric string, window time.Duration, extraFilters []string) (*monitoringpb.TimeSeries, error) {
	for attempt := 1; attempt <= QueryMaxAttempts; attempt++ {
		it := lookupMetric(ctx, logger, vm, metric, window, extraFilters)
		series, err := nonEmptySeries(logger, it)
		if series != nil && err == nil {
			// Success.
			return series, nil
		}
		if err != nil && !isRetriableLookupMetricError(err) {
			return nil, fmt.Errorf("WaitForMetric(metric=%q, extraFilters=%v): %v", metric, extraFilters, err)
		}
		// We can get here in two cases:
		// 1. the lookup succeeded but found no data
		// 2. the lookup hit a retriable error. This case happens very rarely.
		logger.Printf("nonEmptySeries check(metric=%q, extraFilters=%v): request_error=%v, retrying (%d/%d)...",
			metric, extraFilters, err, attempt, QueryMaxAttempts)
		time.Sleep(queryBackoffDuration)
	}
	return nil, fmt.Errorf("WaitForMetric(metric=%s, extraFilters=%v) failed: %s", metric, extraFilters, exhaustedRetriesSuffix)
}

// IsExhaustedRetriesMetricError returns true if the given error is an
// "exhausted retries" error returned from WaitForMetric.
func IsExhaustedRetriesMetricError(err error) bool {
	return err != nil && strings.HasSuffix(err.Error(), exhaustedRetriesSuffix)
}

// AssertMetricMissing looks for data of a metric and returns success if
// no data is found. To consider possible transient errors while querying
// the backend we make queryMaxAttemptsMetricMissing query attempts.
func AssertMetricMissing(ctx context.Context, logger *log.Logger, vm *VM, metric string, window time.Duration) error {
	for attempt := 1; attempt <= queryMaxAttemptsMetricMissing; attempt++ {
		it := lookupMetric(ctx, logger, vm, metric, window, nil)
		series, err := nonEmptySeries(logger, it)
		found := series != nil
		logger.Printf("nonEmptySeries check(metric=%q): err=%v, found=%v, attempt (%d/%d)",
			metric, err, found, attempt, queryMaxAttemptsMetricMissing)

		if err == nil {
			if found {
				return fmt.Errorf("AssertMetricMissing(metric=%q): %v failed: unexpectedly found data for metric", metric, err)
			}
			// Success
			return nil
		}
		if !isRetriableLookupMetricError(err) {
			return fmt.Errorf("AssertMetricMissing(metric=%q): %v", metric, err)
		}
		time.Sleep(queryBackoffDuration)
	}
	return fmt.Errorf("AssertMetricMissing(metric=%q): failed: no successful queries to the backend", metric)
}

// hasMatchingLog looks in the logging backend for a log matching the given query,
// over the trailing time interval specified by the given window.
// Returns a boolean indicating whether the log was present in the backend,
// plus the first log entry found, or an error if the lookup failed.
func hasMatchingLog(ctx context.Context, logger *log.Logger, vm *VM, logNameRegex string, window time.Duration, query string) (bool, *cloudlogging.Entry, error) {
	start := time.Now().Add(-window)

	t := start.Format(time.RFC3339)
	filter := fmt.Sprintf(`logName=~"projects/%s/logs/%s" AND resource.labels.instance_id="%d" AND timestamp > "%s"`, vm.Project, logNameRegex, vm.ID, t)
	if query != "" {
		filter += fmt.Sprintf(` AND %s`, query)
	}
	logger.Println(filter)

	logClient, err := logClients.new(vm.Project)
	if err != nil {
		return false, nil, fmt.Errorf("hasMatchingLog() failed to obtain logClient for project %v: %v", vm.Project, err)
	}
	it := logClient.Entries(ctx, logadmin.Filter(filter))
	found := false

	var first *cloudlogging.Entry
	// Loop through the iterator printing out each matching log entry. We could return true on the
	// first match, but it's nice for debugging to print out all matches into the logs.
	for {
		entry, err := it.Next()
		if err == iterator.Done {
			break
		}
		if err != nil {
			return false, nil, err
		}
		logger.Printf("Found matching log entry: %v", entry)
		found = true
		first = entry
	}
	return found, first, nil
}

// WaitForLog looks in the logging backend for a log matching the given query,
// over the trailing time interval specified by the given window.
// Returns an error if the log could not be found after QueryMaxAttempts retries.
func WaitForLog(ctx context.Context, logger *log.Logger, vm *VM, logNameRegex string, window time.Duration, query string) error {
	_, err := QueryLog(ctx, logger, vm, logNameRegex, window, query, QueryMaxAttempts)
	return err
}

// QueryLog looks in the logging backend for a log matching the given query,
// over the trailing time interval specified by the given window.
// Returns the first log entry found, or an error if the log could not be
// found after some retries.
func QueryLog(ctx context.Context, logger *log.Logger, vm *VM, logNameRegex string, window time.Duration, query string, maxAttempts int) (*cloudlogging.Entry, error) {
	for attempt := 1; attempt <= maxAttempts; attempt++ {
		found, first, err := hasMatchingLog(ctx, logger, vm, logNameRegex, window, query)
		if found {
			// Success.
			return first, nil
		}
		logger.Printf("Query returned found=%v, err=%v, attempt=%d", found, err, attempt)
		if err != nil && !strings.Contains(err.Error(), "Internal error encountered") {
			// A non-retryable error.
			return nil, fmt.Errorf("QueryLog() failed: %v", err)
		}
		// found was false, or we hit a retryable error.
		time.Sleep(queryBackoffDuration)
	}
	return nil, fmt.Errorf("QueryLog() failed: %s not found, exhausted retries", logNameRegex)
}

// CommandOutput holds the textual output from running a subprocess.
type CommandOutput struct {
	Stdout string
	Stderr string
}

type ThreadSafeWriter struct {
	mu      sync.Mutex
	guarded io.Writer
}

func (writer *ThreadSafeWriter) Write(p []byte) (int, error) {
	writer.mu.Lock()
	defer writer.mu.Unlock()
	return writer.guarded.Write(p)
}

// runCommand invokes a binary and waits until it finishes. Returns the stdout
// and stderr, and an error if the binary had a nonzero exit code.
// args is a slice containing the binary to invoke along with all its arguments,
// e.g. {"echo", "hello"}.
func runCommand(ctx context.Context, logger *log.Logger, stdin string, args []string) (CommandOutput, error) {
	var output CommandOutput
	if len(args) < 1 {
		return output, fmt.Errorf("runCommand() needs a nonempty argument slice, got %v", args)
	}
	if !strings.HasSuffix(args[0], "winrm.par") {
		// Print out the command we're running. Skip this for winrm.par commands
		// because they are base64 encoded and the real command is already printed
		// inside runRemotelyWindows() anyway.
		logger.Printf("Running command: %v", args)
	}
	cmd := exec.CommandContext(ctx, args[0], args[1:]...)

	stdinPipe, err := cmd.StdinPipe()
	if err != nil {
		return output, fmt.Errorf("runCommand() failed to open a pipe to stdin: %v", err)
	}

	if _, err = io.WriteString(stdinPipe, stdin); err != nil {
		return output, fmt.Errorf("runCommand() failed to write to stdin: %v", err)
	}

	if err = stdinPipe.Close(); err != nil {
		return output, fmt.Errorf("runCommand() failed to close stdin: %v", err)
	}

	var stdoutBuilder strings.Builder
	var stderrBuilder strings.Builder
	var interleavedBuilder strings.Builder

	interleavedWriter := &ThreadSafeWriter{guarded: &interleavedBuilder}
	cmd.Stdout = io.MultiWriter(&stdoutBuilder, interleavedWriter)
	cmd.Stderr = io.MultiWriter(&stderrBuilder, interleavedWriter)

	if err = cmd.Run(); err != nil {
		err = fmt.Errorf("Command failed: %v\n%v\nstdout+stderr: %s", args, err, interleavedBuilder.String())
	}

	logger.Printf("exit code: %v", cmd.ProcessState.ExitCode())
	logger.Printf("stdout+stderr: %s", interleavedBuilder.String())

	output.Stdout = stdoutBuilder.String()
	output.Stderr = stderrBuilder.String()

	return output, err
}

// RunGcloud invokes a gcloud binary from runfiles and waits until it finishes.
// Returns the stdout and stderr and an error if the binary had a nonzero exit
// code. args is a slice containing the arguments to pass to gcloud.
//
// Note: most calls to this function could be replaced by calls to the Compute API
// (https://cloud.google.com/compute/docs/reference/rest/v1).
// Various pros/cons of shelling out to gcloud vs using the Compute API are discussed here:
// http://go/sdi-gcloud-vs-api
func RunGcloud(ctx context.Context, logger *log.Logger, stdin string, args []string) (CommandOutput, error) {
	return runCommand(ctx, logger, stdin, append([]string{gcloudPath}, args...))
}

// runRemotelyWindows runs the provided powershell command on the provided Windows VM.
// The command is base64 encoded in transit because that is an effective way to run
// complex commands, such as commands with nested quoting.
func runRemotelyWindows(ctx context.Context, logger *log.Logger, vm *VM, command string) (CommandOutput, error) {
	logger.Printf("Running command %q", command)

	uni := unicode.UTF16(unicode.LittleEndian, unicode.IgnoreBOM)
	encoded, err := uni.NewEncoder().String(command)
	if err != nil {
		return CommandOutput{}, err
	}
	return runCommand(ctx, logger, "",
		[]string{winRM(),
			"--host=" + vm.IPAddress,
			"--username=" + vm.WindowsCredentials.Username,
			"--password=" + vm.WindowsCredentials.Password,
			fmt.Sprintf("--command=powershell -NonInteractive -encodedcommand %q", base64.StdEncoding.EncodeToString([]byte(encoded))),
			"--stderrthreshold=fatal",
			"--verbosity=-2",
		})
}

var (
	sshOptions = []string{
		// In some situations, ssh will hang when connecting to a new VM unless
		// it has an explicit connection timeout set.
		"-oConnectTimeout=120",
		// StrictHostKeyChecking is disabled because the host keys are unknown
		// to us at the start of the test.
		"-oStrictHostKeyChecking=no",
		// UserKnownHostsFile is set to /dev/null to avoid a rare logspam problem
		// where ssh sees that a host key has changed (I'm not sure why this happens)
		// and prints a big warning banner each time it is invoked.
		"-oUserKnownHostsFile=/dev/null",
		// LogLevel is set to ERROR to hide a warning that ssh prints on every invocation
		// like "Warning: Permanently added <IP address> (ECDSA) to the list of known hosts."
		// (even though UserKnownHostsFile is /dev/null).
		// If you are debugging ssh problems, you'll probably want to remove this option.
		"-oLogLevel=ERROR",
	}
)

// RunRemotely runs a command on the provided VM.
// The command should be a shell command if the VM is Linux, or powershell if the VM is Windows.
// Returns the combined stdout+stderr as a string, plus an error if there was
// a problem.
//
// 'command' is what to run on the machine. Example: "cat /tmp/foo; echo hello"
// 'stdin' is what to supply to the command on stdin. It is usually "".
// TODO: Remove the stdin parameter, because it is hardly used and doesn't work
//
// on Windows.
func RunRemotely(ctx context.Context, logger *log.Logger, vm *VM, stdin string, command string) (_ CommandOutput, err error) {
	defer func() {
		if err != nil {
			err = fmt.Errorf("Command failed: %v\n%v", command, err)
		}
	}()
	if IsWindows(vm.Platform) {
		if stdin != "" {
			// TODO(martijnvs): Support stdin on Windows, if we see a need for it.
			return CommandOutput{}, errors.New("RunRemotely() does not support stdin when run on Windows")
		}
		return runRemotelyWindows(ctx, logger, vm, command)
	}

	// Raw ssh is used instead of "gcloud compute ssh" with OS Login because:
	// 1. OS Login will generate new ssh keys for each kokoro run and they don't carry over.
	//    This means that they pile up and need to be deleted periodically.
	// 2. We saw a variety of flaky issues when using gcloud, see b/171810719#comment6.
	//    "gcloud compute ssh" does not work reliably when run concurrently with itself.
	args := []string{"ssh"}
	args = append(args, sshUserName+"@"+vm.IPAddress)
	args = append(args, "-oIdentityFile="+privateKeyFile)
	args = append(args, sshOptions...)
	args = append(args, command)
	return runCommand(ctx, logger, stdin, args)
}

// UploadContent takes an io.Reader and uploads its contents as a file to a
// given path on the given VM.
//
// In order for this function to work, the currently active application default
// credentials (GOOGLE_APPLICATION_CREDENTIALS) need to be able to upload to
// fileTransferBucket, and also the role running on the remote VM needs to be
// given permission to read from that bucket. This was accomplished by adding
// the "Compute Engine default service account" for PROJECT as
// a "Storage Object Viewer" and "Storage Object Creator" on the bucket.
func UploadContent(ctx context.Context, dirLog *logging.DirectoryLogger, vm *VM, content io.Reader, remotePath string) (err error) {
	defer func() {
		dirLog.ToMainLog().Printf("Uploading file finished. For details see file_uploads.txt. err=%v", err)
	}()
	logger := dirLog.ToFile("file_uploads.txt")
	object := storageClient.Bucket(transfersBucket).Object(path.Join(vm.Name, remotePath))
	writer := object.NewWriter(ctx)
	_, copyErr := io.Copy(writer, content)
	// We have to make sure to call Close() here in order to tell it to finish
	// the upload operation.
	closeErr := writer.Close()
	logger.Printf("Upload to %v finished with copyErr=%v, closeErr=%v", object, copyErr, closeErr)
	err = multierr.Combine(copyErr, closeErr)
	if err != nil {
		return fmt.Errorf("UploadContent() could not write data into storage object: %v", err)
	}
	// Make sure to clean up the object once we're done with it.
	// Note: if the preceding io.Copy() or writer.Close() fails, the object will
	// not be uploaded and there is no need to delete it:
	// https://cloud.google.com/storage/docs/resumable-uploads#introduction
	// (note that the go client libraries use resumable uploads).
	defer func() {
		deleteErr := object.Delete(ctx)
		logger.Printf("Deleting %v finished with deleteErr=%v", object, deleteErr)
		if deleteErr != nil {
			err = fmt.Errorf("UploadContent() finished with err=%v, then cleanup of %v finished with err=%v", err, object.ObjectName(), deleteErr)
		}
	}()

	if IsWindows(vm.Platform) {
		_, err = RunRemotely(ctx, logger, vm, "", fmt.Sprintf(`Read-GcsObject -Force -Bucket "%s" -ObjectName "%s" -OutFile "%s"`, object.BucketName(), object.ObjectName(), remotePath))
		return err
	}
	if err := InstallGsutilIfNeeded(ctx, logger, vm); err != nil {
		return err
	}
	objectPath := fmt.Sprintf("gs://%s/%s", object.BucketName(), object.ObjectName())
	_, err = RunRemotely(ctx, logger, vm, "", fmt.Sprintf("sudo gsutil cp '%s' '%s'", objectPath, remotePath))
	return err
}

// envVarMapToBashPrefix converts a map of env variable name to value into a string
// suitable for passing to bash as a way to set those variables. The environment values
// are wrapped in quotes. Example output: `VAR1='foo' VAR2='bar' `
func envVarMapToBashPrefix(env map[string]string) string {
	var builder strings.Builder
	for key, value := range env {
		fmt.Fprintf(&builder, "%s='%s' ", key, value)
	}
	return builder.String()
}

// envVarMapToPowershellPrefix converts a map of env variable name to value into a string
// suitable for prepending onto a powershell command as a way to set those variables.
// Example output: "$env:VAR1='foo'\n$env:VAR2='bar'\n"
func envVarMapToPowershellPrefix(env map[string]string) string {
	var builder strings.Builder
	for key, value := range env {
		fmt.Fprintf(&builder, "$env:%s='%s'\n", key, value)
	}
	return builder.String()
}

// RunScriptRemotely runs a script on the given VM.
// The script should be a shell script for a Linux VM and powershell for a Windows VM.
// env is a map containing environment variables to provide to the script as it runs.
// The environment variables and the flags will be wrapped in quotes.
func RunScriptRemotely(ctx context.Context, logger *logging.DirectoryLogger, vm *VM, scriptContents string, flags []string, env map[string]string) (CommandOutput, error) {
	var quotedFlags []string
	for _, flag := range flags {
		quotedFlags = append(quotedFlags, fmt.Sprintf("'%s'", flag))
	}
	flagsStr := strings.Join(quotedFlags, " ")

	if IsWindows(vm.Platform) {
		if err := UploadContent(ctx, logger, vm, strings.NewReader(scriptContents), "C:\\temp.ps1"); err != nil {
			return CommandOutput{}, err
		}
		return RunRemotely(ctx, logger.ToMainLog(), vm, "", envVarMapToPowershellPrefix(env)+"powershell -File C:\\temp.ps1 "+flagsStr)
	}
	// Write the script contents to script.sh, then tell bash to execute it with -x
	// to print each line as it runs.
	return RunRemotely(ctx, logger.ToMainLog(), vm, scriptContents, "cat - > script.sh && sudo "+envVarMapToBashPrefix(env)+"bash -x script.sh "+flagsStr)
}

// MapToCommaSeparatedList converts a map of key-value pairs into a form that
// gcloud will accept, which is a comma separated list with "=" between each
// key-value pair. For example: "KEY1=VALUE1,KEY2=VALUE2"
func MapToCommaSeparatedList(mapping map[string]string) string {
	var elems []string
	for k, v := range mapping {
		elems = append(elems, k+"="+v)
	}
	return strings.Join(elems, ",")
}

func instanceLogURL(vm *VM) string {
	return fmt.Sprintf("https://console.cloud.google.com/logs/viewer?resource=gce_instance%%2Finstance_id%%2F%d&project=%s", vm.ID, vm.Project)
}

const (
	prepareSLESMessage = "prepareSLES() failed"
)

// prepareSLES runs some preliminary steps that get a SLES VM ready to install packages.
// First it repeatedly runs registercloudguest, then it repeatedly tries installing a dummy package until it succeeds.
// When that happens, the VM is ready to install packages.
// See b/148612123 and b/196246592 for some history about this.
func prepareSLES(ctx context.Context, logger *log.Logger, vm *VM) error {
	backoffPolicy := backoff.WithContext(backoff.WithMaxRetries(backoff.NewConstantBackOff(5*time.Second), 5), ctx) // 5 attempts.
	err := backoff.Retry(func() error {
		_, err := RunRemotely(ctx, logger, vm, "", "sudo /usr/sbin/registercloudguest")
		return err
	}, backoffPolicy)
	if err != nil {
		RunRemotely(ctx, logger, vm, "", "sudo cat /var/log/cloudregister")
		return fmt.Errorf("error running registercloudguest: %v", err)
	}

	backoffPolicy = backoff.WithContext(backoff.WithMaxRetries(backoff.NewConstantBackOff(5*time.Second), 120), ctx) // 10 minutes max.
	err = backoff.Retry(func() error {
		// timezone-java was selected arbitrarily as a package that:
		// a) can be installed from the default repos, and
		// b) isn't installed already.
		_, zypperErr := RunRemotely(ctx, logger, vm, "", "sudo zypper refresh && sudo zypper -n install timezone-java")
		return zypperErr
	}, backoffPolicy)
	if err != nil {
		RunRemotely(ctx, logger, vm, "", "sudo cat /var/log/zypper.log")
	}
	return err
}

var (
	overriddenImages = map[string]string{
		"opensuse-leap-15-2": "opensuse-leap-15-2-v20200702",
		"opensuse-leap-15-3": "opensuse-leap-15-3-v20220429-x86-64",
		"opensuse-leap-15-4": "opensuse-leap-15-4-v20220624-x86-64",
	}
)

func addFrameworkMetadata(platform string, inputMetadata map[string]string) (map[string]string, error) {
	metadataCopy := make(map[string]string)

	// Set serial-port-logging-enable to true by default to help diagnose startup
	// issues. inputMetadata can override this setting.
	metadataCopy["serial-port-logging-enable"] = "true"

	for k, v := range inputMetadata {
		metadataCopy[k] = v
	}

	if IsWindows(platform) {
		if _, ok := metadataCopy["windows-startup-script-ps1"]; ok {
			return nil, errors.New("you cannot pass a startup script for Windows instances because the startup script is used to detect that the instance is running. Instead, wait for the instance to be ready and then run things with RunRemotely() or RunScriptRemotely()")
		}
		metadataCopy["windows-startup-script-ps1"] = `
$port = new-Object System.IO.Ports.SerialPort 'COM3'
$port.Open()
$port.WriteLine("STARTUP_SCRIPT_DONE")
$port.Close()
`
	} else {
		if _, ok := metadataCopy["startup-script"]; ok {
			return nil, errors.New("the 'startup-script' metadata key is reserved for future use. Instead, wait for the instance to be ready and then run things with RunRemotely() or RunScriptRemotely()")
		}
		if _, ok := metadataCopy["enable-oslogin"]; ok {
			return nil, errors.New("the 'enable-oslogin' metadata key is reserved for framework use")
		}
		// We manage our own ssh keys, so we don't need OS Login. For a while, it
		// worked to leave it enabled anyway, but one day that broke (b/181867249).
		// Disabling OS Login fixed the issue.
		metadataCopy["enable-oslogin"] = "false"

		if _, ok := metadataCopy["ssh-keys"]; ok {
			return nil, errors.New("the 'ssh-keys' metadata key is reserved for framework use")
		}
		publicKey, err := os.ReadFile(publicKeyFile)
		if err != nil {
			return nil, fmt.Errorf("could not read local public key file %v: %v", publicKeyFile, err)
		}
		metadataCopy["ssh-keys"] = fmt.Sprintf("%s:%s", sshUserName, string(publicKey))
	}
	return metadataCopy, nil
}

func addFrameworkLabels(inputLabels map[string]string) (map[string]string, error) {
	labelsCopy := make(map[string]string)

	for k, v := range inputLabels {
		labelsCopy[k] = v
	}

	// Attach the Kokoro ID to the instance to aid in debugging.
	if buildID := os.Getenv("KOKORO_BUILD_ID"); buildID != "" {
		labelsCopy["kokoro_build_id"] = buildID
	}

	// Attach labels to automate cleanup
	labelsCopy["env"] = "test"
	labelsCopy["ttl"] = "180" // minutes

	return labelsCopy, nil
}

// attemptCreateInstance creates a VM instance and waits for it to be ready.
// Returns a VM object or an error (never both). The caller is responsible for
// deleting the VM if (and only if) the returned error is nil.
func attemptCreateInstance(ctx context.Context, logger *log.Logger, options VMOptions) (vmToReturn *VM, errToReturn error) {
	vm := &VM{
		Project:  options.Project,
		Platform: options.Platform,
		Network:  os.Getenv("NETWORK_NAME"),
		Zone:     options.Zone,
	}
	if vm.Project == "" {
		vm.Project = os.Getenv("PROJECT")
	}
	if vm.Network == "" {
		vm.Network = "default"
	}
	if vm.Zone == "" {
		vm.Zone = os.Getenv("ZONE")
	}
	// Note: INSTANCE_SIZE takes precedence over options.MachineType.
	vm.MachineType = os.Getenv("INSTANCE_SIZE")
	if vm.MachineType == "" {
		vm.MachineType = options.MachineType
	}
	if vm.MachineType == "" {
		vm.MachineType = "e2-standard-4"
	}
	// The VM name needs to adhere to these restrictions:
	// https://cloud.google.com/compute/docs/naming-resources#resource-name-format
	vm.Name = fmt.Sprintf("%s-%s", sandboxPrefix, uuid.New())

	imgProject := options.ImageProject
	if imgProject == "" {
		var err error
		imgProject, err = imageProject(vm.Platform)
		if err != nil {
			return nil, fmt.Errorf("attemptCreateInstance() could not find image project: %v", err)
		}
	}
	newMetadata, err := addFrameworkMetadata(vm.Platform, options.Metadata)
	if err != nil {
		return nil, fmt.Errorf("attemptCreateInstance() could not construct valid metadata: %v", err)
	}
	newLabels, err := addFrameworkLabels(options.Labels)
	if err != nil {
		return nil, fmt.Errorf("attemptCreateInstance() could not construct valid labels: %v", err)
	}

	imageOrImageFamilyFlag := "--image-family=" + vm.Platform
	if image, ok := overriddenImages[vm.Platform]; ok {
		imageOrImageFamilyFlag = "--image=" + image
	}
	args := []string{
		"compute", "instances", "create", vm.Name,
		"--project=" + vm.Project,
		"--zone=" + vm.Zone,
		"--machine-type=" + vm.MachineType,
		"--image-project=" + imgProject,
		imageOrImageFamilyFlag,
		"--image-family-scope=global",
		"--network=" + vm.Network,
		"--format=json",
	}
	if len(newMetadata) > 0 {
		// The --metadata flag can't be empty, so we have to have a special case
		// to omit the flag completely when the newMetadata map is empty.
		args = append(args, "--metadata="+MapToCommaSeparatedList(newMetadata))
	}
	if len(newLabels) > 0 {
		args = append(args, "--labels="+MapToCommaSeparatedList(newLabels))
	}
	if email := os.Getenv("SERVICE_EMAIL"); email != "" {
		args = append(args, "--service-account="+email)
	}
	args = append(args, options.ExtraCreateArguments...)

	output, err := RunGcloud(ctx, logger, "", args)
	if err != nil {
		// Note: we don't try and delete the VM in this case because there is
		// nothing to delete.
		return nil, err
	}

	defer func() {
		if errToReturn != nil {
			// This function is responsible for deleting the VM in all error cases.
			errToReturn = multierr.Append(errToReturn, DeleteInstance(logger, vm))
			// Make sure to never return both a valid VM object and an error.
			vmToReturn = nil
		}
		if errToReturn == nil && vm == nil {
			errToReturn = errors.New("programming error: attemptCreateInstance() returned nil VM and nil error")
		}
	}()

	// Pull the instance ID and external IP address out of the output.
	id, err := extractID(output.Stdout)
	if err != nil {
		return nil, err
	}
	vm.ID = id

	logger.Printf("Instance Log: %v", instanceLogURL(vm))

	ipAddress, err := extractIPAddress(output.Stdout)
	if err != nil {
		return nil, err
	}
	vm.IPAddress = ipAddress

	// RunGcloud will log the output of the command, so we don't need to.
	if _, err = RunGcloud(ctx, logger, "", []string{
		"compute", "disks", "describe", vm.Name,
		"--project=" + vm.Project,
		"--zone=" + vm.Zone,
		"--format=json",
	}); err != nil {
		// This is just informational, so it's ok if it fails. Just warn and proceed.
		logger.Printf("Unable to retrieve information about the VM's boot disk: %v", err)
	}

	if err := waitForStart(ctx, logger, vm); err != nil {
		return nil, err
	}

	if isSUSE(vm.Platform) {
		// Set download.max_silent_tries to 5 (by default, it is commented out in
		// the config file). This should help with issues like b/211003972.
		_, err := RunRemotely(ctx, logger, vm, "", "sudo sed -i -E 's/.*download.max_silent_tries.*/download.max_silent_tries = 5/g' /etc/zypp/zypp.conf")
		if err != nil {
			return nil, fmt.Errorf("attemptCreateInstance() failed to configure retries in zypp.conf: %v", err)
		}
	}

	if strings.HasPrefix(vm.Platform, "sles-") {
		if err := prepareSLES(ctx, logger, vm); err != nil {
			return nil, fmt.Errorf("%s: %v", prepareSLESMessage, err)
		}
	}

	return vm, nil
}

func isSUSE(platform string) bool {
	return strings.HasPrefix(platform, "sles-") || strings.HasPrefix(platform, "opensuse-")
}

// CreateInstance launches a new VM instance based on the given options.
// Also waits for the instance to be reachable over ssh.
// Returns a VM object or an error (never both). The caller is responsible for
// deleting the VM if (and only if) the returned error is nil.
func CreateInstance(origCtx context.Context, logger *log.Logger, options VMOptions) (*VM, error) {
	// Give enough time for at least 3 consecutive attempts to start a VM.
	// If an attempt returns a non-retriable error, it will be returned
	// immediately.
	// If retriable errors happen quickly, there will be more than 3 attempts.
	// If retriable errors happen slowly, there will still be at least 3 attempts.
	ctx, cancel := context.WithTimeout(origCtx, 3*vmInitTimeout)
	defer cancel()

	shouldRetry := func(err error) bool {
		// VM creation can hit quota, especially when re-running presubmits,
		// or when multple people are running tests.
		return strings.Contains(err.Error(), "Quota") ||
			// Rarely, instance creation fails due to internal errors in the compute API.
			strings.Contains(err.Error(), "Internal error") ||
			// Windows instances sometimes fail to initialize WinRM: b/185923886.
			strings.Contains(err.Error(), winRMDummyCommandMessage) ||
			// SLES instances sometimes fail to be ssh-able: b/186426190
			(isSUSE(options.Platform) && strings.Contains(err.Error(), startupFailedMessage)) ||
			strings.Contains(err.Error(), prepareSLESMessage)
	}

	var vm *VM
	createFunc := func() error {
		attemptCtx, cancel := context.WithTimeout(ctx, vmInitTimeout)
		defer cancel()

		var err error
		vm, err = attemptCreateInstance(attemptCtx, logger, options)

		if err != nil && !shouldRetry(err) {
			err = backoff.Permanent(err)
		}
		// Returning a non-permanent error triggers retries.
		return err
	}
	backoffPolicy := backoff.WithContext(backoff.NewConstantBackOff(time.Minute), ctx)
	if err := backoff.Retry(createFunc, backoffPolicy); err != nil {
		return nil, err
	}
	logger.Printf("VM is ready: %#v", vm)
	return vm, nil
}

// RemoveExternalIP deletes the external ip for an instance.
func RemoveExternalIP(ctx context.Context, logger *log.Logger, vm *VM) error {
	_, err := RunGcloud(ctx, logger, "",
		[]string{
			"compute", "instances", "delete-access-config",
			"--project=" + vm.Project,
			"--zone=" + vm.Zone,
			vm.Name,
			"--access-config-name=external-nat",
		})
	return err
}

// SetEnvironmentVariables sets the environment variables in the envVariables map on the given vm in a platform-dependent way.
func SetEnvironmentVariables(ctx context.Context, logger *log.Logger, vm *VM, envVariables map[string]string) error {
	if IsWindows(vm.Platform) {
		for key, value := range envVariables {
			envVariableCmd := fmt.Sprintf(`setx %s "%s" /M`, key, value)
			logger.Println("envVariableCmd " + envVariableCmd)
			if _, err := RunRemotely(ctx, logger, vm, "", envVariableCmd); err != nil {
				return err
			}
		}
		return nil
	}
	defaultEnvironment := "DefaultEnvironment="
	for key, value := range envVariables {
		defaultEnvironment += fmt.Sprintf(`"%s=%s" `, key, value)
	}
	cmd := fmt.Sprintf("echo '%s' | sudo tee -a /etc/systemd/system.conf", defaultEnvironment)
	logger.Println("edit system.conf command: " + cmd)
	if _, err := RunRemotely(ctx, logger, vm, "", cmd); err != nil {
		return err
	}
	// Reload the systemd daemon to pick up the new settings from system.conf edited in the previous command
	daemonReload := "sudo systemctl daemon-reload"
	_, err := RunRemotely(ctx, logger, vm, "", daemonReload)
	return err
}

// DeleteInstance deletes the given VM instance synchronously.
// Does nothing if the VM was already deleted.
// Doesn't take a Context argument because even if the test has timed out or is
// cancelled, we still want to delete the VMs.
func DeleteInstance(logger *log.Logger, vm *VM) error {
	if vm.AlreadyDeleted {
		logger.Printf("VM %v was already deleted, skipping delete.", vm.Name)
		return nil
	}
	ctx, cancel := context.WithTimeout(context.Background(), time.Minute*10)
	defer cancel()
	_, err := RunGcloud(ctx, logger, "",
		[]string{
			"compute",
			"instances",
			"delete",
			"--project=" + vm.Project,
			"--zone=" + vm.Zone,
			vm.Name,
		})
	if err == nil {
		vm.AlreadyDeleted = true
	}
	return err
}

// StopInstance shuts down a VM instance.
func StopInstance(ctx context.Context, logger *log.Logger, vm *VM) error {
	_, err := RunGcloud(ctx, logger, "",
		[]string{
			"compute", "instances", "stop",
			"--project=" + vm.Project,
			"--zone=" + vm.Zone,
			vm.Name,
		})
	return err
}

// StartInstance boots a previously-stopped VM instance.
// Also waits for the instance to be reachable over ssh.
func StartInstance(ctx context.Context, logger *log.Logger, vm *VM) error {
	ctx, cancel := context.WithTimeout(ctx, time.Minute*20)
	defer cancel()

	var output CommandOutput
	tryStart := func() error {
		var err error
		output, err = RunGcloud(ctx, logger, "",
			[]string{
				"compute", "instances", "start",
				"--project=" + vm.Project,
				"--zone=" + vm.Zone,
				vm.Name,
				"--format=json",
			})
		// Sometimes we see errors about running out of CPU quota or IP addresses,
		// Back off and retry in these cases, just like CreateInstance().
		if err != nil && !strings.Contains(err.Error(), "Quota") {
			err = backoff.Permanent(err)
		}
		// Returning a non-permanent error triggers retries.
		return err
	}
	backoffPolicy := backoff.WithContext(backoff.NewConstantBackOff(time.Minute), ctx)
	if err := backoff.Retry(tryStart, backoffPolicy); err != nil {
		return err
	}

	ipAddress, err := extractIPAddress(output.Stdout)
	if err != nil {
		return err
	}
	vm.IPAddress = ipAddress

	return waitForStart(ctx, logger, vm)
}

// RestartInstance stops and starts the instance.
// It also waits for the instance to be reachable over ssh post-restart.
func RestartInstance(ctx context.Context, logger *logging.DirectoryLogger, vm *VM) error {
	fileLogger := logger.ToFile("VM_restart.txt")

	if err := StopInstance(ctx, fileLogger, vm); err != nil {
		return fmt.Errorf("failed to stop instance: %w", err)
	}

	return StartInstance(ctx, fileLogger, vm)
}

// InstallGsutilIfNeeded installs gsutil on instances that don't already have
// it installed. This is only currently the case for some old versions of SUSE.
func InstallGsutilIfNeeded(ctx context.Context, logger *log.Logger, vm *VM) error {
	if IsWindows(vm.Platform) {
		return nil
	}
	if _, err := RunRemotely(ctx, logger, vm, "", "sudo gsutil --version"); err == nil {
		// Success, no need to install gsutil.
		return nil
	}
	logger.Printf("gsutil not found, installing it...")

	// SUSE seems to be the only distro without gsutil, so what follows is all
	// very SUSE-specific.
	if !isSUSE(vm.Platform) {
		return fmt.Errorf("this test does not know how to install gsutil on platform %q", vm.Platform)
	}

	// This is what's used on openSUSE.
	repoSetupCmd := "sudo zypper --non-interactive refresh"

	if strings.HasPrefix(vm.Platform, "sles-") {
		// Use a vendored repo to reduce flakiness of the external repos.
		// See http://go/sdi/releases/build-test-release/vendored for details.
		repo := "google-cloud-monitoring-sles12-x86_64-test-vendor"
		if strings.HasPrefix(vm.Platform, "sles-15") {
			repo = "google-cloud-monitoring-sles15-x86_64-test-vendor"
		}
		repoSetupCmd = `sudo zypper --non-interactive addrepo -g -t YUM https://packages.cloud.google.com/yum/repos/` + repo + ` test-vendor
sudo rpm --import https://packages.cloud.google.com/yum/doc/yum-key.gpg https://packages.cloud.google.com/yum/doc/rpm-package-key.gpg

sudo zypper --non-interactive refresh test-vendor`
	}

	installCmd := `set -ex

` + repoSetupCmd + `
sudo zypper --non-interactive install --force-resolution --capability 'python>=3.6'
sudo zypper --non-interactive install python3-certifi

# On SLES 12, python3 is Python 3.4. Tell gsutil/gcloud to use python3.6.
export CLOUDSDK_PYTHON=/usr/bin/python3.6

# Install gcloud (https://cloud.google.com/sdk/docs/downloads-interactive).
curl -o install.sh https://sdk.cloud.google.com
INSTALL_DIR="$(readlink --canonicalize .)"
(
		INSTALL_LOG="$(mktemp)"
    # This command produces a lot of console spam, so we only display that
    # output if there is a problem.
    sudo --preserve-env bash install.sh --disable-prompts --install-dir="${INSTALL_DIR}" &>"${INSTALL_LOG}" || \
      EXIT_CODE=$?
    if [[ "${EXIT_CODE-}" ]]; then
      cat "${INSTALL_LOG}"
      exit "${EXIT_CODE}"
    fi
)

# Make a "gsutil" bash script in /usr/bin that runs the copy of gsutil that
# was installed into $INSTALL_DIR with CLOUDSDK_PYTHON set.
sudo tee /usr/bin/gsutil > /dev/null << EOF
#!/usr/bin/env bash
CLOUDSDK_PYTHON=/usr/bin/python3.6 ${INSTALL_DIR}/google-cloud-sdk/bin/gsutil "\$@"
EOF
sudo chmod a+x /usr/bin/gsutil
`
	_, err := RunRemotely(ctx, logger, vm, "", installCmd)
	return err
}

// instance is a subset of the official instance type from the GCE compute API
// documented here:
// http://cloud/compute/docs/reference/rest/v1/instances
type instance struct {
	ID                string
	NetworkInterfaces []struct {
		// This is the internal IP address.
		NetworkIP     string
		AccessConfigs []struct {
			// This is the external IP address.
			NatIP string
		}
	}
}

// extractSingleInstances parses the input serialized JSON description of a
// list of instances, and returns the only instance in the list. If the JSON
// parse fails or if there isn't exactly one instance in the list once it's
// been parsed, extractSingleInstance returns an error.
func extractSingleInstance(stdout string) (instance, error) {
	var instances []instance
	if err := json.Unmarshal([]byte(stdout), &instances); err != nil {
		return instance{}, fmt.Errorf("could not parse JSON from %q: %v", stdout, err)
	}
	if len(instances) != 1 {
		return instance{}, fmt.Errorf("should be exactly one instance in list. stdout: %q. Parsed result: %#v", stdout, instances)
	}
	return instances[0], nil
}

// extractIPAddress pulls the IP address out of the stdout from a gcloud
// create/start command with --format=json. By default it returns the external
// IP address, which is visible to entities outside the project the VM is
// running in. When USE_INTERNAL_IP is "true", this returns the internal IP
// address instead, which is what we need to use on Kokoro to satisfy the
// firewall settings set up for the project we use on Kokoro. Here is a
// drawing of my best understanding of the situation when trying to connect
// to VMs in various ways: http://go/sdi-testing-network-drawing
func extractIPAddress(stdout string) (string, error) {
	instance, err := extractSingleInstance(stdout)
	if err != nil {
		return "", err
	}

	if len(instance.NetworkInterfaces) == 0 {
		return "", fmt.Errorf("empty NetworkInterfaces list in %#v", instance)
	}

	if os.Getenv("USE_INTERNAL_IP") == "true" {
		internalIP := instance.NetworkInterfaces[0].NetworkIP
		if internalIP == "" {
			return "", fmt.Errorf("empty internal IP (networkInterfaces[0].NetworkIP) in instance %#v", instance)
		}
		return internalIP, nil
	}

	if len(instance.NetworkInterfaces[0].AccessConfigs) == 0 {
		return "", fmt.Errorf("empty NetworkInterfaces[0].AccessConfigs list in %#v", instance)
	}
	externalIP := instance.NetworkInterfaces[0].AccessConfigs[0].NatIP
	if externalIP == "" {
		return "", fmt.Errorf("empty external IP (networkInterfaces[0].AccessConfigs[0].NatIP) in instance %#v", instance)
	}
	return externalIP, nil
}

// ExtractID pulls the instance ID out of the stdout from a gcloud create/start
// command with --format=json.
func extractID(stdout string) (int64, error) {
	instance, err := extractSingleInstance(stdout)
	if err != nil {
		return 0, err
	}
	return strconv.ParseInt(instance.ID, 10, 64)
}

func resetAndFetchWindowsCredentials(ctx context.Context, logger *log.Logger, vm *VM) (*WindowsCredentials, error) {
	output, err := RunGcloud(ctx, logger, "",
		[]string{"compute", "reset-windows-password", vm.Name,
			// The username can be anything; it just has to comply with the requirements here:
			// https://docs.microsoft.com/en-us/windows/win32/api/lmaccess/nf-lmaccess-netuseradd
			"--user=windows_user",
			"--project=" + vm.Project,
			"--zone=" + vm.Zone,
			"--format=json",
		})
	if err != nil {
		return nil, fmt.Errorf("failed to reset Windows password: %v", err)
	}
	var creds WindowsCredentials
	if err := json.Unmarshal([]byte(output.Stdout), &creds); err != nil {
		return nil, fmt.Errorf("could not parse JSON for %q: %v", output.Stdout, err)
	}
	if creds.Username == "" || creds.Password == "" {
		return nil, fmt.Errorf("username or password was empty when parsing %q. Parsed result: %#v", output.Stdout, creds)
	}
	return &creds, nil
}

const (
	// Retry errors that look like b/185923886.
	winRMDummyCommandMessage = "waitForStartWindows() failed: dummy command could not run over WinRM"

	// Retry errors that look like b/186426190.
	startupFailedMessage = "waitForStartLinux() failed: waiting for startup timed out"
)

func waitForStartWindows(ctx context.Context, logger *log.Logger, vm *VM) error {
	lookForReadyMessages := func() error {
		output, err := RunGcloud(ctx, logger, "", []string{
			"compute", "instances", "get-serial-port-output",
			"--port=3",
			"--project=" + vm.Project,
			"--zone=" + vm.Zone,
			vm.Name})
		if err != nil {
			return fmt.Errorf("error getting COM3 serial port output: %v", err)
		}
		if strings.Contains(output.Stdout, "STARTUP_SCRIPT_DONE") {
			// Success.
			return nil
		}
		return fmt.Errorf("STARTUP_SCRIPT_DONE not found in serial port output: %v", output)
	}
	backoffPolicy := backoff.WithContext(backoff.NewConstantBackOff(vmInitBackoffDuration), ctx)
	if err := backoff.Retry(lookForReadyMessages, backoffPolicy); err != nil {
		return fmt.Errorf("ran out of attempts waiting for VM to initialize: %v", err)
	}

	resetCredentials := func() error {
		creds, err := resetAndFetchWindowsCredentials(ctx, logger, vm)
		if err != nil {
			return fmt.Errorf("resetAndFetchWindowsCredentials() failed: %v", err)
		}
		vm.WindowsCredentials = creds
		return nil
	}

	backoffPolicy = backoff.WithContext(backoff.NewConstantBackOff(vmWinPasswordResetBackoffDuration), ctx)
	if err := backoff.Retry(resetCredentials, backoffPolicy); err != nil {
		return fmt.Errorf("ran out of attempts resetting credentials: %v", err)
	}

	// Now, make sure the server is really ready to run remote commands by
	// sending it a dummy command repeatedly until it works.
	attempt := 0
	printFoo := func() error {
		attempt++
		output, err := RunRemotely(ctx, logger, vm, "", "'foo'")
		logger.Printf("Printing 'foo' finished with err=%v, attempt #%d\noutput: %v",
			err, attempt, output)
		return err
	}

	gracePeriod := 3 * time.Minute // I'm not sure what's a good value here.
	maxAttempts := uint64(gracePeriod / vmInitBackoffDuration)
	backoffPolicy = backoff.WithContext(backoff.WithMaxRetries(backoff.NewConstantBackOff(vmInitBackoffDuration), maxAttempts), ctx)
	if err := backoff.Retry(printFoo, backoffPolicy); err != nil {
		return fmt.Errorf("%v, even after %v of attempts. err=%v", winRMDummyCommandMessage, gracePeriod, err)
	}
	return nil
}

// waitForStartLinux waits for "systemctl is-system-running" to run over ssh and
// for it to reach "running", which indicates successful startup, or "degraded",
// which indicates startup has finished although with one or more services not
// initialized correctly. Historically "degraded" is usually still good enough
// to continue running the test.
func waitForStartLinux(ctx context.Context, logger *log.Logger, vm *VM) error {
	var backoffPolicy backoff.BackOff
	backoffPolicy = backoff.NewConstantBackOff(vmInitBackoffDuration)
	if isSUSE(vm.Platform) {
		// Give up early on SUSE due to b/186426190. If this step times out, the
		// error will be retried with a fresh VM.
		backoffPolicy = backoff.WithMaxRetries(backoffPolicy, uint64((5*time.Minute)/vmInitBackoffDuration))
	}
	backoffPolicy = backoff.WithContext(backoffPolicy, ctx)

	// Returns an error if system startup is still ongoing.
	// Hopefully, waiting for system startup to finish will avoid some
	// hard-to-debug flaky issues like:
	// * b/180518814 (ubuntu, sles)
	// * b/148612123 (sles)
	isStartupDone := func() error {
		// "sudo" is needed for debian-9, which doesn't have dbus, so systemctl
		// needs to talk directly to systemd.
		output, err := RunRemotely(ctx, logger, vm, "", "sudo systemctl is-system-running")

		// There are a few cases for what is-system-running returns:
		// https://www.freedesktop.org/software/systemd/man/systemctl.html#is-system-running
		// If the command failed due to SSH issues, the stdout should be "".
		state := strings.TrimSpace(output.Stdout)
		if state == "running" {
			return nil
		}
		if state == "degraded" {
			// Even though some services failed to start, it's worth continuing
			// to run the test. There are various unnecessary services that could be
			// failing, see b/185473981 and b/185182238 for some examples.
			// But let's at least print out which services failed into the logs.
			RunRemotely(ctx, logger, vm, "", "systemctl --failed")
			return nil
		}
		// There are several reasons this could be failing, but usually if we get
		// here, that just means that ssh is not ready yet or the VM is in some
		// kind of non-ready state, like "starting".
		return err
	}

	if err := backoff.Retry(isStartupDone, backoffPolicy); err != nil {
		return fmt.Errorf("%v. Last err=%v", startupFailedMessage, err)
	}
	return nil
}

// waitForStart waits for the given VM to be ready to accept remote commands.
//
// Note that this does not mean that the VM is fully initialized. We don't have
// a good way to tell when the VM is fully initialized.
func waitForStart(ctx context.Context, logger *log.Logger, vm *VM) error {
	if IsWindows(vm.Platform) {
		return waitForStartWindows(ctx, logger, vm)
	}
	return waitForStartLinux(ctx, logger, vm)
}

// logLocation returns a string pointing to the test log. When this test is run
// on Kokoro, we can point at a URL in the cloud console, but if it's being run
// outside of Kokoro, we don't get to have a URL and have to point to a local
// path instead.
func logLocation(logRootDir, testName string) string {
	subdir := os.Getenv("KOKORO_BUILD_ARTIFACTS_SUBDIR")
	if subdir == "" {
		return path.Join(logRootDir, testName)
	}
	uploadLocation := os.Getenv("LOG_UPLOAD_URL_ROOT")
	if uploadLocation == "" {
		uploadLocation = "https://console.cloud.google.com/storage/browser/ops-agents-public-buckets-test-logs/"
	}
	return uploadLocation + path.Join(subdir, "logs", testName)
}

// SetupLogger creates a new DirectoryLogger that will write to a directory based on
// t.Name() inside the directory TEST_UNDECLARED_OUTPUTS_DIR.
// If creating the logger fails, it will abort the test.
// At the end of the test, the logger will be cleaned up.
func SetupLogger(t *testing.T) *logging.DirectoryLogger {
	t.Helper()
	name := strings.Replace(t.Name(), "/", "_", -1)

	logger, err := logging.NewDirectoryLogger(path.Join(logRootDir, name))
	if err != nil {
		t.Fatalf("SetupLogger() error creating DirectoryLogger: %v", err)
	}
	t.Cleanup(func() {
		if err := logger.Close(); err != nil {
			t.Errorf("SetupLogger() error closing DirectoryLogger: %v", err)
		}
	})
	logger.ToMainLog().Printf("Starting test %s", name)
	t.Logf("Test logs: %s", logLocation(logRootDir, name))
	return logger
}

// VMOptions specifies settings when creating a VM via CreateInstance() or SetupVM().
type VMOptions struct {
	// Required. Normally passed as --image-family to
	// "gcloud compute images create".
	Platform string
	// Optional. Passed as --image-project to "gcloud compute images create".
	// If not supplied, the framework will attempt to guess the right project
	// to use based on Platform.
	ImageProject string
	// Optional. If missing, the environment variable PROJECT will be used.
	Project string
	// Optional. If missing, the environment variable ZONE will be used.
	Zone string
	// Optional.
	Metadata map[string]string
	// Optional.
	Labels map[string]string
	// Optional. If missing, the default is e2-standard-4.
	// Overridden by INSTANCE_SIZE if that environment variable is set.
	MachineType string
	// Optional. If provided, these arguments are appended on to the end
	// of the "gcloud compute instances create" command.
	ExtraCreateArguments []string
}

// SetupVM creates a new VM according to the given options.
// If VM creation fails, it will abort the test.
// At the end of the test, the VM will be cleaned up.
func SetupVM(ctx context.Context, t *testing.T, logger *log.Logger, options VMOptions) *VM {
	t.Helper()

	vm, err := CreateInstance(ctx, logger, options)
	if err != nil {
		t.Fatalf("SetupVM() error creating instance: %v", err)
	}
	t.Cleanup(func() {
		if err := DeleteInstance(logger, vm); err != nil {
			t.Errorf("SetupVM() error deleting instance: %v", err)
		}
	})

	t.Logf("Instance Log: %v", instanceLogURL(vm))
	return vm
}

// RunForEachPlatform runs a subtest for each platform defined in PLATFORMS.
func RunForEachPlatform(t *testing.T, f func(t *testing.T, platform string)) {
	platforms := strings.Split(os.Getenv("PLATFORMS"), ",")
	for _, platform := range platforms {
		platform := platform // https://golang.org/doc/faq#closures_and_goroutines
		t.Run(platform, func(t *testing.T) {
			f(t, platform)
		})
	}
}

// ArbitraryPlatform picks an arbitrary element from PLATFORMS and returns it.
func ArbitraryPlatform() string {
	return strings.Split(os.Getenv("PLATFORMS"), ",")[0]
}<|MERGE_RESOLUTION|>--- conflicted
+++ resolved
@@ -359,11 +359,7 @@
 	return strings.HasPrefix(platform, "windows-") || strings.HasPrefix(platform, "sql-")
 }
 
-<<<<<<< HEAD
-// PlatformKind returns whether the given platform is a version of Windows or Linux
-=======
 // PlatformKind returns "linux" or "windows" based on the given platform.
->>>>>>> 461b723b
 func PlatformKind(platform string) string {
 	if IsWindows(platform) {
 		return "windows"
