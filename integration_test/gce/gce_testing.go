--- conflicted
+++ resolved
@@ -967,11 +967,7 @@
 		// https://stackoverflow.com/a/15779295
 		// In testing, adding $ErrorActionPreference = 'Stop' to the start of each
 		// script seems to work around this completely.
-<<<<<<< HEAD
-		return runRemotelyRaw(ctx, logger.ToMainLog(), vm, "", envVarMapToCMDPrefix(env)+"pwsh -File "+scriptPath+" "+flagsStr)
-=======
-		return RunRemotely(ctx, logger, vm, "", envVarMapToPowershellPrefix(env)+"powershell -File "+scriptPath+" "+flagsStr)
->>>>>>> c44529d7
+		return runRemotelyRaw(ctx, logger, vm, "", envVarMapToCMDPrefix(env)+"pwsh -File "+scriptPath+" "+flagsStr)
 	}
 	scriptPath := uuid.NewString() + ".sh"
 	// Write the script contents to <UUID>.sh, then tell bash to execute it with -x
