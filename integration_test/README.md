# Integration Testing

Integration tests are implemented as Kokoro builds that run on each PR. The
builds first build the Ops Agent and then run tests on that agent. The Kokoro
builds are split up by distro.

## Setup

You will need a GCP project to run VMs in. This is referred to as `${PROJECT}` in
the following instructions.

The project needs sufficient quota to run many tests in parallel. It also needs
a firewall that allows connections over port 22 for ssh. It is recommended for
Googlers to use our prebuilt testing project. Ask a teammate (e.g. martijnvs@)
for the project ID.

You will also need a GCS bucket that is used to transfer files onto the 
testing VMs. This is referred to as `${TRANSFERS_BUCKET}`. For Googlers,
`stackdriver-test-143416-untrusted-file-transfers` is recommended.

You will need `gcloud` to be installed. Run `gcloud auth login` to set up `gcloud`
authentication (if you haven't done that already).

To give the tests credentials to be able to access Google APIs as you,
run the following command and do what it says (it may ask you to run
a command on a separate machine if your main machine doesn't have the
ability to open a browser window):

```
gcloud --billing-project="${PROJECT}" auth application-default login
```

Once these steps are complete, you should be able to run the below commands.

## Ops Agent Test

This test exercises "core" features of the Ops Agent such as watching syslog or
a custom log file. It is implemented in ops_agent_test.go. It can be run outside
of Kokoro with some setup (see above).

### Testing Command

<<<<<<< HEAD
When the setup steps are complete, you can run ops_agent_test like this:

=======
When the setup steps are complete, you can run ops_agent_test (for Linux)
from the [Makefile](tasks.mak):
>>>>>>> dafdc1e2
```
make integration_test PROJECT=${PROJECT} TRANSFERS_BUCKET=${TRANSFERS_BUCKET}
```
Alternatively, you can export `PROJECT` and `TRANSFERS_BUCKET` in your 
environment and simply call the target.  
You can also specify the `ZONE` and `PLATFORMS` variables if you would like
to run the tests on something other than the defaults (`us-central1-b` for 
ZONE and `debian-11` for `PLATFORMS`).

The above command will run the tests against the stable Ops Agent. To test
against a pre-built but unreleased agent, you can use add the
AGENT_PACKAGES_IN_GCS environment variable onto your command like this:

```
AGENT_PACKAGES_IN_GCS=gs://ops-agents-public-buckets-test-logs/prod/stackdriver_agents/testing/consumer/ops_agent/presubmit_github/debian/166/20220215-095636/agent_packages \
```

You can obtain such a URI by:

1.  take a previous Kokoro run with a successful build and get the
    "gsutil URI" to `+build_and_test.txt` from the Google Cloud Storage browser
    page. For example:
    `gs://ops-agents-public-buckets-test-logs/prod/stackdriver_agents/testing/consumer/ops_agent/presubmit_github/debian/166/20220215-095636/logs/+build_and_test.txt`
2.  Replace `logs/+build_and_test.txt` at the end of the URI with
    `agent_packages` and pass that as `AGENT_PACKAGES_IN_GCS`.

Googlers can also provide a `REPO_SUFFIX` to test an agent built by our release scripts.

## Third Party Apps Test

This test attempts to verify, for each application in `supported_applications.txt`,
that the application can be installed on a real GCE VM and that a single
representative metric is successfully uploaded to Google Cloud Monitoring.

The test is designed to be highly parameterizable. It reads various files from
`third_party_apps_data` and decides what to do based on their contents. First
it reads `test_config.yaml` and uses that to set some testing options. See the
"test_config.yaml" section below. Then it reads
`agent/<platform>/supported_applications.txt` to determine
which applications to test. Each application is tested in parallel. For each,
the test will:

1.  Bring up a GCE VM
1.  Install the application on the VM by running
    `applications/<application>/<platform>/install` on the VM
1.  Install the Ops Agent (built from the contents of the PR) on the VM
1.  Configure the the Ops Agent to look for the application's logs/metrics by
    running `applications/<application>/enable` on the VM.
1.  Run `applications/<application>/exercise` script to send some load to
    the application, so that we can get it to generate some logs/metrics
1.  Wait for up to 7 minutes for logs matching the expectations in
    `applications/<application>/expected_logs.yaml` to appear in the Google
    Cloud Logging backend.
1.  Wait up to 7 minutes for metrics matching the expectations in expected_metrics of
    `applications/<application>/metadata.yaml` to appear in the Google Cloud
    Monitoring backend.

The test is designed so that simply modifying files in the
`third_party_apps_data` directory is sufficient to get the test runner to do the
right thing. But we do expect that we will need to make big changes to both the
data directory and the test runner before it is really meeting our needs.

### Adding a new third-party application

You will need to add and modify a few files. Start by adding your new
application to `agent/<linux_or_windows>/supported_applications.txt`

Then, inside `applications/<application>/`:

1.  `<platform>/install` to install the application,
1.  `enable` to configure the Ops Agent to read the application's metrics
    exposed in the previous step.
1.  (if necessary) `exercise`. This is only needed
    sometimes, e.g. to get the application to log to a particular file.
1.  Inside `metadata.yaml`, add `short_name`, e.g. `solr` and `long_name`, e.g.
    `Apache Solr`.
1.  Some integration will have steps for configuring instance, e.g. [Apache Hadoop](https://cloud.google.com/stackdriver/docs/solutions/agents/ops-agent/third-party/hadoop#configure-instance).
1.  (if you want to test logging) add `expected_logs` in metadata.yaml
1.  (if you want to test metrics) add `expected_metrics` in metadata.yaml

### expected_logs

We use `expected_logs` inside `metadata.yaml` file both as a test artifact and as a source for documentation, e.g. [Apache(httpd) public doc](https://cloud.google.com/stackdriver/docs/solutions/agents/ops-agent/third-party/apache#monitored-logs). All logs ingested from the integration should be documented here.

A sample `expected_logs` snippet looks like:

```yaml
expected_logs:
- log_name: apache_access
  fields:
  - name: httpRequest.requestMethod
    value_regex: GET
    type: string
    description: HTTP method
  - name: jsonPayload.host
    type: string
    description: Contents of the Host header
  - name: jsonPayload.user
    type: string
    description: Authenticated username for the request
```

- `name`: required, it will be used in e2e searching for the matching logs
- `type`: required, informational
- `description`: required, informational
- `value_regex`: optional, the value of the LogEntry field will be used in e2e searching for the matching logs.

### expected_metrics

We use `expected_metrics` inside `metadata.yaml` file both as a test artifact and as a source for documentation. All metrics ingested from the integration should be documented here.

A sample `expected_metrics` snippet looks like:

```yaml
expected_metrics:
- type: workload.googleapis.com/apache.current_connections
  value_type: INT64
  kind: GAUGE
  monitored_resource: gce_instance
  labels:
    server_name: .*
  representative: true
```

`type`, `value_type` and `kind` come directly from the metric descriptor for that metric. `monitored_resource` should always be `gce_instance`.

`labels` is an exhaustive list of labels associated with the metric. Each key in `labels` is the label name, and its value is a regular expression. During the test, each label returned by the time series for that metric is checked against `labels`: every label in the time series must be present in `labels`, and its value must match the regular expression.

For example, if a metric defines a label `operation` whose values can only be `read` or `write`, then an appropriate `labels` map in `expected_metrics` would be as follows:

```yaml
  labels:
    operation: read|write
```

Exactly one metric from each integration's `expected_metrics` must have `representative: true`. This metric can be used to detect when the integration is enabled. A representative metric cannot be optional.

With `optional: true`, the metric will be skipped during the test. This can be useful for metrics that are not guaranteed to be present during the test, for example due to platform differences or unimplemented test setup procedures. An optional metric cannot be representative.

`expected_metrics` can be generated or updated using `generate_expected_metrics.go`:

```
PROJECT="${PROJECT}" \
SCRIPTS_DIR=third_party_apps_data \
go run ./cmd/generate_expected_metrics
```

This queries all metric descriptors under `workload.googleapis.com/`, `agent.googleapis.com/iis/`, and `agent.googleapis.com/mssql/`. The optional variable `FILTER` is also provided to make it quicker to test individual integrations. For example:

```
PROJECT="${PROJECT}" \
SCRIPTS_DIR=third_party_apps_data \
FILTER='metric.type=starts_with("workload.googleapis.com/apache")' \
go run ./cmd/generate_expected_metrics
```

Existing `expected_metrics` files are updated with any new metrics that are retrieved. Any existing metrics within the file will be overwritten with newly retrieved ones, except that existing `labels` patterns are preserved.

### Testing Command

The make target `third_party_apps_test` similarly requires `PROJECT` and
`TRANSFERS_BUCKET` to be specified in the environment or the command.

```
make third_party_apps_test
```

As above, you can supply `AGENT_PACKAGES_IN_GCS` or `REPO_SUFFIX` to test a pre-built agent.

# Test Logs

The Kokoro presubmit will have a "Details" link next to it. Clicking there
will take you to a publicly-visible GCS bucket that contains various log files.
It's a little tricky to figure out which one(s) to look at first, so here's a
guide for that.

TLDR: start in `build_and_test.txt` to see what failed, then drill down to
the corresponding `main_log.txt` from there.

Here is the full contents uploaded to the GCS bucket for a single test run.
The "Details" link takes you directly to the "logs" subdirectory to save you
a hop. The following is sorted roughly in descending order of usefulness.

```
├── logs
|   ├── build_and_test.txt
|   ├── sponge_log.xml
|   └── TestThirdPartyApps_ops-agent_debian-10_nginx
|       ├── main_log.txt
|       ├── syslog.txt
|       ├── logging-module.log.txt
|       ├── journalctl_output.txt
|       ├── systemctl_status_for_ops_agent.txt
|       ├── otel.yaml.txt
|       ├── VM_initialization.txt
|       ├── fluent_bit_main.conf.txt
|       └── fluent_bit_parser.conf.txt
└── agent_packages
    ├── google-cloud-ops-agent_2.0.5~debian10_amd64.deb
    └── google-cloud-ops-agent-dbgsym_2.0.5~debian10_amd64.deb
```

Let's go through each of these files and discuss what they are.

TODO: Document log files for a Windows VM.

*   `build_and_test.txt`: The top-level log that holds the stdout/stderr for
    the Kokoro job. Near the bottom is a summary of which tests passed and
    which ones failed.
*   `sponge_log.xml`: Structured data about which tests
    passed/failed, but not very human readable.
*   `main_log.txt`: The main log for the particular test shard (e.g.
    `TestThirdPartyApps_ops-agent_debian-10_nginx`) that ran. This is the place
    to start if you are wondering what happened to a particular shard.
*   `syslog.txt`: The system's `/var/log/{syslog,messages}`. Highly useful.
    OTel collector logs can be found here by searching for `otelopscol`.
*   `logging-module.log.txt`: The Fluent-Bit log file.
*   `journalctl_output.txt`: The output of running `journalctl -xe`. Useful
    when the Ops Agent can't start/restart properly, often due to malformed
    config files.
*   `otel.yaml.txt`: The generated config file used to start the OTel collector.
*   `VM_initialization.txt`: Only useful to look at when we can't bring up a
    fresh VM properly.
*   `fluent_bit_main.conf.txt`, `fluent_bit_parser.conf.txt`: Fluent-Bit config
    files.

The `agent_packages` directory contains the package files built from the PR
and installed on the VM for testing.<|MERGE_RESOLUTION|>--- conflicted
+++ resolved
@@ -40,13 +40,9 @@
 
 ### Testing Command
 
-<<<<<<< HEAD
-When the setup steps are complete, you can run ops_agent_test like this:
-
-=======
-When the setup steps are complete, you can run ops_agent_test (for Linux)
-from the [Makefile](tasks.mak):
->>>>>>> dafdc1e2
+When the setup steps are complete, you can run ops_agent_test from the
+[Makefile](tasks.mak):
+
 ```
 make integration_test PROJECT=${PROJECT} TRANSFERS_BUCKET=${TRANSFERS_BUCKET}
 ```
