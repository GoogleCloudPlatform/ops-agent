--- conflicted
+++ resolved
@@ -94,13 +94,10 @@
 	MinimumSupportedAgentVersion MinimumSupportedAgentVersion `yaml:"minimum_supported_agent_version"`
 	SupportedAppVersion          []string                     `yaml:"supported_app_version" validate:"required,unique,min=1"`
 	RestartAfterInstall          bool                         `yaml:"restart_after_install"`
-<<<<<<< HEAD
 	Troubleshoot                 string                       `yaml:"troubleshoot"`
 
 	ExpectedMetrics `yaml:",inline"`
-=======
 	Troubleshoot                 string                       `yaml:"troubleshoot" validate:"excludesall=‘’“”"`
->>>>>>> e40286cd
 }
 
 func SliceContains(slice []string, toFind string) bool {
