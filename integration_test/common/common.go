// Copyright 2022 Google LLC
//
// Licensed under the Apache License, Version 2.0 (the "License");
// you may not use this file except in compliance with the License.
// You may obtain a copy of the License at
//
//      http://www.apache.org/licenses/LICENSE-2.0
//
// Unless required by applicable law or agreed to in writing, software
// distributed under the License is distributed on an "AS IS" BASIS,
// WITHOUT WARRANTIES OR CONDITIONS OF ANY KIND, either express or implied.
// See the License for the specific language governing permissions and
// limitations under the License.

//go:build integration_test

package common

import (
	"github.com/go-playground/validator/v10"
)

// ExpectedMetric encodes a series of assertions about what data we expect
// to see in the metrics backend.
type ExpectedMetric struct {
	// The metric type, for example workload.googleapis.com/apache.current_connections.
	Type string `yaml:"type" validate:"required"`
	// The value type, for example INT64.
	ValueType string `yaml:"value_type" validate:"required,oneof=BOOL INT64 DOUBLE STRING DISTRIBUTION"`
	// The kind, for example GAUGE.
	Kind string `yaml:"kind" validate:"required,oneof=GAUGE DELTA CUMULATIVE"`
	// The monitored resource, for example gce_instance.
	// Currently we only test with gce_instance.
	MonitoredResource string `yaml:"monitored_resource" validate:"required,oneof=gce_instance"`
	// Mapping of expected label keys to value patterns.
	// Patterns are RE2 regular expressions.
	Labels map[string]string `yaml:"labels" validate:"required"`
	// If Optional is true, the test for this metric will be skipped.
	Optional bool `yaml:"optional" validate:"excluded_with=Representative"`
	// Exactly one metric in each expected_metrics.yaml must
	// have Representative set to true. This metric can be used
	// to test that the integration is enabled.
	Representative bool `yaml:"representative" validate:"excluded_with=Optional"`
}

type LogFields struct {
	Name        string `yaml:"name" validate:"required"`
	ValueRegex  string `yaml:"value_regex"`
	Type        string `yaml:"type" validate:"required"`
	Description string `yaml:"description"`
}

type ExpectedLog struct {
	LogName string       `yaml:"log_name" validate:"required"`
	Fields  []*LogFields `yaml:"fields" validate:"required,dive"`
}

type MinimumSupportedAgentVersion struct {
	Logging string `yaml:"logging"`
	Metrics string `yaml:"metrics"`
}

type ConfigurationFields struct {
	Name        string `yaml:"name" validate:"required"`
	Default     string `yaml:"default"`
	Description string `yaml:"description" validate:"required"`
}

type InputConfiguration struct {
	Type   string                 `yaml:"type" validate:"required"`
	Fields []*ConfigurationFields `yaml:"fields" validate:"required,dive"`
}

type ConfigurationOptions struct {
	LogsConfiguration    []*InputConfiguration `yaml:"logs" validate:"required_without=MetricsConfiguration,dive"`
	MetricsConfiguration []*InputConfiguration `yaml:"metrics" validate:"required_without=LogsConfiguration,dive"`
}

type IntegrationMetadata struct {
	PublicUrl                    string                       `yaml:"public_url"`
	AppUrl                       string                       `yaml:"app_url" validate:"required"`
	ShortName                    string                       `yaml:"short_name" validate:"required"`
	LongName                     string                       `yaml:"long_name" validate:"required"`
	LogoPath                     string                       `yaml:"logo_path"`
	Description                  string                       `yaml:"description" validate:"required"`
	ConfigurationOptions         *ConfigurationOptions        `yaml:"configuration_options" validate:"required"`
	ConfigureIntegration         string                       `yaml:"configure_integration"`
	ExpectedLogs                 []*ExpectedLog               `yaml:"expected_logs" validate:"dive"`
<<<<<<< HEAD
	ExpectedMetrics              []*ExpectedMetric            `yaml:"expected_metrics" validate:"onerepresentative,dive"`
=======
	ExpectedMetrics              []*ExpectedMetric            `yaml:"expected_metrics" validate:"unique=Type,dive"`
>>>>>>> 2e5fe210
	MinimumSupportedAgentVersion MinimumSupportedAgentVersion `yaml:"minimum_supported_agent_version"`
	SupportedAppVersion          []string                     `yaml:"supported_app_version" validate:"required,unique,min=1"`
	RestartAfterInstall          bool                         `yaml:"restart_after_install"`
	Troubleshoot                 string                       `yaml:"troubleshoot"`
}

func SliceContains(slice []string, toFind string) bool {
	for _, entry := range slice {
		if entry == toFind {
			return true
		}
	}
	return false
}

func NewIntegrationMetadataValidator() *validator.Validate {
	v := validator.New()
	_ = v.RegisterValidation("onerepresentative", func(fl validator.FieldLevel) bool {

		fieldStr := fl.Field().String()
		if fieldStr == "" {
			// Ignore the case where this field is not actually specified or is left empty.
			return true
		}

		metrics, ok := fl.Field().Interface().([]*ExpectedMetric)
		if !ok {
			return false
		}

		if len(metrics) == 0 {
			return true
		}

		representativeCount := 0
		for _, m := range metrics {
			if m.Representative {
				representativeCount += 1
			}
		}
		return representativeCount == 1
	})
	return v
}<|MERGE_RESOLUTION|>--- conflicted
+++ resolved
@@ -86,11 +86,7 @@
 	ConfigurationOptions         *ConfigurationOptions        `yaml:"configuration_options" validate:"required"`
 	ConfigureIntegration         string                       `yaml:"configure_integration"`
 	ExpectedLogs                 []*ExpectedLog               `yaml:"expected_logs" validate:"dive"`
-<<<<<<< HEAD
-	ExpectedMetrics              []*ExpectedMetric            `yaml:"expected_metrics" validate:"onerepresentative,dive"`
-=======
 	ExpectedMetrics              []*ExpectedMetric            `yaml:"expected_metrics" validate:"unique=Type,dive"`
->>>>>>> 2e5fe210
 	MinimumSupportedAgentVersion MinimumSupportedAgentVersion `yaml:"minimum_supported_agent_version"`
 	SupportedAppVersion          []string                     `yaml:"supported_app_version" validate:"required,unique,min=1"`
 	RestartAfterInstall          bool                         `yaml:"restart_after_install"`
