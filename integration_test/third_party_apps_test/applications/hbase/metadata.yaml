--- conflicted
+++ resolved
@@ -48,16 +48,13 @@
   # Hbase only supports Java 11, which has no installation candidate for Debian 12 and 13.
   - debian-cloud:debian-12
   - debian-cloud:debian-12-arm64
-<<<<<<< HEAD
   # Non-retryable error: representative metric workload.googleapis.com/hbase.region_server.operation.append.latency.p99 not found, skipping remaining metrics
   - rocky-linux-cloud:rocky-linux-10
   - rocky-linux-cloud:rocky-linux-10-optimized-gcp
   - rocky-linux-cloud:rocky-linux-10-arm64
   - rocky-linux-cloud:rocky-linux-10-optimized-gcp-arm64
-=======
   - debian-cloud:debian-13
   - debian-cloud:debian-13-arm64
->>>>>>> 9fd63657
 supported_operating_systems: linux
 supported_app_version: ["1.7.x", "2.3.x", "2.4.x"]
 expected_metrics:
