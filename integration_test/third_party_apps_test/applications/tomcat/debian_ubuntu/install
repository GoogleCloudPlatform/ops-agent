set -e
sudo apt update
# Debian 12 very specifically wants openjdk-17-jdk for installing Java via apt
# Additionally, Debian 12 and Ubuntu 24.04 only have an apt installation candidate for tomcat10
source /etc/os-release

if [[ $ID == debian && "${VERSION_ID}" == 13 ]]; then
    sudo apt-get install -y openjdk-21-jdk openjdk-21-jdk-headless
    TOMCAT_VERSION=tomcat10
elif [[ $ID == debian && "${VERSION_ID}" == 12 ]]; then
    sudo apt-get install -y openjdk-17-jdk openjdk-17-jdk-headless
    TOMCAT_VERSION=tomcat10
elif [[ $ID == ubuntu && "${VERSION_ID}" == 24* ]]; then
    sudo apt-get install -y default-jdk default-jdk-headless
    TOMCAT_VERSION=tomcat10
else
<<<<<<< HEAD
    if [[ $ID == ubuntu && "${VERSION_ID}" == 24* ]]; then
        TOMCAT_VERSION=tomcat10
    elif [[ $ID == ubuntu && "${VERSION_ID}" == 25* ]]; then
        TOMCAT_VERSION=tomcat10
    else
        TOMCAT_VERSION=tomcat9
    fi
    sudo apt-get install -y curl default-jdk default-jdk-headless
=======
    sudo apt-get install -y default-jdk default-jdk-headless
    TOMCAT_VERSION=tomcat9
>>>>>>> c419684e
fi

sudo apt install ${TOMCAT_VERSION} -y
sudo mkdir -p /etc/systemd/system/${TOMCAT_VERSION}.service.d
sudo cat >> /etc/systemd/system/${TOMCAT_VERSION}.service.d/local.conf << EOF
[Service]
# Configuration
Environment="CATALINA_OPTS=-Dcom.sun.management.jmxremote.port=8050 -Dcom.sun.management.jmxremote.authenticate=false -Dcom.sun.management.jmxremote.ssl=false"
Environment="JAVA_OPTS=-Djava.awt.headless=true"
EOF

sudo systemctl daemon-reload

sudo systemctl restart ${TOMCAT_VERSION}
sleep 60<|MERGE_RESOLUTION|>--- conflicted
+++ resolved
@@ -10,11 +10,8 @@
 elif [[ $ID == debian && "${VERSION_ID}" == 12 ]]; then
     sudo apt-get install -y openjdk-17-jdk openjdk-17-jdk-headless
     TOMCAT_VERSION=tomcat10
-elif [[ $ID == ubuntu && "${VERSION_ID}" == 24* ]]; then
-    sudo apt-get install -y default-jdk default-jdk-headless
-    TOMCAT_VERSION=tomcat10
+    sudo apt-get install -y curl openjdk-17-jdk openjdk-17-jdk-headless
 else
-<<<<<<< HEAD
     if [[ $ID == ubuntu && "${VERSION_ID}" == 24* ]]; then
         TOMCAT_VERSION=tomcat10
     elif [[ $ID == ubuntu && "${VERSION_ID}" == 25* ]]; then
@@ -23,10 +20,6 @@
         TOMCAT_VERSION=tomcat9
     fi
     sudo apt-get install -y curl default-jdk default-jdk-headless
-=======
-    sudo apt-get install -y default-jdk default-jdk-headless
-    TOMCAT_VERSION=tomcat9
->>>>>>> c419684e
 fi
 
 sudo apt install ${TOMCAT_VERSION} -y
