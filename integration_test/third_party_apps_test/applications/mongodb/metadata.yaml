--- conflicted
+++ resolved
@@ -39,17 +39,14 @@
   - debian-cloud:debian-12
   - debian-cloud:debian-12-arm64
   - suse-cloud:sles-15-arm64
-  - ubuntu-os-cloud:ubuntu-2504-amd64
-  - ubuntu-os-cloud:ubuntu-2504-arm64
-<<<<<<< HEAD
   - rocky-linux-cloud:rocky-linux-10 # No mongodb repo for rh10 yet
   - rocky-linux-cloud:rocky-linux-10-optimized-gcp
   - rocky-linux-cloud:rocky-linux-10-arm64
   - rocky-linux-cloud:rocky-linux-10-optimized-gcp-arm64
-=======
+  - ubuntu-os-cloud:ubuntu-2504-amd64
+  - ubuntu-os-cloud:ubuntu-2504-arm64
   - ubuntu-os-cloud:ubuntu-2510-amd64
   - ubuntu-os-cloud:ubuntu-2510-arm64
->>>>>>> f8bd3ab4
 supported_app_version: ["2.6", "3.x", "4.x", "5.0", "6.0"]
 expected_metrics:
   - type: workload.googleapis.com/mongodb.cache.operations
