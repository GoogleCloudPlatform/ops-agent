--- conflicted
+++ resolved
@@ -36,6 +36,7 @@
   - model: l4
     platforms:
       - debian-cloud:debian-11
+      - ml-images:common-gpu-debian-11-py310
       - rocky-linux-cloud:rocky-linux-8
       - rocky-linux-cloud:rocky-linux-9
       - suse-cloud:sles-15
@@ -170,14 +171,10 @@
           description: This value must be `dcgm`.
         - name: collection_interval
           default: 60s
-<<<<<<< HEAD
-          description: A time.Duration value, such as 30s or 5m.
+          description: A [time duration](https://pkg.go.dev/time#ParseDuration) value, such as `30s` or `5m`.
         - name: receiver_version
           default: "1"
           description: Either 1 or 2. Version 2 has many more metrics available.
-=======
-          description: A [time duration](https://pkg.go.dev/time#ParseDuration) value, such as `30s` or `5m`.
->>>>>>> faf464b5
         - name: endpoint
           default: localhost:5555
           description: The DCGM service endpoint specified as `hostname:port`.
