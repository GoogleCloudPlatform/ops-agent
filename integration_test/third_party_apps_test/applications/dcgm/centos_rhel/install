--- conflicted
+++ resolved
@@ -18,17 +18,13 @@
     # Remove existing installation before using the runfile
     remove_cuda_package
     remove_driver_package
-<<<<<<< HEAD
     sudo yum install -y kernel-devel-$(uname -r) pciutils gcc make wget yum-utils
-=======
-    sudo yum install -y kernel-devel-$(uname -r) pciutils gcc make wget yum-utils 
 
     # Installing latest version of NVIDIA CUDA and driver
     # Data Center/Tesla drivers and CUDA are released on different schedules;
-    # normally we install the matching versions of driver and CUDA 
+    # normally we install the matching versions of driver and CUDA
     # ($DRIVER_VERSION == $CUDA_BUNDLED_DRIVER_VERSION); due to https://github.com/NVIDIA/open-gpu-kernel-modules/issues/550
     # we install a newer version of the driver
->>>>>>> faf464b5
     local DRIVER_VERSION=535.129.03
     local CUDA_VERSION=12.2.2
     local CUDA_BUNDLED_DRIVER_VERSION=535.104.05
@@ -117,7 +113,6 @@
         # Ref: https://docs.nvidia.com/cuda/cuda-installation-guide-linux/index.html#removing-cuda-toolkit-and-driver
         sudo yum -y module remove --all nvidia-driver
     }
-
 }
 
 case "$VERSION_ID" in
