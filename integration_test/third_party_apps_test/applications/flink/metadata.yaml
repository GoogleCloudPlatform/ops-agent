# Copyright 2022 Google LLC
#
# Licensed under the Apache License, Version 2.0 (the "License");
# you may not use this file except in compliance with the License.
# You may obtain a copy of the License at
#
#      http://www.apache.org/licenses/LICENSE-2.0
#
# Unless required by applicable law or agreed to in writing, software
# distributed under the License is distributed on an "AS IS" BASIS,
# WITHOUT WARRANTIES OR CONDITIONS OF ANY KIND, either express or implied.
# See the License for the specific language governing permissions and
# limitations under the License.

app_url: "https://flink.apache.org/"
short_name: Flink
long_name: Apache Flink
logo_path: /stackdriver/images/integrations/flink.png # supplied by google technical writer
description: |-
  The Apache Flink integration collects client, jobmanager and taskmanager logs
  and parses them into a JSON payload.  The result includes fields for source,
  level, and message.
platforms_to_skip:
  # Flink only supports Java 11, which has no installation candidate for Debian 12 and 13.
  - debian-cloud:debian-12
  - debian-cloud:debian-12-arm64
<<<<<<< HEAD
  # Flink not working on java21
  - rocky-linux-cloud:rocky-linux-10
  - rocky-linux-cloud:rocky-linux-10-optimized-gcp
  - rocky-linux-cloud:rocky-linux-10-arm64
  - rocky-linux-cloud:rocky-linux-10-optimized-gcp-arm64
=======
  - debian-cloud:debian-13
  - debian-cloud:debian-13-arm64
>>>>>>> 9fd63657
supported_app_version: ["1.12.5", "1.13.6", "1.14.4"]
configure_integration: ""
expected_metrics:
  - type: workload.googleapis.com/flink.jvm.cpu.load
    value_type: DOUBLE
    kind: GAUGE
    monitored_resources: [gce_instance]
    labels:
      - name: host_name
        value_regex: .*
      - name: resource_type
        value_regex: .*
      - name: taskmanager_id
        value_regex: .*
  - type: workload.googleapis.com/flink.jvm.cpu.time
    value_type: INT64
    kind: CUMULATIVE
    monitored_resources: [gce_instance]
    labels:
      - name: host_name
        value_regex: .*
      - name: resource_type
        value_regex: .*
      - name: taskmanager_id
        value_regex: .*
  - type: workload.googleapis.com/flink.jvm.memory.heap.used
    value_type: INT64
    kind: GAUGE
    monitored_resources: [gce_instance]
    labels:
      - name: host_name
        value_regex: .*
      - name: resource_type
        value_regex: .*
      - name: taskmanager_id
        value_regex: .*
    representative: true
  - type: workload.googleapis.com/flink.jvm.memory.heap.committed
    value_type: INT64
    kind: GAUGE
    monitored_resources: [gce_instance]
    labels:
      - name: host_name
        value_regex: .*
      - name: resource_type
        value_regex: .*
      - name: taskmanager_id
        value_regex: .*
  - type: workload.googleapis.com/flink.jvm.memory.heap.max
    value_type: INT64
    kind: GAUGE
    monitored_resources: [gce_instance]
    labels:
      - name: host_name
        value_regex: .*
      - name: resource_type
        value_regex: .*
      - name: taskmanager_id
        value_regex: .*
  - type: workload.googleapis.com/flink.jvm.memory.nonheap.used
    value_type: INT64
    kind: GAUGE
    monitored_resources: [gce_instance]
    labels:
      - name: host_name
        value_regex: .*
      - name: resource_type
        value_regex: .*
      - name: taskmanager_id
        value_regex: .*
  - type: workload.googleapis.com/flink.jvm.memory.nonheap.committed
    value_type: INT64
    kind: GAUGE
    monitored_resources: [gce_instance]
    labels:
      - name: host_name
        value_regex: .*
      - name: resource_type
        value_regex: .*
      - name: taskmanager_id
        value_regex: .*
  - type: workload.googleapis.com/flink.jvm.memory.nonheap.max
    value_type: INT64
    kind: GAUGE
    monitored_resources: [gce_instance]
    labels:
      - name: host_name
        value_regex: .*
      - name: resource_type
        value_regex: .*
      - name: taskmanager_id
        value_regex: .*
  - type: workload.googleapis.com/flink.jvm.memory.metaspace.used
    value_type: INT64
    kind: GAUGE
    monitored_resources: [gce_instance]
    labels:
      - name: host_name
        value_regex: .*
      - name: resource_type
        value_regex: .*
      - name: taskmanager_id
        value_regex: .*
  - type: workload.googleapis.com/flink.jvm.memory.metaspace.committed
    value_type: INT64
    kind: GAUGE
    monitored_resources: [gce_instance]
    labels:
      - name: host_name
        value_regex: .*
      - name: resource_type
        value_regex: .*
      - name: taskmanager_id
        value_regex: .*
  - type: workload.googleapis.com/flink.jvm.memory.metaspace.max
    value_type: INT64
    kind: GAUGE
    monitored_resources: [gce_instance]
    labels:
      - name: host_name
        value_regex: .*
      - name: resource_type
        value_regex: .*
      - name: taskmanager_id
        value_regex: .*
  - type: workload.googleapis.com/flink.jvm.memory.direct.used
    value_type: INT64
    kind: GAUGE
    monitored_resources: [gce_instance]
    labels:
      - name: host_name
        value_regex: .*
      - name: resource_type
        value_regex: .*
      - name: taskmanager_id
        value_regex: .*
  - type: workload.googleapis.com/flink.jvm.memory.direct.total_capacity
    value_type: INT64
    kind: GAUGE
    monitored_resources: [gce_instance]
    labels:
      - name: host_name
        value_regex: .*
      - name: resource_type
        value_regex: .*
      - name: taskmanager_id
        value_regex: .*
  - type: workload.googleapis.com/flink.jvm.memory.mapped.used
    value_type: INT64
    kind: GAUGE
    monitored_resources: [gce_instance]
    labels:
      - name: host_name
        value_regex: .*
      - name: resource_type
        value_regex: .*
      - name: taskmanager_id
        value_regex: .*
  - type: workload.googleapis.com/flink.jvm.memory.mapped.total_capacity
    value_type: INT64
    kind: GAUGE
    monitored_resources: [gce_instance]
    labels:
      - name: host_name
        value_regex: .*
      - name: resource_type
        value_regex: .*
      - name: taskmanager_id
        value_regex: .*
  - type: workload.googleapis.com/flink.memory.managed.used
    value_type: INT64
    kind: GAUGE
    monitored_resources: [gce_instance]
    labels:
      - name: host_name
        value_regex: .*
      - name: resource_type
        value_regex: .*
      - name: taskmanager_id
        value_regex: .*
  - type: workload.googleapis.com/flink.memory.managed.total
    value_type: INT64
    kind: GAUGE
    monitored_resources: [gce_instance]
    labels:
      - name: host_name
        value_regex: .*
      - name: resource_type
        value_regex: .*
      - name: taskmanager_id
        value_regex: .*
  - type: workload.googleapis.com/flink.jvm.threads.count
    value_type: INT64
    kind: GAUGE
    monitored_resources: [gce_instance]
    labels:
      - name: host_name
        value_regex: .*
      - name: resource_type
        value_regex: .*
      - name: taskmanager_id
        value_regex: .*
  - type: workload.googleapis.com/flink.jvm.gc.collections.count
    value_type: INT64
    kind: CUMULATIVE
    monitored_resources: [gce_instance]
    labels:
      - name: host_name
        value_regex: .*
      - name: resource_type
        value_regex: .*
      - name: taskmanager_id
        value_regex: .*
      - name: garbage_collector_name
        value_regex: .*
  - type: workload.googleapis.com/flink.jvm.gc.collections.time
    value_type: INT64
    kind: CUMULATIVE
    monitored_resources: [gce_instance]
    labels:
      - name: host_name
        value_regex: .*
      - name: resource_type
        value_regex: .*
      - name: taskmanager_id
        value_regex: .*
      - name: garbage_collector_name
        value_regex: .*
  - type: workload.googleapis.com/flink.jvm.class_loader.classes_loaded
    value_type: INT64
    kind: CUMULATIVE
    monitored_resources: [gce_instance]
    labels:
      - name: host_name
        value_regex: .*
      - name: resource_type
        value_regex: .*
      - name: taskmanager_id
        value_regex: .*
  - type: workload.googleapis.com/flink.job.restart.count
    value_type: INT64
    kind: CUMULATIVE
    monitored_resources: [gce_instance]
    labels:
      - name: host_name
        value_regex: .*
      - name: job_name
        value_regex: .*
  - type: workload.googleapis.com/flink.job.last_checkpoint.time
    value_type: INT64
    kind: GAUGE
    monitored_resources: [gce_instance]
    labels:
      - name: host_name
        value_regex: .*
      - name: job_name
        value_regex: .*
  - type: workload.googleapis.com/flink.job.last_checkpoint.size
    value_type: INT64
    kind: GAUGE
    monitored_resources: [gce_instance]
    labels:
      - name: host_name
        value_regex: .*
      - name: job_name
        value_regex: .*
  - type: workload.googleapis.com/flink.job.checkpoint.count
    value_type: INT64
    kind: CUMULATIVE
    monitored_resources: [gce_instance]
    labels:
      - name: host_name
        value_regex: .*
      - name: job_name
        value_regex: .*
      - name: checkpoint
        value_regex: .*
  - type: workload.googleapis.com/flink.job.checkpoint.in_progress
    value_type: INT64
    kind: GAUGE
    monitored_resources: [gce_instance]
    labels:
      - name: host_name
        value_regex: .*
      - name: job_name
        value_regex: .*
  - type: workload.googleapis.com/flink.task.record.count
    value_type: INT64
    kind: CUMULATIVE
    monitored_resources: [gce_instance]
    labels:
      - name: host_name
        value_regex: .*
      - name: taskmanager_id
        value_regex: .*
      - name: job_name
        value_regex: .*
      - name: task_name
        value_regex: .*
      - name: subtask_index
        value_regex: .*
      - name: record
        value_regex: .*
  - type: workload.googleapis.com/flink.operator.record.count
    value_type: INT64
    kind: CUMULATIVE
    monitored_resources: [gce_instance]
    labels:
      - name: host_name
        value_regex: .*
      - name: taskmanager_id
        value_regex: .*
      - name: job_name
        value_regex: .*
      - name: operator_name
        value_regex: .*
      - name: task_name
        value_regex: .*
      - name: subtask_index
        value_regex: .*
      - name: record
        value_regex: .*
  - type: workload.googleapis.com/flink.operator.watermark.output
    value_type: INT64
    kind: GAUGE
    monitored_resources: [gce_instance]
    labels:
      - name: host_name
        value_regex: .*
      - name: job_name
        value_regex: .*
      - name: operator_name
        value_regex: .*
      - name: subtask_index
        value_regex: .*
      - name: task_name
        value_regex: .*
      - name: taskmanager_id
        value_regex: .*
expected_logs:
  - log_name: flink
    fields:
      - name: jsonPayload.message
        type: string
        description: Log message, including detailed stacktrace where provided
      - name: jsonPayload.source
        value_regex: org.apache.flink.runtime.entrypoint.ClusterEntrypoint
        type: string
        description: The source Java class of the log entry
      - name: jsonPayload.level
        type: string
        description: Log entry level
        optional: true
      - name: severity
        type: string
        description: ''
configuration_options:
  logs:
    - type: flink
      fields:
        - name: type
          default: null
          description: This value must be `flink`.
        - name: include_paths
          default: '[/opt/flink/log/flink-*-standalonesession-*.log, /opt/flink/log/flink-*-taskexecutor-*.log, /opt/flink/log/flink-*-client-*.log]'
          description: A list of filesystem paths to read by tailing each file. A wild card (`*`) can be used in the paths.
        - name: exclude_paths
          default: null
          description: A list of filesystem path patterns to exclude from the set matched by `include_paths`.
        - name: record_log_file_path
          default: false
          description: If set to `true`, then the path to the specific file from which the log record was obtained appears in the output log entry as the value of the `agent.googleapis.com/log_file_path` label. When using a wildcard, only the path of the file from which the record was obtained is recorded.
        - name: wildcard_refresh_interval
          default: 60s
          description: The interval at which wildcard file paths in `include_paths` are refreshed. Given as a [time duration](https://pkg.go.dev/time#ParseDuration), for example `30s` or `2m`. This property might be useful under high logging throughputs where log files are rotated faster than the default interval.
  metrics:
    - type: flink
      fields:
        - name: type
          default: null
          description: This value must be `flink`.
        - name: endpoint
          default: http://localhost:8081
          description: The URL exposed by Flink.
        - name: collection_interval
          default: 60s
          description: A [time duration](https://pkg.go.dev/time#ParseDuration) value, such as `30s` or `5m`.
minimum_supported_agent_version:
  logging: 2.17.0
  metrics: 2.18.1
supported_operating_systems: linux
public_url: https://cloud.google.com/stackdriver/docs/solutions/agents/ops-agent/third-party/flink<|MERGE_RESOLUTION|>--- conflicted
+++ resolved
@@ -24,16 +24,13 @@
   # Flink only supports Java 11, which has no installation candidate for Debian 12 and 13.
   - debian-cloud:debian-12
   - debian-cloud:debian-12-arm64
-<<<<<<< HEAD
   # Flink not working on java21
   - rocky-linux-cloud:rocky-linux-10
   - rocky-linux-cloud:rocky-linux-10-optimized-gcp
   - rocky-linux-cloud:rocky-linux-10-arm64
   - rocky-linux-cloud:rocky-linux-10-optimized-gcp-arm64
-=======
   - debian-cloud:debian-13
   - debian-cloud:debian-13-arm64
->>>>>>> 9fd63657
 supported_app_version: ["1.12.5", "1.13.6", "1.14.4"]
 configure_integration: ""
 expected_metrics:
