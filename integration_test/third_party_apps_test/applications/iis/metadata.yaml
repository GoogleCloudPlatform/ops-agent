# Copyright 2022 Google LLC
#
# Licensed under the Apache License, Version 2.0 (the "License");
# you may not use this file except in compliance with the License.
# You may obtain a copy of the License at
#
#      http://www.apache.org/licenses/LICENSE-2.0
#
# Unless required by applicable law or agreed to in writing, software
# distributed under the License is distributed on an "AS IS" BASIS,
# WITHOUT WARRANTIES OR CONDITIONS OF ANY KIND, either express or implied.
# See the License for the specific language governing permissions and
# limitations under the License.

public_url: "https://cloud.google.com/stackdriver/docs/solutions/agents/ops-agent/third-party/iis"
app_url: "https://docs.microsoft.com/iis/"
short_name: IIS
long_name: Internet Information Services
logo_path: /stackdriver/images/iis.png # supplied by google technical writer
description: |-
  The Internet Information Services (IIS) integration collects telemetry from
  your IIS web servers. The metrics provide connection information
  and also data on transferred bytes. The integration also collects information
  from access logs.
minimum_supported_agent_version:
  metrics: 2.15.0
  logging: 2.14.0
supported_operating_systems: windows
supported_app_version: ["8.5", "10.0"]
expected_metrics:
<<<<<<< HEAD
  # v1 metrics
  - type: agent.googleapis.com/iis/current_connections
    value_type: DOUBLE
    kind: GAUGE
    monitored_resources: [gce_instance]
  - type: agent.googleapis.com/iis/network/transferred_bytes_count
    value_type: INT64
    kind: CUMULATIVE
    monitored_resources: [gce_instance]
    labels:
      - name: direction
        value_regex: .*
  - type: agent.googleapis.com/iis/new_connection_count
    value_type: INT64
    kind: CUMULATIVE
    monitored_resources: [gce_instance]
  - type: agent.googleapis.com/iis/request_count
    value_type: INT64
    kind: CUMULATIVE
    monitored_resources: [gce_instance]
    labels:
      - name: http_method
        value_regex: .*
    representative: true
=======
>>>>>>> faf464b5
  # v2 metrics
  - type: workload.googleapis.com/iis.request.count
    value_type: INT64
    kind: CUMULATIVE
    monitored_resources: [gce_instance]
    labels:
<<<<<<< HEAD
      - name: request
        value_regex: .*
      # representative: true
=======
      request: .*
    representative: true
>>>>>>> faf464b5
  - type: workload.googleapis.com/iis.request.rejected
    value_type: INT64
    kind: CUMULATIVE
    monitored_resources: [gce_instance]
  - type: workload.googleapis.com/iis.request.queue.count
    value_type: INT64
    kind: GAUGE
    monitored_resources: [gce_instance]
  - type: workload.googleapis.com/iis.request.queue.age.max
    value_type: INT64
    kind: GAUGE
    monitored_resources: [gce_instance]
    optional: true
  - type: workload.googleapis.com/iis.network.file.count
    value_type: INT64
    kind: CUMULATIVE
    monitored_resources: [gce_instance]
    labels:
      - name: direction
        value_regex: .*
  - type: workload.googleapis.com/iis.network.blocked
    value_type: INT64
    kind: CUMULATIVE
    monitored_resources: [gce_instance]
  - type: workload.googleapis.com/iis.network.io
    value_type: INT64
    kind: CUMULATIVE
    monitored_resources: [gce_instance]
    labels:
      - name: direction
        value_regex: .*
  - type: workload.googleapis.com/iis.connection.attempt.count
    value_type: INT64
    kind: CUMULATIVE
    monitored_resources: [gce_instance]
  - type: workload.googleapis.com/iis.connection.active
    value_type: INT64
    kind: GAUGE
    monitored_resources: [gce_instance]
  - type: workload.googleapis.com/iis.connection.anonymous
    value_type: INT64
    kind: CUMULATIVE
    monitored_resources: [gce_instance]
  - type: workload.googleapis.com/iis.thread.active
    value_type: INT64
    kind: GAUGE
    monitored_resources: [gce_instance]
  - type: workload.googleapis.com/iis.uptime
    value_type: INT64
    kind: GAUGE
    monitored_resources: [gce_instance]
expected_logs:
  - log_name: iis_access
    fields:
      - name: httpRequest.serverIp
        value_regex: "::1:80"
        type: string
        description: "The server's IP and port that was requested"
        optional: true
      - name: httpRequest.remoteIp
        value_regex: "::1"
        type: string
        description: "IP of the client that made the request"
        optional: true
      - name: httpRequest.requestUrl
        value_regex: '/forbidden\?something=something'
        type: string
        description: "Request URL (typically just the path part of the URL)"
        optional: true
      - name: httpRequest.requestMethod
        value_regex: GET
        type: string
        description: "HTTP method"
        optional: true
      - name: httpRequest.status
        type: number
        description: "HTTP status code"
        optional: true
      - name: httpRequest.userAgent
        value_regex: 'Mozilla\/5\.0\+\(Windows\+NT;\+Windows\+NT\+\d+\.\d+;\+en\-US\)\+WindowsPowerShell\/\d+\.\d+\.\d+\.\d+'
        type: string
        description: "Contents of the `User-Agent` header"
        optional: true
      - name: httpRequest.referer
        type: string
        description: "Contents of the `Referer` header"
        optional: true
      - name: jsonPayload.sc_substatus
        type: string
        description: "The substatus error code"
      - name: jsonPayload.sc_win32_status
        type: string
        description: "The Windows status code"
      - name: jsonPayload.time_taken
        type: string
        description: "The length of time that the action took, in milliseconds"
      - name: jsonPayload.user
        type: string
        description: "Authenticated username for the request"
        optional: true
      - name: severity
        type: string
        description: ''
configuration_options:
  logs:
    - type: iis_access
      fields:
        - name: type
          default: null
          description: This value must be `iis_access`.
        - name: include_paths
          default: "['C:\\inetpub\\logs\\LogFiles\\W3SVC1\\u_ex*']"
          description: A list of filesystem paths to read by tailing each file. A wild card (`*`) can be used in the paths; for example, `C:\inetpub\logs\LogFiles\W3SVC1\u_ex*`.
        - name: exclude_paths
          default: null
          description: A list of filesystem path patterns to exclude from the set matched by `include_paths`.
        - name: record_log_file_path
          default: false
          description: If set to `true`, then the path to the specific file from which the log record was obtained appears in the output log entry as the value of the `agent.googleapis.com/log_file_path` label. When using a wildcard, only the path of the file from which the record was obtained is recorded.
        - name: wildcard_refresh_interval
          default: 60s
          description: The interval at which wildcard file paths in `include_paths` are refreshed. Given as a [time duration](https://pkg.go.dev/time#ParseDuration), for example `30s` or `2m`. This property might be useful under high logging throughputs where log files are rotated faster than the default interval.
  metrics:
    - type: iis
      fields:
        - name: type
          default: null
          description: This value must be `iis`.
        - name: collection_interval
          default: 60s
          description: A [time duration](https://pkg.go.dev/time#ParseDuration) value, such as `30s` or `5m`.
        - name: receiver_version
          default: "1"
          description: Version of the metrics collected; use `2` to collect v2 metrics.<|MERGE_RESOLUTION|>--- conflicted
+++ resolved
@@ -28,47 +28,15 @@
 supported_operating_systems: windows
 supported_app_version: ["8.5", "10.0"]
 expected_metrics:
-<<<<<<< HEAD
-  # v1 metrics
-  - type: agent.googleapis.com/iis/current_connections
-    value_type: DOUBLE
-    kind: GAUGE
-    monitored_resources: [gce_instance]
-  - type: agent.googleapis.com/iis/network/transferred_bytes_count
-    value_type: INT64
-    kind: CUMULATIVE
-    monitored_resources: [gce_instance]
-    labels:
-      - name: direction
-        value_regex: .*
-  - type: agent.googleapis.com/iis/new_connection_count
-    value_type: INT64
-    kind: CUMULATIVE
-    monitored_resources: [gce_instance]
-  - type: agent.googleapis.com/iis/request_count
-    value_type: INT64
-    kind: CUMULATIVE
-    monitored_resources: [gce_instance]
-    labels:
-      - name: http_method
-        value_regex: .*
-    representative: true
-=======
->>>>>>> faf464b5
   # v2 metrics
   - type: workload.googleapis.com/iis.request.count
     value_type: INT64
     kind: CUMULATIVE
     monitored_resources: [gce_instance]
     labels:
-<<<<<<< HEAD
       - name: request
         value_regex: .*
-      # representative: true
-=======
-      request: .*
     representative: true
->>>>>>> faf464b5
   - type: workload.googleapis.com/iis.request.rejected
     value_type: INT64
     kind: CUMULATIVE
