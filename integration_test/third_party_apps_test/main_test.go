--- conflicted
+++ resolved
@@ -118,23 +118,6 @@
 	if gce.IsWindows(imageSpec) {
 		return "windows", nil
 	}
-<<<<<<< HEAD
-	if strings.HasPrefix(platform, "centos") ||
-		strings.HasPrefix(platform, "rhel") ||
-		strings.HasPrefix(platform, "rocky") {
-			return "centos_rhel", nil
-	} 
-	if strings.Contains(platform, "debian") ||
-		strings.HasPrefix(platform, "ubuntu")  {
-			return "debian_ubuntu", nil
-	} 
-	if strings.HasPrefix(platform, "opensuse") ||
-		strings.HasPrefix(platform, "sles") {
-			return "sles", nil
-	} 
-
-	return "", fmt.Errorf("distroFolder() could not find matching folder holding scripts for platform %s", platform)
-=======
 	delim := ""
 	if strings.Contains(imageSpec, ":") {
 		delim = ":"
@@ -154,7 +137,6 @@
 		return "sles", nil
 	}
 	return "", fmt.Errorf("distroFolder() could not find matching folder holding scripts for image spec: %s", imageSpec)
->>>>>>> c12305e9
 }
 
 // runScriptFromScriptsDir runs a script on the given VM.
