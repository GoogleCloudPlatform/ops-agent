set -e

source /etc/os-release
SUSE_VERSION="${VERSION_ID%%.*}"

SERVICE_NAME="postgresql"
DATA_ROOT=/var/lib/pgsql
CFG_ROOT=/var/lib/pgsql
BIN_DIR=/usr/lib/postgresql14/bin

if [[ "${SUSE_VERSION}" == 12 ]]; then
  sudo zypper addrepo https://download.postgresql.org/pub/repos/zypp/repo/pgdg-sles-12-pg14.repo
  sudo zypper --non-interactive --no-gpg-checks ref
  sudo zypper --no-gpg-checks in -y postgresql14-server=14.1-3.3.1 postgresql14-contrib=14.1-3.3.1 postgresql14-libs=14.1-1PGDG.sles12 postgresql14=14.1-3.3.1
elif [[ "${SUSE_VERSION}" == 15 ]]; then
  sudo zypper addrepo https://download.postgresql.org/pub/repos/zypp/repo/pgdg-sles-15-pg14.repo
  sudo zypper --non-interactive --no-gpg-checks ref
  sudo zypper --no-gpg-checks in -y postgresql14-server postgresql14-contrib postgresql14

  SERVICE_NAME="postgresql-14"
  DATA_ROOT=/var/lib/pgsql/14
  CFG_ROOT=/var/lib/pgsql/14
  BIN_DIR=/usr/pgsql-14/bin

  sudo /usr/pgsql-14/bin/postgresql-14-setup initdb
fi

sudo systemctl enable $SERVICE_NAME
sudo service $SERVICE_NAME restart

sudo su postgres -c "psql postgres -c \"ALTER ROLE postgres WITH PASSWORD 'abc123';\""
sudo su postgres -c "psql postgres -c \"CREATE ROLE replica_user WITH REPLICATION LOGIN PASSWORD 'abc123';\""

# This has to be removed for SLES12 where the file has other auth settings that cause issues with the replica
sudo rm ${CFG_ROOT}/data/pg_hba.conf
sudo tee ${CFG_ROOT}/data/pg_hba.conf << EOF
# TYPE  DATABASE        USER            ADDRESS                 METHOD

# "local" is for Unix domain socket connections only
local   all             all                                     peer
# IPv4 local connections:
<<<<<<< HEAD
host    all             all             127.0.0.1/32            ident
# IPv6 local connections:
host    all             all             ::1/128                 ident
=======
host    all             all             127.0.0.1/32            scram-sha-256
# IPv6 local connections:
host    all             all             ::1/128                 scram-sha-256
>>>>>>> e0e1c2ac
# allow local connections
host    all             all             127.0.0.1/32            scram-sha-256
host    all             all             ::1/128                 scram-sha-256
# allow replica connection from localhost
host  replication   replica_user  localhost  md5
EOF

### Everything following this comment is designed to set up a paused replica to get replication metrics
sudo tee -a ${CFG_ROOT}/data/postgresql.conf << EOF
wal_level = logical
wal_log_hints = on
archive_mode = on
<<<<<<< HEAD
archive_command = 'test ! -f $DATA_ROOT/archive/%f && cp %p $DATA_ROOT/archive/%f'
archive_timeout = 10s
EOF

sudo mkdir $DATA_ROOT/archive/
sudo chown postgres:postgres $DATA_ROOT/archive/

sudo service $SERVICE_NAME restart

# backup from primary to repl directory and configure replication
sudo tee ${DATA_ROOT}/.pgpass << EOF
*:*:*:replica_user:abc123
=======
archive_command = 'test ! -f $DATA_ROOT/data/archive/%f && cp %p $DATA_ROOT/data/archive/%f'
archive_timeout = 10s
>>>>>>> e0e1c2ac
EOF
sudo chown postgres:postgres ${DATA_ROOT}/.pgpass
sudo chmod 600 ${DATA_ROOT}/.pgpass
sudo PGPASSFILE=${DATA_ROOT}/.pgpass pg_basebackup -h localhost -U replica_user -X stream -C -S replica_2 -v -R -w -D ${DATA_ROOT}/repl/

# This has to be removed for SLES12 where the file has other auth settings that cause issues with the replica
sudo rm ${CFG_ROOT}/repl/pg_hba.conf
sudo touch ${DATA_ROOT}/repl/pg_hba.conf
sudo tee -a ${DATA_ROOT}/repl/pg_hba.conf << EOF
# "local" is for Unix domain socket connections only
local   all             all                                     peer
# IPv4 local connections:
host    all             all             127.0.0.1/32            scram-sha-256
# IPv6 local connections:
host    all             all             ::1/128                 scram-sha-256
# Allow replication connections from localhost, by a user with the
# replication privilege.
local   replication     all                                     peer
host    replication     all             127.0.0.1/32            scram-sha-256
host    replication     all             ::1/128                 scram-sha-256
EOF

sudo tee ${DATA_ROOT}/repl/postgresql.conf << EOF
port = 5434
EOF

sudo chown -R postgres:postgres ${DATA_ROOT}/repl

<<<<<<< HEAD
=======
sudo mkdir $DATA_ROOT/data/archive/
sudo chown postgres:postgres $DATA_ROOT/data/archive/

sudo service $SERVICE_NAME restart

# backup from primary to repl directory and configure replication
sudo tee ${DATA_ROOT}/.pgpass << EOF
*:*:*:replica_user:abc123
EOF
sudo chown postgres:postgres ${DATA_ROOT}/.pgpass
sudo chmod 600 ${DATA_ROOT}/.pgpass
sudo PGPASSFILE=${DATA_ROOT}/.pgpass pg_basebackup -h localhost -U replica_user -X stream -C -S replica_2 -v -R -w -D ${DATA_ROOT}/repl/

# This has to be removed for SLES12 where the file has other auth settings that cause issues with the replica
sudo rm ${CFG_ROOT}/repl/pg_hba.conf
sudo touch ${DATA_ROOT}/repl/pg_hba.conf
sudo tee -a ${DATA_ROOT}/repl/pg_hba.conf << EOF
# "local" is for Unix domain socket connections only
local   all             all                                     peer
# IPv4 local connections:
host    all             all             127.0.0.1/32            scram-sha-256
# IPv6 local connections:
host    all             all             ::1/128                 scram-sha-256
# Allow replication connections from localhost, by a user with the
# replication privilege.
local   replication     all                                     peer
host    replication     all             127.0.0.1/32            scram-sha-256
host    replication     all             ::1/128                 scram-sha-256
EOF

sudo tee ${DATA_ROOT}/repl/postgresql.conf << EOF
port = 5434
EOF

sudo chown -R postgres:postgres ${DATA_ROOT}/repl

>>>>>>> e0e1c2ac
# start the replica in the background
nohup sudo su postgres -c "$BIN_DIR/postgres -D ${DATA_ROOT}/repl" 2>/dev/null >/dev/null </dev/null &
# give it time to start, since we put it in the background
sleep 5
# pause the replication so we see delay metrics populated
sudo su postgres -c "PGPASSWORD=abc123 psql postgres -h localhost -p 5434 -c  \"SELECT pg_wal_replay_pause();\""<|MERGE_RESOLUTION|>--- conflicted
+++ resolved
@@ -39,15 +39,9 @@
 # "local" is for Unix domain socket connections only
 local   all             all                                     peer
 # IPv4 local connections:
-<<<<<<< HEAD
-host    all             all             127.0.0.1/32            ident
-# IPv6 local connections:
-host    all             all             ::1/128                 ident
-=======
 host    all             all             127.0.0.1/32            scram-sha-256
 # IPv6 local connections:
 host    all             all             ::1/128                 scram-sha-256
->>>>>>> e0e1c2ac
 # allow local connections
 host    all             all             127.0.0.1/32            scram-sha-256
 host    all             all             ::1/128                 scram-sha-256
@@ -60,53 +54,10 @@
 wal_level = logical
 wal_log_hints = on
 archive_mode = on
-<<<<<<< HEAD
-archive_command = 'test ! -f $DATA_ROOT/archive/%f && cp %p $DATA_ROOT/archive/%f'
+archive_command = 'test ! -f $DATA_ROOT/data/archive/%f && cp %p $DATA_ROOT/data/archive/%f'
 archive_timeout = 10s
 EOF
 
-sudo mkdir $DATA_ROOT/archive/
-sudo chown postgres:postgres $DATA_ROOT/archive/
-
-sudo service $SERVICE_NAME restart
-
-# backup from primary to repl directory and configure replication
-sudo tee ${DATA_ROOT}/.pgpass << EOF
-*:*:*:replica_user:abc123
-=======
-archive_command = 'test ! -f $DATA_ROOT/data/archive/%f && cp %p $DATA_ROOT/data/archive/%f'
-archive_timeout = 10s
->>>>>>> e0e1c2ac
-EOF
-sudo chown postgres:postgres ${DATA_ROOT}/.pgpass
-sudo chmod 600 ${DATA_ROOT}/.pgpass
-sudo PGPASSFILE=${DATA_ROOT}/.pgpass pg_basebackup -h localhost -U replica_user -X stream -C -S replica_2 -v -R -w -D ${DATA_ROOT}/repl/
-
-# This has to be removed for SLES12 where the file has other auth settings that cause issues with the replica
-sudo rm ${CFG_ROOT}/repl/pg_hba.conf
-sudo touch ${DATA_ROOT}/repl/pg_hba.conf
-sudo tee -a ${DATA_ROOT}/repl/pg_hba.conf << EOF
-# "local" is for Unix domain socket connections only
-local   all             all                                     peer
-# IPv4 local connections:
-host    all             all             127.0.0.1/32            scram-sha-256
-# IPv6 local connections:
-host    all             all             ::1/128                 scram-sha-256
-# Allow replication connections from localhost, by a user with the
-# replication privilege.
-local   replication     all                                     peer
-host    replication     all             127.0.0.1/32            scram-sha-256
-host    replication     all             ::1/128                 scram-sha-256
-EOF
-
-sudo tee ${DATA_ROOT}/repl/postgresql.conf << EOF
-port = 5434
-EOF
-
-sudo chown -R postgres:postgres ${DATA_ROOT}/repl
-
-<<<<<<< HEAD
-=======
 sudo mkdir $DATA_ROOT/data/archive/
 sudo chown postgres:postgres $DATA_ROOT/data/archive/
 
@@ -143,7 +94,6 @@
 
 sudo chown -R postgres:postgres ${DATA_ROOT}/repl
 
->>>>>>> e0e1c2ac
 # start the replica in the background
 nohup sudo su postgres -c "$BIN_DIR/postgres -D ${DATA_ROOT}/repl" 2>/dev/null >/dev/null </dev/null &
 # give it time to start, since we put it in the background
