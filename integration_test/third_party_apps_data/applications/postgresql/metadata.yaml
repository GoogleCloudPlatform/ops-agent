# Copyright 2022 Google LLC
#
# Licensed under the Apache License, Version 2.0 (the "License");
# you may not use this file except in compliance with the License.
# You may obtain a copy of the License at
#
#      http://www.apache.org/licenses/LICENSE-2.0
#
# Unless required by applicable law or agreed to in writing, software
# distributed under the License is distributed on an "AS IS" BASIS,
# WITHOUT WARRANTIES OR CONDITIONS OF ANY KIND, either express or implied.
# See the License for the specific language governing permissions and
# limitations under the License.

public_url: "https://cloud.google.com/stackdriver/docs/solutions/agents/ops-agent/third-party/postgresql"
app_url: "http://www.postgresql.org/"
short_name: PostgreSQL
long_name: PostgreSQL
logo_path: /images/launcher/logos/postgresql.png # supplied by google technical writer
description: |-
  The PostgreSQL integration collects database-usage metrics, such as the database
  size, the number of backends, or the number of operations. The integration also
  collects PostgreSQL logs and parses them into a JSON payload. This result
  includes fields for role, user, level, and message.
configure_integration: |-
  The `postgresql` receiver connects by default to a local `postgresql`
  server using a Unix socket and Unix authentication as the `root` user.
minimum_supported_agent_version:
  metrics: 2.9.0
  logging: 2.9.0
supported_operating_systems: linux
supported_app_version: ["10.18+"]
expected_metrics:
<<<<<<< HEAD
  - kind: GAUGE
    labels:
      database: .*
    monitored_resource: gce_instance
    type: workload.googleapis.com/postgresql.backends
    value_type: INT64
    representative: true
  - kind: CUMULATIVE
    monitored_resource: gce_instance
    type: workload.googleapis.com/postgresql.bgwriter.buffers.allocated
    value_type: INT64
  - kind: CUMULATIVE
    labels:
      source: backend|backend_fsync|checkpoints|bgwriter
    monitored_resource: gce_instance
    type: workload.googleapis.com/postgresql.bgwriter.buffers.writes
    value_type: INT64
  - kind: CUMULATIVE
    labels:
      type: requested|scheduled
    monitored_resource: gce_instance
    type: workload.googleapis.com/postgresql.bgwriter.checkpoint.count
    value_type: INT64
  - kind: CUMULATIVE
    labels:
      type: sync|write
    monitored_resource: gce_instance
    type: workload.googleapis.com/postgresql.bgwriter.duration
    value_type: INT64
  - kind: CUMULATIVE
    monitored_resource: gce_instance
    type: workload.googleapis.com/postgresql.bgwriter.maxwritten
    value_type: INT64
  - kind: CUMULATIVE
    labels:
      database: .*
      table: .*
      source: heap_read|heap_hit|idx_read|idx_hit|toast_read|toast_hit|tidx_read|tidx_hit
    monitored_resource: gce_instance
    type: workload.googleapis.com/postgresql.blocks_read
    value_type: INT64
  - kind: CUMULATIVE
    labels:
      database: .*
    monitored_resource: gce_instance
    type: workload.googleapis.com/postgresql.commits
    value_type: INT64
  - kind: GAUGE
    monitored_resource: gce_instance
    type: workload.googleapis.com/postgresql.connection.max
    value_type: INT64
  - kind: GAUGE
    monitored_resource: gce_instance
    type: workload.googleapis.com/postgresql.database.count
    value_type: INT64
  - kind: GAUGE
    labels:
      database: .*
    monitored_resource: gce_instance
    type: workload.googleapis.com/postgresql.db_size
    value_type: INT64
  - kind: CUMULATIVE
    labels:
      database: .*
      table: .*
      index: .*
    monitored_resource: gce_instance
    type: workload.googleapis.com/postgresql.index.scans
    value_type: INT64
  - kind: GAUGE
    labels:
      database: .*
      table: .*
      index: .*
    monitored_resource: gce_instance
    type: workload.googleapis.com/postgresql.index.size
    value_type: INT64
  - kind: CUMULATIVE
    labels:
      database: .*
      table: .*
      operation: ins|upd|del|hot_upd
    monitored_resource: gce_instance
    type: workload.googleapis.com/postgresql.operations
    value_type: INT64
  - kind: GAUGE
    labels:
      replication_client: .*
    monitored_resource: gce_instance
    optional: true
    type: workload.googleapis.com/postgresql.replication.data_delay
    value_type: INT64
  - kind: CUMULATIVE
    labels:
      database: .*
    monitored_resource: gce_instance
    type: workload.googleapis.com/postgresql.rollbacks
    value_type: INT64
  - kind: GAUGE
    labels:
      database: .*
      state: dead|live
      table: .*
    monitored_resource: gce_instance
    type: workload.googleapis.com/postgresql.rows
    value_type: INT64
  - kind: GAUGE
    labels:
      database: .*
    monitored_resource: gce_instance
    type: workload.googleapis.com/postgresql.table.count
    value_type: INT64
  - kind: GAUGE
    labels:
      database: .*
      table: .*
    monitored_resource: gce_instance
    type: workload.googleapis.com/postgresql.table.size
    value_type: INT64
  - kind: CUMULATIVE
    labels:
      database: .*
      table: .*
    monitored_resource: gce_instance
    type: workload.googleapis.com/postgresql.table.vacuum.count
    value_type: INT64
  - kind: GAUGE
    monitored_resource: gce_instance
    optional: true
    type: workload.googleapis.com/postgresql.wal.age
    value_type: INT64
  - kind: GAUGE
    labels:
      operation: flush|replay|write
      replication_client: .*
    monitored_resource: gce_instance
    optional: true
    type: workload.googleapis.com/postgresql.wal.lag
    value_type: INT64
=======
  - type: workload.googleapis.com/postgresql.backends
    value_type: INT64
    kind: GAUGE
    monitored_resource: gce_instance
    labels:
      database: .*
    representative: true
  - type: workload.googleapis.com/postgresql.commits
    value_type: INT64
    kind: CUMULATIVE
    monitored_resource: gce_instance
    labels:
      database: .*
  - type: workload.googleapis.com/postgresql.db_size
    value_type: INT64
    kind: GAUGE
    monitored_resource: gce_instance
    labels:
      database: .*
  - type: workload.googleapis.com/postgresql.rollbacks
    value_type: INT64
    kind: CUMULATIVE
    monitored_resource: gce_instance
    labels:
      database: .*
>>>>>>> 32d7597b
expected_logs:
  - log_name: postgresql_general
    fields:
      - name: jsonPayload.message
        value_regex: .*starting PostgreSQL.*
        type: string
        description: Log of the database action
      - name: jsonPayload.level
        value_regex: LOG
        type: string
        description: Log severity or type of database interaction type for some logs
      - name: jsonPayload.tid
        type: number
        description: Thread ID where the log originated
      - name: jsonPayload.role
        type: string
        description: Authenticated role for the action being logged when relevant
        optional: true
      - name: jsonPayload.user
        type: string
        optional: true
        description: Authenticated user for the action being logged when relevant
      - name: severity
        type: string
        description: ''
configuration_options:
  logs:
    - type: postgresql_general
      fields:
        - name: type
          default: null
          description: The value must be postgresql_general.
        - name: include_paths
          default: '[/var/log/postgresql/postgresql*.log, /var/lib/pgsql/data/log/postgresql*.log, /var/lib/pgsql/*/data/log/postgresql*.log]'
          description: A list of filesystem paths to read by tailing each file. A wild card (*) can be used in the paths.
        - name: exclude_paths
          default: null
          description: A list of filesystem path patterns to exclude from the set matched by include_paths.
        - name: record_log_file_path
          default: false
          description: If set to `true`, then the path to the specific file from which the log record was obtained appears in the output log entry as the value of the `agent.googleapis.com/log_file_path` label. When using a wildcard, only the path of the file from which the record was obtained is recorded.
        - name: wildcard_refresh_interval
          default: 60s
          description: The interval at which wildcard file paths in include_paths are refreshed. Given as a time duration, for example 30s or 2m. This property might be useful under high logging throughputs where log files are rotated faster than the default interval.
  metrics:
    - type: postgresql
      fields:
        - name: type
          default: null
          description: This value must be postgresql.
        - name: endpoint
          default: /var/run/postgresql/.s.PGSQL.5432
          description: The hostname:port or socket path starting with / used to connect to the postgresql server.
        - name: collection_interval
          default: 60s
          description: A time.Duration value, such as 30s or 5m.
        - name: username
          default: null
          description: The username used to connect to the server.
        - name: password
          default: null
          description: The password used to connect to the server.
        - name: insecure
          default: true
          description: Sets whether or not to use a secure TLS connection. If set to false, then TLS is enabled.
        - name: insecure_skip_verify
          default: false
          description: Sets whether or not to skip verifying the certificate. If insecure is set to true, then the insecure_skip_verify value is not used.
        - name: cert_file
          default: null
          description: Path to the TLS certificate to use for mTLS-required connections.
        - name: key_file
          default: null
          description: Path to the TLS key to use for mTLS-required connections.
        - name: ca_file
          default: null
          description: Path to the CA certificate. As a client, this verifies the server certificate. If empty, the receiver uses the system root CA.<|MERGE_RESOLUTION|>--- conflicted
+++ resolved
@@ -31,7 +31,6 @@
 supported_operating_systems: linux
 supported_app_version: ["10.18+"]
 expected_metrics:
-<<<<<<< HEAD
   - kind: GAUGE
     labels:
       database: .*
@@ -171,33 +170,6 @@
     optional: true
     type: workload.googleapis.com/postgresql.wal.lag
     value_type: INT64
-=======
-  - type: workload.googleapis.com/postgresql.backends
-    value_type: INT64
-    kind: GAUGE
-    monitored_resource: gce_instance
-    labels:
-      database: .*
-    representative: true
-  - type: workload.googleapis.com/postgresql.commits
-    value_type: INT64
-    kind: CUMULATIVE
-    monitored_resource: gce_instance
-    labels:
-      database: .*
-  - type: workload.googleapis.com/postgresql.db_size
-    value_type: INT64
-    kind: GAUGE
-    monitored_resource: gce_instance
-    labels:
-      database: .*
-  - type: workload.googleapis.com/postgresql.rollbacks
-    value_type: INT64
-    kind: CUMULATIVE
-    monitored_resource: gce_instance
-    labels:
-      database: .*
->>>>>>> 32d7597b
 expected_logs:
   - log_name: postgresql_general
     fields:
@@ -222,7 +194,7 @@
         description: Authenticated user for the action being logged when relevant
       - name: severity
         type: string
-        description: ''
+        description: ""
 configuration_options:
   logs:
     - type: postgresql_general
@@ -231,7 +203,7 @@
           default: null
           description: The value must be postgresql_general.
         - name: include_paths
-          default: '[/var/log/postgresql/postgresql*.log, /var/lib/pgsql/data/log/postgresql*.log, /var/lib/pgsql/*/data/log/postgresql*.log]'
+          default: "[/var/log/postgresql/postgresql*.log, /var/lib/pgsql/data/log/postgresql*.log, /var/lib/pgsql/*/data/log/postgresql*.log]"
           description: A list of filesystem paths to read by tailing each file. A wild card (*) can be used in the paths.
         - name: exclude_paths
           default: null
