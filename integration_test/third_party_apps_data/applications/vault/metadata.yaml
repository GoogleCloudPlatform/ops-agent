app_url: "https://www.vaultproject.io/"
short_name: Vault
long_name: Hashicorp Vault
description: |-
  Vault is an identity-based secrets and encryption management system. This integration Collects Vault's audit logs.
supported_app_version: ["1.6+"]
expected_metrics:
- type: workload.googleapis.com/vault.core.request.count
  kind: GAUGE
  monitored_resource: gce_instance
  value_type: INT64
  labels: 
    cluster: .*
- type: workload.googleapis.com/vault.core.leader.duration
  optional: true
  kind: GAUGE
  monitored_resource: gce_instance
  value_type: INT64
  labels: {}
- type: workload.googleapis.com/vault.token.lease.count
  optional: true
  kind: GAUGE
  monitored_resource: gce_instance
  value_type: INT64
  labels: {}
- type: workload.googleapis.com/vault.token.count
  optional: true
  kind: GAUGE
  monitored_resource: gce_instance
  value_type: INT64
  labels:
    namespace: .*
    cluster: .*
- type: workload.googleapis.com/vault.token.revoke.time
  optional: true
  kind: GAUGE
  monitored_resource: gce_instance
  value_type: INT64
  labels: {}
- type: workload.googleapis.com/vault.token.renew.time
  optional: true
  kind: GAUGE
  monitored_resource: gce_instance
  value_type: INT64
  labels: {}
- type: workload.googleapis.com/vault.audit.request.failed
  kind: CUMULATIVE
  monitored_resource: gce_instance
  value_type: INT64
  labels: {}
- type: workload.googleapis.com/vault.audit.response.failed 
  kind: CUMULATIVE
  monitored_resource: gce_instance
  value_type: INT64
  labels: {}
- type: workload.googleapis.com/vault.memory.usage
  representative: true
  kind: GAUGE
  monitored_resource: gce_instance
  value_type: DOUBLE
  labels: {}
- type: workload.googleapis.com/vault.storage.operation.put.time
  optional: true
  kind: CUMULATIVE
  monitored_resource: gce_instance
  value_type: DOUBLE
  labels:
    storage: .*
- type: workload.googleapis.com/vault.storage.operation.delete.time
  optional: true
  kind: CUMULATIVE
  monitored_resource: gce_instance
  value_type: DOUBLE
  labels:
    storage: .*
- type: workload.googleapis.com/vault.storage.operation.list.time
  optional: true
  kind: CUMULATIVE
  monitored_resource: gce_instance
  value_type: DOUBLE
  labels:
    storage: .*
- type: workload.googleapis.com/vault.storage.operation.get.time
  optional: true
  kind: CUMULATIVE
  monitored_resource: gce_instance
  value_type: DOUBLE
  labels:
    storage: .*
- type: workload.googleapis.com/vault.storage.operation.put.count
  optional: true
  kind: CUMULATIVE
  monitored_resource: gce_instance
  value_type: INT64
  labels:
    storage: .*
- type: workload.googleapis.com/vault.storage.operation.delete.count
  optional: true
  kind: CUMULATIVE
  monitored_resource: gce_instance
  value_type: INT64
  labels:
    storage: .*
- type: workload.googleapis.com/vault.storage.operation.list.count
  optional: true
  kind: CUMULATIVE
  monitored_resource: gce_instance
  value_type: INT64
  labels:
    storage: .*
- type: workload.googleapis.com/vault.storage.operation.get.count
  optional: true
  kind: CUMULATIVE
  monitored_resource: gce_instance
  value_type: INT64
  labels:
    storage: .*
expected_logs:
- log_name: vault_audit
  fields:
  - name: jsonPayload.auth.token_type
    value_regex: default
    type: string
    description: ''
  - name: jsonPayload.request.namespace.id
    value_regex: root
    type: string
    description: ''
  - name: jsonPayload.request.path
    value_regex: sys\/audit\/test
    type: string
    description: 'The requested Vault path for operation.'
  - name: jsonPayload.request.operation
    value_regex: update
    type: string
    description: "This is the type of operation which corresponds to path capabilities and is expected to be one of: `create`, `read`, `update`, `delete`, or `list`."
  - name: jsonPayload.type
    value_regex: request
    type: string
    description: 'the type of audit log.'
  - name: jsonPayload.error
    type: string
    description: If an error occurred with the request, the error message is included in this field’s value.
  - name: jsonPayload.auth.client_token
    type: string
    description: This is an HMAC of the client’s token ID.
  - name: jsonPayload.auth.accessor
    type: string
    description: This is an HMAC of the client token accessor.
  - name: jsonPayload.auth.display_name
    type: string
    description: This is the display name set by the auth method role or explicitly at secret creation time.
  - name: jsonPayload.auth.policies
    type: object
    description: This will contain a list of policies associated with the client_token.
  - name: jsonPayload.auth.metadata
    type: object
    description: This will contain a list of metadata key/value pairs associated with the client_token.
  - name: jsonPayload.auth.entity_id
    type: string
    description: This is a token entity identifier.
  - name: jsonPayload.request.id
    type: string
    description: This is the unique request identifier.
  - name: jsonPayload.request.client_token
    type: string
    description: "This is an HMAC of the client's token ID."
  - name: jsonPayload.request.client_token_accessor
    type: string
    description: This is an HMAC of the client token accessor.
  - name: jsonPayload.request.data
    type: object
    description: The data object will contain secret data in key/value pairs.
  - name: jsonPayload.request.policy_override
    type: boolean
    description: this is true when a soft-mandatory policy override was requested.
  - name: jsonPayload.request.remote_address
    type: string
    description: The IP address of the client making the request.
  - name: jsonPayload.request.wrap_ttl
    type: string
    description: If the token is wrapped, this displays configured wrapped TTL value as numeric string.
  - name: jsonPayload.request.headers
    type: object
    description: Additional HTTP headers specified by the client as part of the request.
  - name: jsonPayload.response.data.creation_time
    type: string
    description: RFC3339 format timestamp of the token’s creation.
  - name: jsonPayload.response.data.creation_ttl
    type: string
    description: Token creation TTL in seconds.
  - name: jsonPayload.response.data.expire_time
    type: string
    description: RFC3339 format timestamp representing the moment this token will expire.
  - name: jsonPayload.response.data.explicit_max_ttl
    type: string
    description: Explicit token maximum TTL value as seconds (‘0’ when not set).
  - name: jsonPayload.response.data.issue_time
    type: string
    description: RFC3339 format timestamp.
  - name: jsonPayload.response.data.num_uses
    type: number
    description: If the token is limited to a number of uses, that value will be represented here.
  - name: jsonPayload.response.data.orphan
    type: boolean
    description: Boolean value representing whether the token is an orphan.
  - name: jsonPayload.response.data.renewable
    type: boolean
    description: Boolean value representing whether the token is an orphan.
  - name: jsonPayload.response.data.id
    type: string
    description: This is the unique response identifier.
  - name: jsonPayload.response.data.path
    type: string
    description: The requested Vault path for operation.
  - name: jsonPayload.response.data.policies
    type: object
    description: This will contain a list of policies associated with the client_token.
  - name: jsonPayload.response.data.accessor
    type: string
    description: This is an HMAC of the client token accessor.
  - name: jsonPayload.response.data.display_name
    type: string
    description: This is the display name set by the auth method role or explicitly at secret creation time.
  - name: jsonPayload.response.data.display_name
    type: string
    description: This is the display name set by the auth method role or explicitly at secret creation time.
  - name: jsonPayload.response.data.entity_id
    type: string
    description: This is a token entity identifier.
  - name: timestamp
    type: string ([`Timestamp`](https://developers.google.com/protocol-buffers/docs/reference/google.protobuf#google.protobuf.Timestamp))
    description: Time the request was received
configuration_options:
  logs:
  - type: vault_audit
    fields:
    - name: type
      default: null
      description: The value must be vault_audit.
    - name: include_paths
      default: null
      description: A list of filesystem paths to read by tailing each file. A wild card (*) can be used in the paths.
    - name: exclude_paths
      default: null
      description: A list of filesystem path patterns to exclude from the set matched by include_paths.
    - name: record_log_file_path
      default: false
      description: If set to `true`, then the path to the specific file from which the log record was obtained appears in the output log entry as the value of the `agent.googleapis.com/log_file_path` label. When using a wildcard, only the path of the file from which the record was obtained is recorded.
    - name: wildcard_refresh_interval
      default: 60s
      description: The interval at which wildcard file paths in include_paths are refreshed. Given as a time duration, for example 30s or 2m. This property might be useful under high logging throughputs where log files are rotated faster than the default interval.
<<<<<<< HEAD
  metrics:
  - type: vault
    fields: 
    - name: type
      default: null
      description: This value must be vault.
    - name: endpoint
      default: localhost:8200
      description: The hostname:port used by vault
    - name: token
      default: localhost:8200
      description: Token used for authentication.
    - name: metrics_path
      default: /v1/sys/metrics
      description: the path for metrics collection.
    - name: collection_interval
      default: 60s
      description: A time.Duration value, such as 30s or 5m.
    - name: insecure
      default: true
      description: Sets whether or not to use a secure TLS connection. If set to false, then TLS is enabled.
    - name: insecure_skip_verify
      default: false
      description: Sets whether or not to skip verifying the certificate. If insecure is set to true, then the insecure_skip_verify value is not used.
    - name: cert_file
      default: null
      description: Path to the TLS certificate to use for mTLS-required connections.
    - name: key_file
      default: null
      description: Path to the TLS key to use for mTLS-required connections.
    - name: ca_file
      default: null
      description: Path to the CA certificate. As a client, this verifies the server certificate. If empty, the receiver uses the system root CA.
=======
minimum_supported_agent_version:
  logging: 2.18.1
>>>>>>> 36bae10f
<|MERGE_RESOLUTION|>--- conflicted
+++ resolved
@@ -250,7 +250,6 @@
     - name: wildcard_refresh_interval
       default: 60s
       description: The interval at which wildcard file paths in include_paths are refreshed. Given as a time duration, for example 30s or 2m. This property might be useful under high logging throughputs where log files are rotated faster than the default interval.
-<<<<<<< HEAD
   metrics:
   - type: vault
     fields: 
@@ -284,7 +283,5 @@
     - name: ca_file
       default: null
       description: Path to the CA certificate. As a client, this verifies the server certificate. If empty, the receiver uses the system root CA.
-=======
 minimum_supported_agent_version:
-  logging: 2.18.1
->>>>>>> 36bae10f
+  logging: 2.18.1