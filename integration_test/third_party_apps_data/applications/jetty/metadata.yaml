--- conflicted
+++ resolved
@@ -98,7 +98,6 @@
       description: A list of filesystem path patterns to exclude from the set matched by include_paths.
     - name: wildcard_refresh_interval
       default: 60s
-<<<<<<< HEAD
       description: The interval at which wildcard file paths in include_paths are refreshed. Given as a time duration, for example 30s or 2m. This property might be useful under high logging throughputs where log files are rotated faster than the default interval.
   metrics:
   - type: jetty
@@ -120,7 +119,4 @@
       description: The configured password if JMX is configured to require authentication.
     - name: collection_interval
       default: 60s
-      description: A time.Duration value, such as 30s or 5m.
-=======
-      description: The interval at which wildcard file paths in include_paths are refreshed. Given as a time duration, for example 30s or 2m. This property might be useful under high logging throughputs where log files are rotated faster than the default interval.
->>>>>>> 90b66a23
+      description: A time.Duration value, such as 30s or 5m.