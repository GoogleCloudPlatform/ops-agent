app_url: "https://flink.apache.org/"
short_name: Flink
long_name: Apache Flink
logo_path: ""
description: The Apache Flink integration collects client, jobmanager and taskmanager logs and parses them into a JSON payload. The result includes fields for source, level, and message.
supported_app_version: ["1.13.6", "1.14.4"]
configure_integration: ""
expected_metrics:
- type: workload.googleapis.com/flink.jvm.cpu.load
  value_type: DOUBLE
  kind: GAUGE
  monitored_resource: gce_instance
  labels:
    host_name: .*
    resource_type: .*
    taskmanager_id: .*
- type: workload.googleapis.com/flink.jvm.cpu.time
  value_type: INT64
  kind: CUMULATIVE
  monitored_resource: gce_instance
  labels:
    host_name: .*
    resource_type: .*
    taskmanager_id: .*
- type: workload.googleapis.com/flink.jvm.memory.heap.used
  value_type: INT64
  kind: GAUGE
  monitored_resource: gce_instance
  labels:
    host_name: .*
    resource_type: .*
    taskmanager_id: .*
  representative: true
- type: workload.googleapis.com/flink.jvm.memory.heap.committed
  value_type: INT64
  kind: GAUGE
  monitored_resource: gce_instance
  labels:
    host_name: .*
    resource_type: .*
    taskmanager_id: .*
- type: workload.googleapis.com/flink.jvm.memory.heap.max
  value_type: INT64
  kind: GAUGE
  monitored_resource: gce_instance
  labels:
    host_name: .*
    resource_type: .*
    taskmanager_id: .*
- type: workload.googleapis.com/flink.jvm.memory.nonheap.used
  value_type: INT64
  kind: GAUGE
  monitored_resource: gce_instance
  labels:
    host_name: .*
    resource_type: .*
    taskmanager_id: .*
- type: workload.googleapis.com/flink.jvm.memory.nonheap.committed
  value_type: INT64
  kind: GAUGE
  monitored_resource: gce_instance
  labels:
    host_name: .*
    resource_type: .*
    taskmanager_id: .*
- type: workload.googleapis.com/flink.jvm.memory.nonheap.max
  value_type: INT64
  kind: GAUGE
  monitored_resource: gce_instance
  labels:
    host_name: .*
    resource_type: .*
    taskmanager_id: .*
- type: workload.googleapis.com/flink.jvm.memory.metaspace.used
  value_type: INT64
  kind: GAUGE
  monitored_resource: gce_instance
  labels:
    host_name: .*
    resource_type: .*
    taskmanager_id: .*
- type: workload.googleapis.com/flink.jvm.memory.metaspace.committed
  value_type: INT64
  kind: GAUGE
  monitored_resource: gce_instance
  labels:
    host_name: .*
    resource_type: .*
    taskmanager_id: .*
- type: workload.googleapis.com/flink.jvm.memory.metaspace.max
  value_type: INT64
  kind: GAUGE
  monitored_resource: gce_instance
  labels:
    host_name: .*
    resource_type: .*
    taskmanager_id: .*
- type: workload.googleapis.com/flink.jvm.memory.direct.used
  value_type: INT64
  kind: GAUGE
  monitored_resource: gce_instance
  labels:
    host_name: .*
    resource_type: .*
    taskmanager_id: .*
- type: workload.googleapis.com/flink.jvm.memory.direct.total_capacity
  value_type: INT64
  kind: GAUGE
  monitored_resource: gce_instance
  labels:
    host_name: .*
    resource_type: .*
    taskmanager_id: .*
- type: workload.googleapis.com/flink.jvm.memory.mapped.used
  value_type: INT64
  kind: GAUGE
  monitored_resource: gce_instance
  labels:
    host_name: .*
    resource_type: .*
    taskmanager_id: .*
- type: workload.googleapis.com/flink.jvm.memory.mapped.total_capacity
  value_type: INT64
  kind: GAUGE
  monitored_resource: gce_instance
  labels:
    host_name: .*
    resource_type: .*
    taskmanager_id: .*
- type: workload.googleapis.com/flink.memory.managed.used
  value_type: INT64
  kind: GAUGE
  monitored_resource: gce_instance
  labels:
    host_name: .*
    resource_type: .*
    taskmanager_id: .*
- type: workload.googleapis.com/flink.memory.managed.total
  value_type: INT64
  kind: GAUGE
  monitored_resource: gce_instance
  labels:
    host_name: .*
    resource_type: .*
    taskmanager_id: .*
- type: workload.googleapis.com/flink.jvm.threads.count
  value_type: INT64
  kind: GAUGE
  monitored_resource: gce_instance
  labels:
    host_name: .*
    resource_type: .*
    taskmanager_id: .*
- type: workload.googleapis.com/flink.jvm.gc.collections.count
  value_type: INT64
  kind: CUMULATIVE
  monitored_resource: gce_instance
  labels:
    host_name: .*
    resource_type: .*
    taskmanager_id: .*
    garbage_collector_name: .*
- type: workload.googleapis.com/flink.jvm.gc.collections.time
  value_type: INT64
  kind: CUMULATIVE
  monitored_resource: gce_instance
  labels:
    host_name: .*
    resource_type: .*
    taskmanager_id: .*
    garbage_collector_name: .*
- type: workload.googleapis.com/flink.jvm.class_loader.classes_loaded
  value_type: INT64
  kind: CUMULATIVE
  monitored_resource: gce_instance
  labels:
    host_name: .*
    resource_type: .*
    taskmanager_id: .*
- type: workload.googleapis.com/flink.job.restart.count
  value_type: INT64
  kind: CUMULATIVE
  monitored_resource: gce_instance
  labels:
    host_name: .*
    job_name: .*
- type: workload.googleapis.com/flink.job.last_checkpoint.time
  value_type: INT64
  kind: GAUGE
  monitored_resource: gce_instance
  labels:
    host_name: .*
    job_name: .*
- type: workload.googleapis.com/flink.job.last_checkpoint.size
  value_type: INT64
  kind: GAUGE
  monitored_resource: gce_instance
  labels:
    host_name: .*
    job_name: .*
- type: workload.googleapis.com/flink.job.checkpoint.count
  value_type: INT64
  kind: CUMULATIVE
  monitored_resource: gce_instance
  labels:
    host_name: .*
    job_name: .*
    checkpoint: .*
- type: workload.googleapis.com/flink.job.checkpoint.in_progress
  value_type: INT64
  kind: GAUGE
  monitored_resource: gce_instance
  labels:
    host_name: .*
    job_name: .*
- type: workload.googleapis.com/flink.task.record.count
  value_type: INT64
  kind: CUMULATIVE
  monitored_resource: gce_instance
  labels:
    host_name: .*
    taskmanager_id: .*
    job_name: .*
    task_name: .*
    subtask_index: .*
    record: .*
- type: workload.googleapis.com/flink.operator.record.count
  value_type: INT64
  kind: CUMULATIVE
  monitored_resource: gce_instance
  labels:
    host_name: .*
    taskmanager_id: .*
    job_name: .*
    operator_name: .*
    task_name: .*
    subtask_index: .*
    record: .*
- type: workload.googleapis.com/flink.operator.watermark.output
  value_type: INT64
  kind: GAUGE
  monitored_resource: gce_instance
  labels:
    host_name: .*
    job_name: .*
    operator_name: .*
    subtask_index: .*
    task_name: .*
    taskmanager_id: .*
expected_logs:
- log_name: flink
  fields:
  - name: jsonPayload.message
    type: string
    description: ''
  - name: jsonPayload.source
    value_regex: org.apache.flink.runtime.entrypoint.ClusterEntrypoint
    type: string
    description: ''
  - name: severity
    type: string
    description: ''
configuration_options:
  logs:
  - type: flink
    fields:
    - name: type
      default: null
      description: The value must be flink.
    - name: include_paths
      default: '[/opt/flink/log/flink-*-standalonesession-*.log, /opt/flink/log/flink-*-taskexecutor-*.log, /opt/flink/log/flink-*-client-*.log]'
      description: A list of filesystem paths to read by tailing each file. A wild card (*) can be used in the paths.
    - name: exclude_paths
      default: null
      description: A list of filesystem path patterns to exclude from the set matched by include_paths.
    - name: record_log_file_path
      default: false
      description: If set to `true`, then the path to the specific file from which the log record was obtained appears in the output log entry as the value of the `agent.googleapis.com/log_file_path` label. When using a wildcard, only the path of the file from which the record was obtained is recorded.
    - name: wildcard_refresh_interval
      default: 60s
      description: The interval at which wildcard file paths in include_paths are refreshed. Given as a time duration, for example 30s or 2m. This property might be useful under high logging throughputs where log files are rotated faster than the default interval.
  metrics:
  - type: flink
    fields:
    - name: type
      default: null
      description: The value must be flink.
    - name: endpoint
      default: http://localhost:8081
      description: The URL exposed by flink.
    - name: collection_interval
      default: 60s
      description: A time.Duration value, such as 30s or 5m.
minimum_supported_agent_version:
  logging: 2.17.0
<<<<<<< HEAD
supported_operating_systems: linux
=======
  metrics: 2.18.1
>>>>>>> 3d487fef
public_url: https://cloud.google.com/stackdriver/docs/solutions/agents/ops-agent/third-party/flink<|MERGE_RESOLUTION|>--- conflicted
+++ resolved
@@ -293,9 +293,6 @@
       description: A time.Duration value, such as 30s or 5m.
 minimum_supported_agent_version:
   logging: 2.17.0
-<<<<<<< HEAD
+  metrics: 2.18.1
 supported_operating_systems: linux
-=======
-  metrics: 2.18.1
->>>>>>> 3d487fef
 public_url: https://cloud.google.com/stackdriver/docs/solutions/agents/ops-agent/third-party/flink