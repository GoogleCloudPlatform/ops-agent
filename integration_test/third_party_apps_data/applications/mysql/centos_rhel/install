--- conflicted
+++ resolved
@@ -25,11 +25,7 @@
 
 mysql --defaults-extra-file=config-user -Bse "ALTER USER 'root'@'localhost' IDENTIFIED WITH mysql_native_password BY 'Ss123%321'; FLUSH PRIVILEGES;" --connect-expired-password
 
-<<<<<<< HEAD
-# default socket path is different between debian/ubuntu and centos/rhel, so we need to create a symlink
-=======
 # default socket path is different from originally set default (from debian/ubuntu), so we need to create a symlink
->>>>>>> 5dd0ff09
 sudo ln -s /var/lib/mysql/mysql.sock /var/run/mysqld/mysqld.sock
 
 sudo mkdir /var/log/mysql
