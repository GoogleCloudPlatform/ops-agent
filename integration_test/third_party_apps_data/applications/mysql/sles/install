set -e

source /etc/os-release
SUSE_VERSION="${VERSION_ID%%.*}"

if [[ "${ID}" == opensuse-leap && "${VERSION_ID}" == 15.[01] ]]; then
  if [[ "${VERSION_ID}" == 15.0 ]]; then
    sudo zypper modifyrepo --disable openSUSE-Leap-Cloud-Tools
  elif [[ "${VERSION_ID}" == 15.1 ]]; then
    sudo zypper modifyrepo --disable openSUSE-Leap-devel-languages-python-aws
  fi
  sudo zypper -n refresh

  sudo zypper -n install mariadb
else
  mysql_repo_pkg_name=''
  if [[ "${SUSE_VERSION}" == 12 ]]; then
    mysql_repo_pkg_name=mysql80-community-release-sles12-1.noarch.rpm
  elif [[ "${SUSE_VERSION}" == 15 ]]; then
    mysql_repo_pkg_name=mysql80-community-release-sl15-1.noarch.rpm
  fi




  # Installation followed in: https://dev.mysql.com/doc/mysql-sles-repo-quick-guide/en/
  sudo zypper -n --no-gpg-checks install https://dev.mysql.com/get/${mysql_repo_pkg_name}
  sudo rpm --import https://repo.mysql.com/RPM-GPG-KEY-mysql-2022
  sudo zypper -n install mysql-community-server
fi

if [[ "${SUSE_VERSION}" == 12 ]]; then
  sudo zypper -n install libmysqlclient18
elif [[ "${SUSE_VERSION}" == 15 ]]; then
  sudo zypper -n install libmariadb3
fi

sudo service mysql start

if [[ "${ID}" == opensuse-leap && "${VERSION_ID}" == 15.[01] ]]; then
  # mariadb default root password is empty.
  mysql -u root --skip-password -Bse "ALTER USER 'root'@'localhost' IDENTIFIED WITH mysql_native_password BY 'Ss123%321'; FLUSH PRIVILEGES;"
else
  password="$(sudo grep -oP '(?<=temporary password is generated for root@localhost: ).*$' /var/log/mysql/mysqld.log)"

  cat <<EOF >config-user
  [client]
  user=root
  password='$password'
EOF

  mysql --defaults-extra-file=config-user -Bse "ALTER USER 'root'@'localhost' IDENTIFIED WITH mysql_native_password BY 'Ss123%321'; FLUSH PRIVILEGES;" --connect-expired-password
fi

<<<<<<< HEAD
sudo service mysql start

# TODO - when reenabling sles support, replication will need to be configured here as in debian & centos
=======
# default socket path is different from originally set default (from debian/ubuntu), so we need to create a symlink
sudo mkdir /var/run/mysqld/
sudo chown mysql:mysql /var/run/mysqld/
sudo ln -s /var/lib/mysql/mysql.sock /var/run/mysqld/mysqld.sock
sudo chown mysql:mysql /var/run/mysqld/mysqld.sock

# set up replication source to validate replica metrics
# set main target (replica) to use binary logging for replication to work
sudo tee -a /etc/my.cnf >/dev/null <<EOF
server-id = 1
log-bin = /var/log/mysql/mysql-bin.log

[mysqld2]
pid-file = /var/run/mysqld/mysql2.pid
socket = /var/run/mysqld/mysql2.sock
port = 3307
user = mysql
datadir = /var/lib/mysql2/
log-error = /var/log/mysql/error2.log
server-id = 2
log-bin = /var/log/mysql/mysql2-bin.log
EOF

sudo service mysql restart
>>>>>>> 5dd0ff09
<|MERGE_RESOLUTION|>--- conflicted
+++ resolved
@@ -52,11 +52,6 @@
   mysql --defaults-extra-file=config-user -Bse "ALTER USER 'root'@'localhost' IDENTIFIED WITH mysql_native_password BY 'Ss123%321'; FLUSH PRIVILEGES;" --connect-expired-password
 fi
 
-<<<<<<< HEAD
-sudo service mysql start
-
-# TODO - when reenabling sles support, replication will need to be configured here as in debian & centos
-=======
 # default socket path is different from originally set default (from debian/ubuntu), so we need to create a symlink
 sudo mkdir /var/run/mysqld/
 sudo chown mysql:mysql /var/run/mysqld/
@@ -80,5 +75,4 @@
 log-bin = /var/log/mysql/mysql2-bin.log
 EOF
 
-sudo service mysql restart
->>>>>>> 5dd0ff09
+sudo service mysql restart