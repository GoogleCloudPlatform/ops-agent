--- conflicted
+++ resolved
@@ -29,13 +29,5 @@
     platforms_to_skip: *common_skips
   redis:
     platforms_to_skip: *common_skips
-<<<<<<< HEAD
-  memcached:
-    platforms_to_skip:
-      - ubuntu-minimal-1604-lts
-      - ubuntu-1604-lts
-  
-=======
   # Note: New applications are not supposed to add additional skips
-  # here unless deemed absolutely necessary.
->>>>>>> 8bde3d6d
+  # here unless deemed absolutely necessary.