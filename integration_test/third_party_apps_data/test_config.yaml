per_application_overrides:
  apache:
    # Skip various failing platforms for now.
    # New applications should use platforms_to_skip sparingly
    # if at all.
    # TODO: reenable distros incrementally.
    platforms_to_skip:
      - centos-7
      - centos-8
      - rocky-linux-8
      - sles-12
      - sles-15
  cassandra:
    # TODO: reenable application+distro pairs incrementally.
    platforms_to_skip: &common_skips
      - centos-7
      - centos-8
      - rocky-linux-8
      - sles-12
      - sles-15
      - ubuntu-2004-lts
<<<<<<< HEAD
  cassandra:
=======
  jvm:
>>>>>>> 22160c61
    platforms_to_skip: *common_skips
  mysql:
    platforms_to_skip: *common_skips
  nginx:
    platforms_to_skip: *common_skips
  redis:
    platforms_to_skip: *common_skips
  # As wildfly does not have package installers & is installed from tar,
  # we only want to test on one distribution to help reduce integration test size
  wildfly:
    platforms_to_skip: *common_skips
  # Note: New applications are not supposed to add additional skips
  # here unless deemed absolutely necessary.
  couchdb: # couchdb is not supported on sles
    platforms_to_skip: [sles-12, sles-15]
  varnish: # varnish is not supported on sles
    platforms_to_skip: [sles-12, sles-15]
  rabbitmq: # rabbitmq is not supported on sles-12
    platforms_to_skip: [sles-12]<|MERGE_RESOLUTION|>--- conflicted
+++ resolved
@@ -19,12 +19,6 @@
       - sles-12
       - sles-15
       - ubuntu-2004-lts
-<<<<<<< HEAD
-  cassandra:
-=======
-  jvm:
->>>>>>> 22160c61
-    platforms_to_skip: *common_skips
   mysql:
     platforms_to_skip: *common_skips
   nginx:
