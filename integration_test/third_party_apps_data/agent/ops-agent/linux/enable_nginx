--- conflicted
+++ resolved
@@ -27,8 +27,7 @@
     pipelines:
       nginxpipeline:
         receivers:
-<<<<<<< HEAD
-          - nginxmetrics
+          - nginx_metrics
 logging:
   receivers:
     nginx_access:
@@ -41,9 +40,6 @@
         receivers:
           - nginx_access
           - nginx_error
-=======
-          - nginx_metrics
->>>>>>> 59514c93
 EOF
 
 sudo service google-cloud-ops-agent restart