--- conflicted
+++ resolved
@@ -1,7 +1,4 @@
+apache
+jvm
 nginx
-jvm
-<<<<<<< HEAD
-redis
-=======
-apache
->>>>>>> e61ea826
+redis