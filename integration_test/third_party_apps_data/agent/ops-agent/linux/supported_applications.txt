--- conflicted
+++ resolved
@@ -1,9 +1,5 @@
 apache
 jvm
-<<<<<<< HEAD
 mysql
 nginx
-=======
-nginx
-redis
->>>>>>> 66a2c8fe
+redis