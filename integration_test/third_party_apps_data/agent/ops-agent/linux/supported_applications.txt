<<<<<<< HEAD
cassandra
nginx
=======
apache
>>>>>>> 66a2c8fe
jvm
nginx
redis<|MERGE_RESOLUTION|>--- conflicted
+++ resolved
@@ -1,9 +1,5 @@
-<<<<<<< HEAD
+apache
 cassandra
-nginx
-=======
-apache
->>>>>>> 66a2c8fe
 jvm
 nginx
 redis