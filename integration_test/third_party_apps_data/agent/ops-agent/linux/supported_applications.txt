<<<<<<< HEAD
jvm
mysql
nginx
=======
nginx
jvm
apache
>>>>>>> d580fab2
<|MERGE_RESOLUTION|>--- conflicted
+++ resolved
@@ -1,9 +1,4 @@
-<<<<<<< HEAD
+apache
 jvm
 mysql
-nginx
-=======
-nginx
-jvm
-apache
->>>>>>> d580fab2
+nginx