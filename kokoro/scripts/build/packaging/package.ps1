--- conflicted
+++ resolved
@@ -1,42 +1,7 @@
 $ErrorActionPreference = "Stop"
 
-<<<<<<< HEAD
-$GoVersion = "1.24.3"
-$GoInstallerUrl = "https://go.dev/dl/go$GoVersion.windows-amd64.msi"
-$GoInstallDir = "C:\Go"
-
-function Install-Go {
-    Write-Host "Downloading and Installing Go..."
-
-    $DownloadDir = "C:\local"
-    $MsiPath = Join-Path $DownloadDir "go_installer.msi"
-
-    # Ensure the local directory exists
-    if (-not (Test-Path $DownloadDir)) {
-        New-Item -Path $DownloadDir -ItemType Directory -Force | Out-Null
-    }
-
-    # Download the MSI
-    Write-Host "Downloading Go $GoVersion from $GoInstallerUrl..."
-    Invoke-WebRequest -Uri $GoInstallerUrl -OutFile $MsiPath
-
-    # Install the MSI
-    Write-Host "Running MSI Installer..."
-    Start-Process msiexec.exe `
-        -ArgumentList "/i $MsiPath /quiet /norestart ALLUSERS=1 INSTALLDIR=$GoInstallDir" `
-        -NoNewWindow -Wait
-
-    # Add Go to the path for the current session
-    $env:Path = "$env:Path;$GoInstallDir\bin"
-
-    # Verify installation
-    $InstalledVersion = go version
-    Write-Host "Go installed successfully: $InstalledVersion"
-}
-=======
 # Configuration
 $MetadataServerIP = "169.254.169.254"
->>>>>>> e7b4c16a
 
 function Invoke-PackageBuild {
     param(
@@ -152,23 +117,6 @@
 # 7. Upload Artifacts
 Write-Host "Uploading artifacts..."
 
-<<<<<<< HEAD
-$GcsBucket = "gs://$($env:_STAGING_ARTIFACTS_PROJECT_ID)-ops-agent-releases/$Ver/$Ref/$Target/$Arch/"
-
-Write-Host "Copying artifacts to $GcsBucket"
-
-# Upload .goo files
-$GooFiles = Join-Path $OutputDir "*.goo"
-gsutil cp $GooFiles "$GcsBucket"
-
-# Upload tar.gz plugin files
-$PluginTar = Join-Path $InputDir "result\google-cloud-ops-agent-plugin*.tar.gz"
-gsutil cp $PluginTar "$GcsBucket"
-
-# Upload SHA256 text file
-$ShaFile = Join-Path $InputDir "result\google-cloud-ops-agent-plugin-sha256.txt"
-gsutil cp $ShaFile "$GcsBucket"
-=======
 # Workaround for a known issue where Windows containers cannot reach the GCP Metadata server.
 # see b/467401022 for details.
 Write-Host "Applying Network Routing Fix..."
@@ -202,6 +150,5 @@
 # Upload SHA256 text file
 $ShaFile = Join-Path $INPUT_DIR "result\google-cloud-ops-agent-plugin-sha256.txt"
 Upload-Artifact -Path $ShaFile -Destination $GcsBucket
->>>>>>> e7b4c16a
 
 Write-Host "Script finished successfully."