--- conflicted
+++ resolved
@@ -26,14 +26,6 @@
 // DEB Linux distros.
 debian = _family {
   distros = {
-<<<<<<< HEAD
-    stretch = _distro {
-      name = 'Debian 9'
-      release = ['debian-9']
-      presubmit = ['debian-9']
-    }
-=======
->>>>>>> 586fa544
     buster = _distro {
       name = 'Debian 10'
       release = ['debian-10']
