--- conflicted
+++ resolved
@@ -13,7 +13,15 @@
 }
 
 // DEB Linux distros. (Do not modify this comment.)
-<<<<<<< HEAD
+mantic_x86_64 = _distro {
+  release = [
+      'ubuntu-2310-amd64',
+      'ubuntu-minimal-2310-amd64',
+  ]
+  presubmit = [
+      'ubuntu-minimal-2310-amd64',
+  ]
+}
 mantic_aarch64 = _distro {
   release = [
       'ubuntu-2310-arm64',
@@ -21,15 +29,6 @@
   ]
   presubmit = [
       'ubuntu-minimal-2310-arm64',
-=======
-mantic_x86_64 = _distro {
-  release = [
-      'ubuntu-2310-amd64',
-      'ubuntu-minimal-2310-amd64',
-  ]
-  presubmit = [
-      'ubuntu-minimal-2310-amd64',
->>>>>>> 31cac62b
   ]
 }
 bookworm_x86_64 = _distro {
