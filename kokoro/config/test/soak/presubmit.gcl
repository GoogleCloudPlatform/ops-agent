// TODO: Delete this file once presubmit_linux.gcl is hooked up.

import 'common.gcl' as common

config build = common.soak_test {
  params {
    environment {
<<<<<<< HEAD
      DISTRO = 'windows-2022'
=======
      DISTRO = 'ubuntu-2004-lts'
>>>>>>> d2fff6fb
    }
  }
}<|MERGE_RESOLUTION|>--- conflicted
+++ resolved
@@ -5,11 +5,7 @@
 config build = common.soak_test {
   params {
     environment {
-<<<<<<< HEAD
       DISTRO = 'windows-2022'
-=======
-      DISTRO = 'ubuntu-2004-lts'
->>>>>>> d2fff6fb
     }
   }
 }