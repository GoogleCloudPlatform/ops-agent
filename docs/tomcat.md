--- conflicted
+++ resolved
@@ -16,48 +16,6 @@
 | workload.googleapis.com/tomcat.max_time              | Gauge          | ms          | proto_handler                  | Maximum time to process a request. |
 | workload.googleapis.com/tomcat.request_count         | Cumulative     | requests    | proto_handler                  | The total requests. |
 
-<<<<<<< HEAD
-
-
-# `tomcat_system` and `tomcat_access` Logging Receivers
-
-## Configuration
-
-To configure a receiver for your tomcat system logs, specify the following fields:
-
-| Field                 | Default                           | Description |
-| ---                   | ---                               | ---         |
-| `type`                | required                          | Must be `tomcat_system`. |
-| `include_paths`       | `[/var/log/tomcat*/catalina.out, /opt/tomcat/logs/catalina.out]` | A list of filesystem paths to read by tailing each file. A wild card (`*`) can be used in the paths; for example, `/var/log/apache*/*.log`.
-| `exclude_paths`       | `[]`                              | A list of filesystem path patterns to exclude from the set matched by `include_paths`.
-
-To configure a receiver for your tomcat access logs, specify the following fields:
-
-| Field                 | Default                                         | Description |
-| ---                   | ---                                             | ---         |
-| `type`                | required                                        | Must be `tomcat_access`. |
-| `include_paths`       | `[/var/log/tomcat*/localhost_access_log.*.txt, /opt/tomcat/logs/localhost_access_log.*.txt]` | The log files to read. |
-| `exclude_paths`       | `[]`                                            | Log files to exclude (if `include_paths` contains a glob or directory). |
-
-Example Configuration:
-
-```yaml
-logging:
-  receivers:
-    tomcat_system:
-      type: tomcat_system
-    tomcat_access:
-      type: tomcat_access
-  service:
-    pipelines:
-      tomcat:
-        receivers:
-          - tomcat_system
-          - tomcat_access
-```
-
-=======
->>>>>>> 17f0ce89
 ## Logs
 
 System logs contain the following fields in the [`LogEntry`](https://cloud.google.com/logging/docs/reference/v2/rest/v2/LogEntry):
