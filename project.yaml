# Copyright 2024 Google LLC
#
# Licensed under the Apache License, Version 2.0 (the "License");
# you may not use this file except in compliance with the License.
# You may obtain a copy of the License at
#
#     http://www.apache.org/licenses/LICENSE-2.0
#
# Unless required by applicable law or agreed to in writing, software
# distributed under the License is distributed on an "AS IS" BASIS,
# WITHOUT WARRANTIES OR CONDITIONS OF ANY KIND, either express or implied.
# See the License for the specific language governing permissions and
# limitations under the License.

targets:
<<<<<<< HEAD
  plucky:
    os_versions: [ubuntu-25.04*]
=======
  trixie:
    os_versions: [debian-13*]
>>>>>>> c419684e
    package_extension:
      deb
    architectures:
      x86_64:
        test_distros:
          representative:
<<<<<<< HEAD
          - ubuntu-os-cloud:ubuntu-2504-amd64
          exhaustive:
          - ubuntu-os-cloud:ubuntu-minimal-2504-amd64
      aarch64:
        test_distros:
          representative:
          - ubuntu-os-cloud:ubuntu-2504-arm64
          exhaustive:
          - ubuntu-os-cloud:ubuntu-minimal-2504-arm64
=======
          - debian-cloud:debian-13
      aarch64:
        test_distros:
          representative:
          - debian-cloud:debian-13-arm64
>>>>>>> c419684e
  bookworm:
    os_versions: [debian-12*]
    package_extension:
      deb
    architectures:
      x86_64:
        test_distros:
          representative:
          - debian-cloud:debian-12
      aarch64:
        test_distros:
          representative:
          - debian-cloud:debian-12-arm64
  bullseye:
    os_versions: [debian-11*]
    package_extension:
      deb
    architectures:
      x86_64:
        test_distros:
          representative:
          - debian-cloud:debian-11
          - ml-images:common-gpu-debian-11-py310
  centos8:
    os_versions: [centos-8*,rocky-8*,rhel-8*]
    package_extension:
      rpm
    repo_name:
      el8
    architectures:
      x86_64:
        test_distros:
          representative:
          - rocky-linux-cloud:rocky-linux-8
          exhaustive:
          - rhel-cloud:rhel-8
          - rhel-sap-cloud:rhel-8-6-sap-ha
          - rhel-sap-cloud:rhel-8-8-sap-ha
          - rhel-sap-cloud:rhel-8-10-sap-ha
          - rocky-linux-cloud:rocky-linux-8-optimized-gcp
      aarch64:
        test_distros:
          representative:
          - rocky-linux-cloud:rocky-linux-8-arm64
          exhaustive:
          - rhel-cloud:rhel-8-arm64
          - rocky-linux-cloud:rocky-linux-8-optimized-gcp-arm64
  jammy:
    os_versions: [ubuntu-22.04*]
    package_extension:
      deb
    architectures:
      x86_64:
        soak_distro:
          ubuntu-os-cloud:ubuntu-2204-lts
        test_distros:
          representative:
          - ubuntu-os-cloud:ubuntu-2204-lts
          exhaustive:
          - ubuntu-os-cloud:ubuntu-minimal-2204-lts
      aarch64:
        test_distros:
          representative:
          - ubuntu-os-cloud:ubuntu-2204-lts-arm64
          exhaustive:
          - ubuntu-os-cloud:ubuntu-minimal-2204-lts-arm64
  noble:
    os_versions: [ubuntu-24.04*]
    package_extension:
      deb
    architectures:
      x86_64:
        test_distros:
          representative:
          - ubuntu-os-cloud:ubuntu-2404-lts-amd64
          exhaustive:
          - ubuntu-os-cloud:ubuntu-minimal-2404-lts-amd64
      aarch64:
        test_distros:
          representative:
          - ubuntu-os-cloud:ubuntu-2404-lts-arm64
          exhaustive:
          - ubuntu-os-cloud:ubuntu-minimal-2404-lts-arm64
  rockylinux9:
    os_versions: [centos-9*,rocky-9*,rhel-9*]
    package_extension:
      rpm
    repo_name:
      el9
    architectures:
      x86_64:
        test_distros:
          representative:
          - rocky-linux-cloud:rocky-linux-9
          exhaustive:
          - rhel-cloud:rhel-9
          - rocky-linux-cloud:rocky-linux-9-optimized-gcp
      aarch64:
        test_distros:
          representative:
          - rocky-linux-cloud:rocky-linux-9-arm64
          exhaustive:
          - rhel-cloud:rhel-9-arm64
          - rocky-linux-cloud:rocky-linux-9-optimized-gcp-arm64
  sles12:
    os_versions: [sles-12*]
    package_extension:
      rpm
    architectures:
      x86_64:
        test_distros:
          representative:
          - suse-cloud:sles-12
          exhaustive:
          - suse-sap-cloud:sles-12-sp5-sap
  sles15:
    os_versions: [sles-15*, opensuse-leap-15*]
    package_extension:
      rpm
    architectures:
      x86_64:
        test_distros:
          representative:
          - suse-cloud:sles-15
          exhaustive:
          - suse-cloud:sles-15-sp6
          - suse-sap-cloud:sles-15-sp6-sap
          - suse-sap-cloud:sles-15-sp7-sap
          - opensuse-cloud:opensuse-leap
          - opensuse-cloud=opensuse-leap-15-6-v20250724-x86-64
      aarch64:
        test_distros:
          representative:
          - suse-cloud:sles-15-arm64
          exhaustive:
          - suse-cloud:sles-15-sp6-arm64
          - opensuse-cloud:opensuse-leap-arm64
          - opensuse-cloud=opensuse-leap-15-6-v20250724-arm64 
  windows:
    package_extension:
      goo
    architectures:
      x86_64:
        soak_distro:
          windows-cloud:windows-2022
        test_distros:
          representative:
          - windows-cloud:windows-2016-core
          - windows-cloud:windows-2025
          - windows-sql-cloud:sql-std-2019-win-2019
          - windows-sql-cloud:sql-std-2022-win-2025
          exhaustive:
          - windows-cloud:windows-2016
          - windows-cloud:windows-2019
          - windows-cloud:windows-2022
          - windows-cloud:windows-2019-core
          - windows-cloud:windows-2022-core
          - windows-cloud:windows-2025-core
          - windows-sql-cloud:sql-std-2022-win-2022<|MERGE_RESOLUTION|>--- conflicted
+++ resolved
@@ -13,36 +13,36 @@
 # limitations under the License.
 
 targets:
-<<<<<<< HEAD
   plucky:
     os_versions: [ubuntu-25.04*]
-=======
+    package_extension:
+      deb
+    architectures:
+      x86_64:
+        test_distros:
+          representative:
+          - ubuntu-os-cloud:ubuntu-2504-amd64
+          exhaustive:
+          - ubuntu-os-cloud:ubuntu-minimal-2504-amd64
+      aarch64:
+        test_distros:
+          representative:
+          - ubuntu-os-cloud:ubuntu-2504-arm64
+          exhaustive:
+          - ubuntu-os-cloud:ubuntu-minimal-2504-arm64
   trixie:
     os_versions: [debian-13*]
->>>>>>> c419684e
-    package_extension:
-      deb
-    architectures:
-      x86_64:
-        test_distros:
-          representative:
-<<<<<<< HEAD
-          - ubuntu-os-cloud:ubuntu-2504-amd64
-          exhaustive:
-          - ubuntu-os-cloud:ubuntu-minimal-2504-amd64
-      aarch64:
-        test_distros:
-          representative:
-          - ubuntu-os-cloud:ubuntu-2504-arm64
-          exhaustive:
-          - ubuntu-os-cloud:ubuntu-minimal-2504-arm64
-=======
+    package_extension:
+      deb
+    architectures:
+      x86_64:
+        test_distros:
+          representative:
           - debian-cloud:debian-13
       aarch64:
         test_distros:
           representative:
           - debian-cloud:debian-13-arm64
->>>>>>> c419684e
   bookworm:
     os_versions: [debian-12*]
     package_extension:
