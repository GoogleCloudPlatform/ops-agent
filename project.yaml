--- conflicted
+++ resolved
@@ -111,21 +111,18 @@
     package_extension:
       deb
     architectures:
-<<<<<<< HEAD
+      x86_64:
+        test_distros:
+          representative:
+          - ubuntu-os-cloud:ubuntu-2404-lts-amd64
+          exhaustive:
+          - ubuntu-os-cloud:ubuntu-minimal-2404-lts-amd64
       aarch64:
         test_distros:
           representative:
           - ubuntu-os-cloud:ubuntu-2404-lts-arm64
           exhaustive:
           - ubuntu-os-cloud:ubuntu-minimal-2404-lts-arm64
-=======
-      x86_64:
-        test_distros:
-          representative:
-          - ubuntu-os-cloud:ubuntu-2404-lts-amd64
-          exhaustive:
-          - ubuntu-os-cloud:ubuntu-minimal-2404-lts-amd64
->>>>>>> bd1abcfd
   rockylinux9:
     package_extension:
       rpm
