--- conflicted
+++ resolved
@@ -13,24 +13,8 @@
 # limitations under the License.
 
 targets:
-<<<<<<< HEAD
-  oracular:
-    package_extension:
-      deb
-    architectures:
-      x86_64:
-        test_distros:
-          representative:
-          - ubuntu-os-cloud:ubuntu-2410-amd64
-          exhaustive:
-          - ubuntu-os-cloud:ubuntu-minimal-2410-amd64
-      aarch64:
-        test_distros:
-          representative:
-          - ubuntu-os-cloud:ubuntu-2410-arm64
-          exhaustive:
-          - ubuntu-os-cloud:ubuntu-minimal-2410-arm64
   plucky:
+    os_versions: [ubuntu-25.04**]
     package_extension:
       deb
     architectures:
@@ -46,8 +30,6 @@
           - ubuntu-os-cloud:ubuntu-2504-arm64
           exhaustive:
           - ubuntu-os-cloud:ubuntu-minimal-2504-arm64
-=======
->>>>>>> bb021863
   bookworm:
     os_versions: [debian-12*]
     package_extension:
