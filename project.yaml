targets:
  bookworm:
    package_extension:
      deb
    architectures:
      x86_64:
        test_distros:
          representative:
          - debian-12
      aarch64:
        test_distros:
          representative:
          - debian-12-arm
  bullseye:
    package_extension:
      deb
    architectures:
      x86_64:
        test_distros:
          representative:
          - debian-11
      aarch64:
        test_distros:
          representative:
          - debian-11-arm
  buster:
    package_extension:
      deb
    architectures:
      x86_64:
        test_distros:
          representative:
          - debian-10
  centos7:
    package_extension:
      rpm
    architectures:
      x86_64:
        test_distros:
          representative:
          - centos-7
          exhaustive:
          - rhel-7
          - rhel-7-9-sap-ha
  focal:
    package_extension:
      deb
    architectures:
      x86_64:
        test_distros:
          representative:
          - ubuntu-minimal-2004-lts
          exhaustive:
          - ubuntu-2004-lts
      aarch64:
        test_distros:
          representative:
          - ubuntu-minimal-2004-lts-arm64
          exhaustive:
          - ubuntu-2004-lts-arm64
  jammy:
    package_extension:
      deb
    architectures:
      x86_64:
        test_distros:
          representative:
          - ubuntu-minimal-2204-lts
          exhaustive:
          - ubuntu-2204-lts
      aarch64:
        test_distros:
          representative:
          - ubuntu-minimal-2204-lts-arm64
          exhaustive:
          - ubuntu-2204-lts-arm64
<<<<<<< HEAD
  lunar:
    package_extension:
      deb
    architectures:
      x86_64:
        test_distros:
          representative:
          - ubuntu-2304-amd64
          exhaustive:
          - ubuntu-minimal-2304-amd64
=======
>>>>>>> 40381da0
  mantic:
    package_extension:
      deb
    architectures:
      x86_64:
        test_distros:
          representative:
          - ubuntu-minimal-2310-lts
          exhaustive:
          - ubuntu-2310-lts
      aarch64:
        test_distros:
          representative:
          - ubuntu-minimal-2310-lts-arm64
          exhaustive:
          - ubuntu-2310-lts-arm64
  rockylinux8:
    package_extension:
      rpm
    architectures:
      x86_64:
        test_distros:
          representative:
          - rocky-linux-8
          exhaustive:
          - rhel-8
          - rhel-8-2-sap-ha
          - rhel-8-4-sap-ha
          - rhel-8-6-sap-ha
  rockylinux9:
    package_extension:
      rpm
    architectures:
      x86_64:
        test_distros:
          representative:
          - rocky-linux-9
          exhaustive:
          - rhel-9
      aarch64:
        test_distros:
          representative:
          - rocky-linux-9-arm64
          exhaustive:
          - rhel-9-arm64
  sles12:
    package_extension:
      rpm
    architectures:
      x86_64:
        test_distros:
          representative:
          - sles-12
          exhaustive:
          - sles-12-sp5-sap
  sles15:
    package_extension:
      rpm
    architectures:
      x86_64:
        test_distros:
          representative:
          - sles-15
          exhaustive:
          - sles-15-sp2-sap
          - sles-15-sp5-sap
          - opensuse-leap
          - opensuse-leap-15-4
      aarch64:
        test_distros:
          representative:
          - sles-15-arm64
          exhaustive:
          - opensuse-leap-arm64
  windows:
    package_extension:
      goo
    architectures:
      x86_64:
        test_distros:
          representative:
          - windows-2016-core
          - sql-std-2019-win-2019
          - windows-2022
          exhaustive:
          - windows-2016
          - windows-2019
          - windows-2019-core
          - windows-2022-core<|MERGE_RESOLUTION|>--- conflicted
+++ resolved
@@ -74,19 +74,6 @@
           - ubuntu-minimal-2204-lts-arm64
           exhaustive:
           - ubuntu-2204-lts-arm64
-<<<<<<< HEAD
-  lunar:
-    package_extension:
-      deb
-    architectures:
-      x86_64:
-        test_distros:
-          representative:
-          - ubuntu-2304-amd64
-          exhaustive:
-          - ubuntu-minimal-2304-amd64
-=======
->>>>>>> 40381da0
   mantic:
     package_extension:
       deb
