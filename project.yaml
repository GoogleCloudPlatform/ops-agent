--- conflicted
+++ resolved
@@ -45,6 +45,10 @@
           - rhel-7
           - rhel-7-9-sap-ha
   centos8:
+    package_extension:
+      rpm
+    repo_name:
+      el8
     architectures:
       x86_64:
         test_distros:
@@ -102,26 +106,7 @@
           representative:
           - ubuntu-minimal-2310-arm64
           exhaustive:
-<<<<<<< HEAD
-          - ubuntu-2310-lts-arm64
-=======
           - ubuntu-2310-arm64
-  rockylinux8:
-    package_extension:
-      rpm
-    repo_name:
-      el8
-    architectures:
-      x86_64:
-        test_distros:
-          representative:
-          - rocky-linux-8
-          exhaustive:
-          - rhel-8
-          - rhel-8-2-sap-ha
-          - rhel-8-4-sap-ha
-          - rhel-8-6-sap-ha
->>>>>>> 28cbf43f
   rockylinux9:
     package_extension:
       rpm
