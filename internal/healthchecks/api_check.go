--- conflicted
+++ resolved
@@ -27,7 +27,6 @@
 	"github.com/GoogleCloudPlatform/ops-agent/internal/logs"
 	"github.com/googleapis/gax-go/v2/apierror"
 	metricpb "google.golang.org/genproto/googleapis/api/metric"
-	"google.golang.org/genproto/googleapis/api/monitoredres"
 	"google.golang.org/grpc/codes"
 	timestamppb "google.golang.org/protobuf/types/known/timestamppb"
 )
@@ -44,16 +43,7 @@
 	return ok && apiErr.GRPCStatus().Code() == codes.InvalidArgument
 }
 
-<<<<<<< HEAD
 func createMonitoringPingRequest(resource resourcedetector.Resource) *monitoringpb.CreateTimeSeriesRequest {
-=======
-func isInvalidArgumentErr(err error) bool {
-	apiErr, ok := err.(*apierror.APIError)
-	return ok && apiErr.GRPCStatus().Code() == codes.InvalidArgument
-}
-
-func createMonitoringPingRequest(gceMetadata resourcedetector.GCEResource) *monitoringpb.CreateTimeSeriesRequest {
->>>>>>> 71fc731b
 	metricType := "agent.googleapis.com/agent/ops_agent/enabled_receivers"
 	now := &timestamppb.Timestamp{
 		Seconds: time.Now().Unix(),
@@ -64,17 +54,14 @@
 		},
 	}
 	req := &monitoringpb.CreateTimeSeriesRequest{
-		Name: "projects/" + resource.GetProject(),
+		Name: "projects/" + resource.ProjectName(),
 		TimeSeries: []*monitoringpb.TimeSeries{{
 			MetricKind: metricpb.MetricDescriptor_GAUGE,
 			ValueType:  metricpb.MetricDescriptor_INT64,
 			Metric: &metricpb.Metric{
 				Type: metricType,
 			},
-			Resource: &monitoredres.MonitoredResource{
-				Type:   resource.GetType(),
-				Labels: resource.GetLabels(),
-			},
+			Resource: resource.MonitoredResource(),
 			Points: []*monitoringpb.Point{{
 				Interval: &monitoringpb.TimeInterval{
 					StartTime: now,
@@ -91,28 +78,16 @@
 // authentication configuration are valid. To accomplish this, monitoringPing writes a
 // time series point with empty values to an Ops Agent specific metric.
 // This method mirrors the "(c *Client) Ping" method in "cloud.google.com/go/logging".
-<<<<<<< HEAD
 func monitoringPing(ctx context.Context, client monitoring.MetricClient, resource resourcedetector.Resource) error {
 	var err error
 	for i := 0; i < MaxMonitoringPingRetries; i++ {
 		err = client.CreateTimeSeries(ctx, createMonitoringPingRequest(resource))
 		if err == nil || !isInvalidArgumentErr(err) {
-=======
-func monitoringPing(ctx context.Context, client monitoring.MetricClient, gceMetadata resourcedetector.GCEResource) error {
-	var err error
-	for i := 0; i < MaxMonitoringPingRetries; i++ {
-		err = client.CreateTimeSeries(ctx, createMonitoringPingRequest(gceMetadata))
-		if err == nil || !isInvalidArgumentErr(err) { 
->>>>>>> 71fc731b
 			break
 		}
 		// This fixes b/291631906 when the monitoringPing is retried very quickly resulting
 		// in an `InvalidArgument` error due a maximum write rate of one point every 5 seconds.
-<<<<<<< HEAD
 		// https://cloud.google.com/monitoring/quotas
-=======
-		// https://cloud.google.com/monitoring/quotas 
->>>>>>> 71fc731b
 		time.Sleep(6 * time.Second)
 	}
 	return err
@@ -122,7 +97,7 @@
 	ctx := context.Background()
 
 	// New Logging Client
-	logClient, err := logging.NewClient(ctx, resource.GetProject())
+	logClient, err := logging.NewClient(ctx, resource.ProjectName())
 	if err != nil {
 		return err
 	}
