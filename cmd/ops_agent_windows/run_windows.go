// Copyright 2022 Google LLC
//
// Licensed under the Apache License, Version 2.0 (the "License");
// you may not use this file except in compliance with the License.
// You may obtain a copy of the License at
//
//      http://www.apache.org/licenses/LICENSE-2.0
//
// Unless required by applicable law or agreed to in writing, software
// distributed under the License is distributed on an "AS IS" BASIS,
// WITHOUT WARRANTIES OR CONDITIONS OF ANY KIND, either express or implied.
// See the License for the specific language governing permissions and
// limitations under the License.

package main

import (
	"flag"
	"fmt"
	"os"
	"path/filepath"

	"github.com/GoogleCloudPlatform/ops-agent/apps"
	"github.com/GoogleCloudPlatform/ops-agent/confgenerator"
	"github.com/GoogleCloudPlatform/ops-agent/internal/health_checks"
	"golang.org/x/sys/windows/svc"
	"golang.org/x/sys/windows/svc/debug"
	"golang.org/x/sys/windows/svc/eventlog"
	"golang.org/x/sys/windows/svc/mgr"
)

const (
	EngineEventID uint32 = 1
)

func containsString(all []string, s string) bool {
	for _, t := range all {
		if t == s {
			return true
		}
	}
	return false
}

type service struct {
	log          debug.Log
	userConf     string
	outDirectory string
}

func (s *service) Execute(args []string, r <-chan svc.ChangeRequest, changes chan<- svc.Status) (ssec bool, errno uint32) {
	const cmdsAccepted = svc.AcceptStop | svc.AcceptShutdown
	changes <- svc.Status{State: svc.StartPending}
	if err := s.parseFlags(args); err != nil {
		s.log.Error(EngineEventID, fmt.Sprintf("failed to parse arguments: %v", err))
		// ERROR_INVALID_ARGUMENT
		return false, 0x00000057
	}
	if err := s.generateConfigs(); err != nil {
		s.log.Error(EngineEventID, fmt.Sprintf("failed to generate config files: %v", err))
		// 2 is "file not found"
		return false, 2
	}
<<<<<<< HEAD
	s.log.Info(1, "generated configuration files")
	if err := s.runStartupChecks(); err != nil {
		s.log.Error(1, fmt.Sprintf("failed while running startup checks: %v", err))
		// 2 is "file not found"
		return false, 2
	}
	s.log.Info(1, "startup checks finished")
=======
	s.log.Info(EngineEventID, "generated configuration files")
>>>>>>> 89515975
	changes <- svc.Status{State: svc.Running, Accepts: cmdsAccepted}
	if err := s.startSubagents(); err != nil {
		s.log.Error(EngineEventID, fmt.Sprintf("failed to start subagents: %v", err))
		// TODO: Ignore failures for partial startup?
	}
	s.log.Info(EngineEventID, "started subagents")
	defer func() {
		changes <- svc.Status{State: svc.StopPending}
	}()
	for {
		select {
		case c := <-r:
			switch c.Cmd {
			case svc.Interrogate:
				changes <- c.CurrentStatus
			case svc.Stop, svc.Shutdown:
				return
			default:
				s.log.Error(EngineEventID, fmt.Sprintf("unexpected control request #%d", c))
			}
		}
	}
	return
}

func (s *service) parseFlags(args []string) error {
	s.log.Info(EngineEventID, fmt.Sprintf("args: %#v", args))
	var fs flag.FlagSet
	fs.StringVar(&s.userConf, "in", "", "path to the user specified agent config")
	fs.StringVar(&s.outDirectory, "out", "", "directory to write generated configuration files to")

	allArgs := append([]string{}, os.Args[1:]...)
	allArgs = append(allArgs, args[1:]...)
	return fs.Parse(allArgs)
}

func (s *service) checkForStandaloneAgents(unified *confgenerator.UnifiedConfig) error {
	mgr, err := mgr.Connect()
	if err != nil {
		return fmt.Errorf("failed to connect to service manager: %s", err)
	}
	defer mgr.Disconnect()
	services, err := mgr.ListServices()
	if err != nil {
		return fmt.Errorf("failed to list services: %s", err)
	}

	var errors string
	if unified.HasLogging() && containsString(services, "StackdriverLogging") {
		errors += "We detected an existing Windows service for the StackdriverLogging agent, " +
			"which is not compatible with the Ops Agent when the Ops Agent configuration has a non-empty logging section. " +
			"Please either remove the logging section from the Ops Agent configuration, " +
			"or disable the StackdriverLogging agent, and then retry enabling the Ops Agent. "
	}
	if unified.HasMetrics() && containsString(services, "StackdriverMonitoring") {
		errors += "We detected an existing Windows service for the StackdriverMonitoring agent, " +
			"which is not compatible with the Ops Agent when the Ops Agent configuration has a non-empty metrics section. " +
			"Please either remove the metrics section from the Ops Agent configuration, " +
			"or disable the StackdriverMonitoring agent, and then retry enabling the Ops Agent. "
	}
	if errors != "" {
		return fmt.Errorf("conflicts with existing agents: %s", errors)
	}
	return nil
}

func (s *service) runStartupChecks() error {
	logDirectory := filepath.Join(os.Getenv("PROGRAMDATA"), dataDirectory, "log")
	GCEHealthChecks := health_checks.HealthCheckRegistry{
		health_checks.PortsCheck{},
		health_checks.NetworkCheck{},
		health_checks.APICheck{},
	}

	healthCheckResults, err := GCEHealthChecks.RunAllHealthChecks(logDirectory)
	if err != nil {
		return err
	}
	for _, message := range healthCheckResults {
		s.log.Info(1, message)
	}
	return nil
}

func (s *service) generateConfigs() error {
	// TODO(lingshi) Move this to a shared place across Linux and Windows.
	uc, err := confgenerator.MergeConfFiles(s.userConf, "windows", apps.BuiltInConfStructs)
	if err != nil {
		return err
	}

	s.log.Info(EngineEventID, fmt.Sprintf("Built-in config:\n%s\n", apps.BuiltInConfStructs["windows"]))
	s.log.Info(EngineEventID, fmt.Sprintf("Merged config:\n%s\n", uc))
	if err := s.checkForStandaloneAgents(uc); err != nil {
		return err
	}
	// TODO: Add flag for passing in log/run path?
	for _, subagent := range []string{
		"otel",
		"fluentbit",
	} {
		if err := confgenerator.GenerateFilesFromConfig(
			uc,
			subagent,
			filepath.Join(os.Getenv("PROGRAMDATA"), dataDirectory, "log"),
			filepath.Join(os.Getenv("PROGRAMDATA"), dataDirectory, "run"),
			filepath.Join(s.outDirectory, subagent)); err != nil {
			return err
		}
	}

	return nil
}

func (s *service) startSubagents() error {
	manager, err := mgr.Connect()
	if err != nil {
		return err
	}
	defer manager.Disconnect()
	for _, svc := range services[1:] {
		handle, err := manager.OpenService(svc.name)
		if err != nil {
			// service not found?
			return err
		}
		defer handle.Close()
		if err := handle.Start(); err != nil {
			// TODO: Should we be ignoring failures for partial startup?
			s.log.Error(EngineEventID, fmt.Sprintf("failed to start %q: %v", svc.name, err))
		}
	}
	return nil
}

func run(name string) error {
	elog, err := eventlog.Open(name)
	if err != nil {
		// probably futile
		return err
	}
	defer elog.Close()

	elog.Info(1, fmt.Sprintf("starting %s service", name))
	err = svc.Run(name, &service{log: elog})
	if err != nil {
		elog.Error(EngineEventID, fmt.Sprintf("%s service failed: %v", name, err))
		return err
	}
	elog.Info(EngineEventID, fmt.Sprintf("%s service stopped", name))
	return nil
}<|MERGE_RESOLUTION|>--- conflicted
+++ resolved
@@ -61,17 +61,15 @@
 		// 2 is "file not found"
 		return false, 2
 	}
-<<<<<<< HEAD
-	s.log.Info(1, "generated configuration files")
+  s.log.Info(EngineEventID, "generated configuration files")
+
 	if err := s.runStartupChecks(); err != nil {
 		s.log.Error(1, fmt.Sprintf("failed while running startup checks: %v", err))
 		// 2 is "file not found"
 		return false, 2
 	}
-	s.log.Info(1, "startup checks finished")
-=======
-	s.log.Info(EngineEventID, "generated configuration files")
->>>>>>> 89515975
+	s.log.Info(EngineEventID, "startup checks finished")
+
 	changes <- svc.Status{State: svc.Running, Accepts: cmdsAccepted}
 	if err := s.startSubagents(); err != nil {
 		s.log.Error(EngineEventID, fmt.Sprintf("failed to start subagents: %v", err))
