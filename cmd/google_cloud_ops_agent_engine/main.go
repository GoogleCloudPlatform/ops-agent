--- conflicted
+++ resolved
@@ -63,7 +63,6 @@
 	log.Printf("Built-in config:\n%s", apps.BuiltInConfStructs["linux"])
 	log.Printf("Merged config:\n%s", uc)
 
-<<<<<<< HEAD
 	if *service == "" {
 		runHealthChecks()
 		log.Println("Startup checks finished")
@@ -73,9 +72,4 @@
 		}
 	}
 	return confgenerator.GenerateFilesFromConfig(uc, *service, *logsDir, *stateDir, *outDir)
-=======
-	runStartupChecks(*service)
-
-	return uc.GenerateFilesFromConfig(ctx, *service, *logsDir, *stateDir, *outDir)
->>>>>>> 71017fa3
 }