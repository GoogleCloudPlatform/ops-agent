// Copyright 2025 Google LLC
//
// Licensed under the Apache License, Version 2.0 (the "License");
// you may not use this file except in compliance with the License.
// You may obtain a copy of the License at
//
//      http://www.apache.org/licenses/LICENSE-2.0
//
// Unless required by applicable law or agreed to in writing, software
// distributed under the License is distributed on an "AS IS" BASIS,
// WITHOUT WARRANTIES OR CONDITIONS OF ANY KIND, either express or implied.
// See the License for the specific language governing permissions and
// limitations under the License.

//go:build !windows

package main

import (
	"context"
	"fmt"
	"log"
	"os"
	"os/exec"
	"os/signal"
	"path"
	"path/filepath"
	"regexp"
	"strings"
	"sync"
	"syscall"

	"google.golang.org/grpc/status"

	pb "github.com/GoogleCloudPlatform/ops-agent/cmd/ops_agent_uap_plugin/google_guest_agent/plugin"
)

const (
	OpsAgentConfigLocationLinux = "/etc/google-cloud-ops-agent/config.yaml"
	ConfGeneratorBinary         = "libexec/google_cloud_ops_agent_engine"
	DiagnosticsBinary           = "libexec/google_cloud_ops_agent_diagnostics"
	AgentWrapperBinary          = "libexec/google_cloud_ops_agent_wrapper"
	FluentbitBinary             = "subagents/fluent-bit/bin/fluent-bit"
	OtelBinary                  = "subagents/opentelemetry-collector/otelopscol"

	LogsDirectory               = "log/google-cloud-ops-agent"
	FluentBitStateDiectory      = "state/fluent-bit"
	FluentBitRuntimeDirectory   = "run/google-cloud-ops-agent-fluent-bit"
	OtelRuntimeDirectory        = "run/google-cloud-ops-agent-opentelemetry-collector"
	DefaultPluginStateDirectory = "/var/lib/google-guest-agent/agent_state/plugins/ops-agent-plugin"
)

var (
	AgentServiceNameRegex    = regexp.MustCompile(`[\w-]+\.service`)
	AgentSystemdServiceNames = []string{"google-cloud-ops-agent.service", "stackdriver-agent.service", "google-fluentd.service"}
)

// RunSubAgentCommandFunc defines a function type that starts a subagent. If one subagent execution exited, other sugagents are also terminated via context cancellation. This abstraction is introduced
// primarily to facilitate testing by allowing the injection of mock
// implementations.
type RunSubAgentCommandFunc func(ctx context.Context, cancel context.CancelFunc, cmd *exec.Cmd, runCommand RunCommandFunc, wg *sync.WaitGroup)

// Apply applies the config sent or performs the work defined in the message.
// ApplyRequest is opaque to the agent and is expected to be well known contract
// between Plugin and the server itself. For e.g. service might want to update
// plugin config to enable/disable feature here plugins can react to such requests.
func (ps *OpsAgentPluginServer) Apply(ctx context.Context, msg *pb.ApplyRequest) (*pb.ApplyResponse, error) {
	return &pb.ApplyResponse{}, nil
}

// Start starts the plugin and initiates the plugin functionality.
// Until plugin receives Start request plugin is expected to be not functioning
// and just listening on the address handed off waiting for the request.
func (ps *OpsAgentPluginServer) Start(ctx context.Context, msg *pb.StartRequest) (*pb.StartResponse, error) {
<<<<<<< HEAD
	// test!
=======
	ps.mu.Lock()
>>>>>>> 21078a0c
	if ps.cancel != nil {
		log.Printf("The Ops Agent plugin is started already, skipping the current request")
		ps.mu.Unlock()
		return &pb.StartResponse{}, nil
	}
	log.Printf("Received a Start request: %s. Starting the Ops Agent", msg)

	pContext, cancel := context.WithCancel(context.Background())
	ps.cancel = cancel
	ps.mu.Unlock()

	pluginInstallPath, err := os.Executable()
	if err != nil {
		log.Printf("Start() failed, because it cannot determine the plugin install location: %s", err)
		return nil, status.Error(1, err.Error())
	}
	pluginInstallPath, err = filepath.EvalSymlinks(pluginInstallPath)
	if err != nil {
		log.Printf("Start() failed, because it cannot determine the plugin install location: %s", err)
		status.Error(1, err.Error())
	}
	pluginInstallDir := filepath.Dir(pluginInstallPath)

	pluginStateDir := msg.GetConfig().GetStateDirectoryPath()
	if pluginStateDir == "" {
		pluginStateDir = DefaultPluginStateDirectory
	}

	// Find existing ops agent installation, and conflicting legacy agent installation.
	foundConflictingInstallations, err := findPreExistentAgents(pContext, ps.runCommand, AgentSystemdServiceNames)
	if foundConflictingInstallations || err != nil {
		ps.Stop(ctx, &pb.StopRequest{Cleanup: false})
		log.Printf("Start() failed: %s", err)
		return nil, status.Error(1, err.Error())
	}

	// Ops Agent config validation
	if err := validateOpsAgentConfig(pContext, pluginInstallDir, ps.runCommand); err != nil {
		log.Printf("Start() failed: %s", err)
		ps.Stop(ctx, &pb.StopRequest{Cleanup: false})
		return nil, status.Errorf(1, "failed to validate Ops Agent config: %s", err)
	}
	// Subagent config generation
	if err := generateSubagentConfigs(pContext, ps.runCommand, pluginInstallDir, pluginStateDir); err != nil {
		log.Printf("Start() failed: %s", err)
		ps.Stop(ctx, &pb.StopRequest{Cleanup: false})
		return nil, status.Errorf(1, "failed to generate subagent configs: %s", err)
	}

	// the diagnostics service and subagent startups
	cancelFunc := func() {
		ps.Stop(ctx, &pb.StopRequest{Cleanup: false})
	}
	go runSubagents(pContext, cancelFunc, pluginInstallDir, pluginStateDir, runSubAgentCommand, ps.runCommand)
	return &pb.StartResponse{}, nil
}

// Stop is the stop hook and implements any cleanup if required.
// Stop maybe called if plugin revision is being changed.
// For e.g. if plugins want to stop some task it was performing or remove some
// state before exiting it can be done on this request.
func (ps *OpsAgentPluginServer) Stop(ctx context.Context, msg *pb.StopRequest) (*pb.StopResponse, error) {
	ps.mu.Lock()
	defer ps.mu.Unlock()
	if ps.cancel == nil {
		log.Printf("The Ops Agent plugin is stopped already, skipping the current request")
		return &pb.StopResponse{}, nil
	}
	log.Printf("Received a Stop request: %s. Stopping the Ops Agent", msg)
	ps.cancel()
	ps.cancel = nil
	return &pb.StopResponse{}, nil
}

// GetStatus is the health check agent would perform to make sure plugin process
// is alive. If request fails process is considered dead and relaunched. Plugins
// can share any additional information to report it to the service. For e.g. if
// plugins detect some non-fatal errors causing it unable to offer some features
// it can reported in status which is sent back to the service by agent.
func (ps *OpsAgentPluginServer) GetStatus(ctx context.Context, msg *pb.GetStatusRequest) (*pb.Status, error) {
	log.Println("Received a GetStatus request")
	ps.mu.Lock()
	defer ps.mu.Unlock()
	if ps.cancel == nil {
		log.Println("The Ops Agent plugin is not running")
		return &pb.Status{Code: 1, Results: []string{"The Ops Agent Plugin is not running."}}, nil
	}
	log.Println("The Ops Agent plugin is running")
	return &pb.Status{Code: 0, Results: []string{"The Ops Agent Plugin is running ok."}}, nil
}

// runSubagents starts up the diagnostics service, otel, and fluent bit subagents in separate goroutines.
// All child goroutines create a new context derived from the same parent context.
// This ensures that crashes in one goroutine don't affect other goroutines.
// However, when one goroutine exits with errors, it won't be restarted, and all other goroutines are also terminated.
// This is done by canceling the parent context.
// This makes sure that GetStatus() returns a non-healthy status, signaling UAP to Start() the plugin again.
//
// ctx: the parent context that all child goroutines share.
//
// cancel: the cancel function for the parent context. By calling this function, the parent context is canceled,
// and GetStatus() returns a non-healthy status, signaling UAP to re-trigger Start().
func runSubagents(ctx context.Context, cancel context.CancelFunc, pluginInstallDirectory string, pluginStateDirectory string, runSubAgentCommand RunSubAgentCommandFunc, runCommand RunCommandFunc) {
	// Register signal handler and implements its callback.
	sigHandler(ctx, func(_ os.Signal) {
		cancel()
	})

	var wg sync.WaitGroup
	// Starting the diagnostics service
	runDiagnosticsCmd := exec.CommandContext(ctx,
		path.Join(pluginInstallDirectory, DiagnosticsBinary),
		"-config", OpsAgentConfigLocationLinux,
	)
	wg.Add(1)
	go runSubAgentCommand(ctx, cancel, runDiagnosticsCmd, runCommand, &wg)

	// Starting Otel
	runOtelCmd := exec.CommandContext(ctx,
		path.Join(pluginInstallDirectory, OtelBinary),
		"--config", path.Join(pluginStateDirectory, OtelRuntimeDirectory, "otel.yaml"),
	)
	wg.Add(1)
	go runSubAgentCommand(ctx, cancel, runOtelCmd, runCommand, &wg)

	// Starting FluentBit
	runFluentBitCmd := exec.CommandContext(ctx,
		path.Join(pluginInstallDirectory, AgentWrapperBinary),
		"-config_path", OpsAgentConfigLocationLinux,
		"-log_path", path.Join(pluginStateDirectory, LogsDirectory, "subagents/logging-module.log"),
		path.Join(pluginInstallDirectory, FluentbitBinary),
		"--config", path.Join(pluginStateDirectory, FluentBitRuntimeDirectory, "fluent_bit_main.conf"),
		"--parser", path.Join(pluginStateDirectory, FluentBitRuntimeDirectory, "fluent_bit_parser.conf"),
		"--storage_path", path.Join(pluginStateDirectory, FluentBitStateDiectory, "buffers"),
	)
	wg.Add(1)
	go runSubAgentCommand(ctx, cancel, runFluentBitCmd, runCommand, &wg)

	wg.Wait()
}

func runSubAgentCommand(ctx context.Context, cancel context.CancelFunc, cmd *exec.Cmd, runCommand RunCommandFunc, wg *sync.WaitGroup) {
	defer wg.Done()
	if cmd == nil {
		return
	}
	if ctx.Err() != nil {
		// context has been cancelled
		log.Printf("cannot execute command: %s, because the context has been cancelled", cmd.Args)
		return
	}

	output, err := runCommand(cmd)
	if err != nil {
		log.Printf("command: %s exited with errors, not restarting.\nCommand output: %s\n Command error:%s", cmd.Args, string(output), err)
	} else {
		log.Printf("command: %s %s exited successfully.\nCommand output: %s", cmd.Path, cmd.Args, string(output))
	}
	cancel() // cancels the parent context which also stops other Ops Agent sub-binaries from running.
	return
}

// sigHandler handles SIGTERM, SIGINT etc signals. The function provided in the
// cancel argument handles internal framework termination and the plugin
// interface notification of the "exiting" state.
func sigHandler(ctx context.Context, cancel func(sig os.Signal)) {
	sigChan := make(chan os.Signal, 1)
	signal.Notify(sigChan, syscall.SIGTERM, syscall.SIGINT, syscall.SIGQUIT, syscall.SIGHUP)
	go func() {
		select {
		case sig := <-sigChan:
			log.Printf("Got signal: %d, leaving...", sig)
			close(sigChan)
			cancel(sig)
		case <-ctx.Done():
			break
		}
	}()
}

func runCommand(cmd *exec.Cmd) (string, error) {
	if cmd == nil {
		return "", nil
	}
	cmd.SysProcAttr = &syscall.SysProcAttr{
		Pdeathsig: syscall.SIGKILL,
	}
	log.Printf("Running command: %s", cmd.Args)
	out, err := cmd.CombinedOutput()
	if err != nil {
		log.Printf("Command %s failed, \ncommand output: %s\ncommand error: %s", cmd.Args, string(out), err)
	}
	return string(out), err
}

func validateOpsAgentConfig(ctx context.Context, pluginInstallDirectory string, runCommand RunCommandFunc) error {
	configValidationCmd := exec.CommandContext(ctx,
		path.Join(pluginInstallDirectory, ConfGeneratorBinary),
		"-in", OpsAgentConfigLocationLinux,
	)
	if output, err := runCommand(configValidationCmd); err != nil {
		return fmt.Errorf("failed to validate the Ops Agent config:\ncommand output: %s\ncommand error: %s", output, err)
	}
	return nil
}

func generateSubagentConfigs(ctx context.Context, runCommand RunCommandFunc, pluginInstallDirectory string, pluginStateDirectory string) error {
	confGeneratorBinaryFullPath := path.Join(pluginInstallDirectory, ConfGeneratorBinary)
	otelConfigGenerationCmd := exec.CommandContext(ctx,
		confGeneratorBinaryFullPath,
		"-service", "otel",
		"-in", OpsAgentConfigLocationLinux,
		"-out", path.Join(pluginStateDirectory, OtelRuntimeDirectory),
		"-logs", path.Join(pluginStateDirectory, LogsDirectory))

	if output, err := runCommand(otelConfigGenerationCmd); err != nil {
		return fmt.Errorf("failed to generate Otel config:\ncommand output: %s\ncommand error: %s", output, err)
	}

	fluentBitConfigGenerationCmd := exec.CommandContext(ctx,
		confGeneratorBinaryFullPath,
		"-service", "fluentbit",
		"-in", OpsAgentConfigLocationLinux,
		"-out", path.Join(pluginStateDirectory, FluentBitRuntimeDirectory),
		"-logs", path.Join(pluginStateDirectory, LogsDirectory), "-state", path.Join(pluginStateDirectory, FluentBitStateDiectory))

	if output, err := runCommand(fluentBitConfigGenerationCmd); err != nil {
		return fmt.Errorf("failed to generate Fluntbit config:\ncommand output: %s\ncommand error: %s", output, err)
	}
	return nil
}

func findPreExistentAgents(ctx context.Context, runCommand RunCommandFunc, agentSystemdServiceNames []string) (bool, error) {
	cmdArgs := []string{"systemctl", "list-unit-files"}
	cmdArgs = append(cmdArgs, agentSystemdServiceNames...)
	findOpsAgentCmd := exec.CommandContext(ctx,
		cmdArgs[0], cmdArgs[1:]...,
	)
	output, err := runCommand(findOpsAgentCmd)
	if strings.Contains(output, "0 unit files listed.") {
		return false, nil
	}
	if err != nil {
		return false, fmt.Errorf("unable to verify the existing Ops Agent and legacy agent installations, error: %s", err)
	}
	alreadyInstalledAgents := AgentServiceNameRegex.FindAllString(output, -1)
	if len(alreadyInstalledAgents) == 0 {
		return false, nil
	}
	log.Printf("The following systemd services are already installed on the VM: %v\n command output: %v\ncommand error: %v", alreadyInstalledAgents, output, err)
	return true, fmt.Errorf("conflicting installations identified: %v", alreadyInstalledAgents)
}<|MERGE_RESOLUTION|>--- conflicted
+++ resolved
@@ -72,11 +72,8 @@
 // Until plugin receives Start request plugin is expected to be not functioning
 // and just listening on the address handed off waiting for the request.
 func (ps *OpsAgentPluginServer) Start(ctx context.Context, msg *pb.StartRequest) (*pb.StartResponse, error) {
-<<<<<<< HEAD
-	// test!
-=======
 	ps.mu.Lock()
->>>>>>> 21078a0c
+  // test!
 	if ps.cancel != nil {
 		log.Printf("The Ops Agent plugin is started already, skipping the current request")
 		ps.mu.Unlock()
