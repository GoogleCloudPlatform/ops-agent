// Copyright 2022 Google LLC
//
// Licensed under the Apache License, Version 2.0 (the "License");
// you may not use this file except in compliance with the License.
// You may obtain a copy of the License at
//
//      http://www.apache.org/licenses/LICENSE-2.0
//
// Unless required by applicable law or agreed to in writing, software
// distributed under the License is distributed on an "AS IS" BASIS,
// WITHOUT WARRANTIES OR CONDITIONS OF ANY KIND, either express or implied.
// See the License for the specific language governing permissions and
// limitations under the License.

package main

import (
	"log"

	"github.com/GoogleCloudPlatform/ops-agent/apps"
	"github.com/GoogleCloudPlatform/ops-agent/confgenerator"
)

// getUnifiedConfigAndValidate if successful will return both the users original
// config and merged config respectively
func getUnifiedConfigAndValidate(userConfPath, platform string) (userUc, mergedUc confgenerator.UnifiedConfig, err error) {
	userUc, err = confgenerator.ReadUnifiedConfigFromFile(userConfPath, platform)
	if err != nil {
		return confgenerator.UnifiedConfig{}, confgenerator.UnifiedConfig{}, err
	}
	_, mergedConfig, err := confgenerator.MergeConfFiles(userConfPath, platform, apps.BuiltInConfStructs)
	if err != nil {
		return confgenerator.UnifiedConfig{}, confgenerator.UnifiedConfig{}, err
<<<<<<< HEAD

=======
>>>>>>> 30efa9d3
	}

	mergedUc, err = confgenerator.ParseUnifiedConfigAndValidate(mergedConfig, platform)
	if err != nil {
		return confgenerator.UnifiedConfig{}, confgenerator.UnifiedConfig{}, err
	}

	return userUc, mergedUc, nil
}

func main() {
	defer func() {
		if r := recover(); r != nil {
			log.Fatal("Recovered in run", r)
		}
	}()
	if err := run(); err != nil {
		log.Fatal(err)
	}
}<|MERGE_RESOLUTION|>--- conflicted
+++ resolved
@@ -31,10 +31,6 @@
 	_, mergedConfig, err := confgenerator.MergeConfFiles(userConfPath, platform, apps.BuiltInConfStructs)
 	if err != nil {
 		return confgenerator.UnifiedConfig{}, confgenerator.UnifiedConfig{}, err
-<<<<<<< HEAD
-
-=======
->>>>>>> 30efa9d3
 	}
 
 	mergedUc, err = confgenerator.ParseUnifiedConfigAndValidate(mergedConfig, platform)
