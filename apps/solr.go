// Copyright 2021 Google LLC
//
// Licensed under the Apache License, Version 2.0 (the "License");
// you may not use this file except in compliance with the License.
// You may obtain a copy of the License at
//
//      http://www.apache.org/licenses/LICENSE-2.0
//
// Unless required by applicable law or agreed to in writing, software
// distributed under the License is distributed on an "AS IS" BASIS,
// WITHOUT WARRANTIES OR CONDITIONS OF ANY KIND, either express or implied.
// See the License for the specific language governing permissions and
// limitations under the License.

package apps

import (
	"github.com/GoogleCloudPlatform/ops-agent/confgenerator"
	"github.com/GoogleCloudPlatform/ops-agent/confgenerator/fluentbit"
	"github.com/GoogleCloudPlatform/ops-agent/confgenerator/otel"
)

type MetricsReceiverSolr struct {
	confgenerator.ConfigComponent `yaml:",inline"`

	confgenerator.MetricsReceiverShared `yaml:",inline"`

	confgenerator.MetricsReceiverSharedJVM `yaml:",inline"`
}

const defaultSolrEndpoint = "localhost:18983"

func (r MetricsReceiverSolr) Type() string {
	return "solr"
}

func (r MetricsReceiverSolr) Pipelines() []otel.Pipeline {
	targetSystem := "solr"

	return r.MetricsReceiverSharedJVM.JVMConfig(
		targetSystem,
		defaultSolrEndpoint,
		r.CollectionIntervalString(),
		[]otel.Component{
			otel.NormalizeSums(),
			otel.MetricsTransform(
				otel.AddPrefix("workload.googleapis.com"),
			),
		},
	)
}

func init() {
	confgenerator.MetricsReceiverTypes.RegisterType(func() confgenerator.Component { return &MetricsReceiverSolr{} })
}

type LoggingProcessorSolrSystem struct {
	confgenerator.ConfigComponent `yaml:",inline"`
}

func (LoggingProcessorSolrSystem) Type() string {
	return "solr_system"
}

func (p LoggingProcessorSolrSystem) Components(tag string, uid string) []fluentbit.Component {
<<<<<<< HEAD
	c := confgenerator.LoggingProcessorParseRegex{
		// Sample line: 2022-01-06 04:16:08.794 INFO  (qtp1489933928-64) [   x:gettingstarted] o.a.s.c.S.Request [gettingstarted]  webapp=/solr path=/get params={q=*:*&_=1641440398872} status=0 QTime=2
		Regex: `^(?<timestamp>\d{4}-\d{2}-\d{2}\s\d{2}:\d{2}:\d{2}\.\d{3,6})\s(?<level>[A-z]+)\s{2}\((?<thread>[^\)]+)\)\s\[c?:?(?<collection>[^\s]*)\ss?:?(?<shard>[^\s]*)\sr?:?(?<replica>[^\s]*)\sx?:?(?<core>[^\]]*)\]\s(?<source>[^\s]+)\s(?<message>(?:(?!\s\=\>)[\s\S])+)\s?=?>?(?<exception>[\s\S]*)`,
		ParserShared: confgenerator.ParserShared{
			TimeKey:    "timestamp",
			TimeFormat: "%Y-%m-%d %H:%M:%S.%L",
=======
	c := confgenerator.LoggingProcessorParseMultilineRegex{
		LoggingProcessorParseRegexComplex: confgenerator.LoggingProcessorParseRegexComplex{
			Parsers: []confgenerator.RegexParser{
				{
					// Sample line: 2022-01-06 04:16:08.794 INFO  (qtp1489933928-64) [   x:gettingstarted] o.a.s.c.S.Request [gettingstarted]  webapp=/solr path=/get params={q=*:*&_=1641440398872} status=0 QTime=2
					Regex: `^(?<timestamp>\d{4}-\d{2}-\d{2}\s\d{2}:\d{2}:\d{2}\.\d{3,6})\s(?<level>[A-z]+)\s{1,5}\((?<thread>[^\)]+)\)\s\[c?:?(?<collection>[^\s]*)\ss?:?(?<shard>[^\s]*)\sr?:?(?<replica>[^\s]*)\sx?:?(?<core>[^\]]*)\]\s(?<source>[^\s]+)\s(?<message>(?:(?!\s\=\>)[\s\S])+)\s?=?>?(?<exception>[\s\S]*)`,
					Parser: confgenerator.ParserShared{
						TimeKey:    "timestamp",
						TimeFormat: "%Y-%m-%d %H:%M:%S.%L",
					},
				},
			},
		},
		Rules: []confgenerator.MultilineRule{
			{
				StateName: "start_state",
				NextState: "cont",
				Regex:     `\d{4}-\d{2}-\d{2}\s\d{2}:\d{2}:\d{2}\.\d{3}\s[A-z]+\s{1,5}`,
			},
			{
				StateName: "cont",
				NextState: "cont",
				Regex:     `^(?!\d{4}-\d{2}-\d{2}\s\d{2}:\d{2}:\d{2}\.\d{3}\s[A-z]+\s{1,5})`,
			},
>>>>>>> efb715ce
		},
	}.Components(tag, uid)

	// https://solr.apache.org/guide/6_6/configuring-logging.html
	c = append(c,
		fluentbit.TranslationComponents(tag, "level", "logging.googleapis.com/severity", true,
			[]struct{ SrcVal, DestVal string }{
				{"TRACE", "DEBUG"},
				{"DEBUG", "DEBUG"},
				{"INFO", "INFO"},
				{"WARN", "WARNING"},
				{"ERROR", "ERROR"},
				{"FATAL", "CRITICAL"},
			},
		)...,
	)
	return c
}

type LoggingReceiverSolrSystem struct {
	LoggingProcessorSolrSystem              `yaml:",inline"`
	confgenerator.LoggingReceiverFilesMixin `yaml:",inline" validate:"structonly"`
}

func (r LoggingReceiverSolrSystem) Components(tag string) []fluentbit.Component {
	if len(r.IncludePaths) == 0 {
		r.IncludePaths = []string{
			"/var/solr/logs/solr.log",
		}
	}

	r.MultilineRules = []confgenerator.MultilineRule{
		{
			StateName: "start_state",
			NextState: "cont",
			Regex:     `\d{4}-\d{2}-\d{2}\s\d{2}:\d{2}:\d{2}\.\d{3}\s[A-z]+\s{2}`,
		},
		{
			StateName: "cont",
			NextState: "cont",
			Regex:     `^(?!\d{4}-\d{2}-\d{2}\s\d{2}:\d{2}:\d{2}\.\d{3}\s[A-z]+\s{2})`,
		},
	}

	c := r.LoggingReceiverFilesMixin.Components(tag)
	c = append(c, r.LoggingProcessorSolrSystem.Components(tag, "solr_system")...)
	return c
}

func init() {
	confgenerator.LoggingProcessorTypes.RegisterType(func() confgenerator.Component { return &LoggingProcessorSolrSystem{} })
	confgenerator.LoggingReceiverTypes.RegisterType(func() confgenerator.Component { return &LoggingReceiverSolrSystem{} })
}<|MERGE_RESOLUTION|>--- conflicted
+++ resolved
@@ -63,39 +63,12 @@
 }
 
 func (p LoggingProcessorSolrSystem) Components(tag string, uid string) []fluentbit.Component {
-<<<<<<< HEAD
 	c := confgenerator.LoggingProcessorParseRegex{
 		// Sample line: 2022-01-06 04:16:08.794 INFO  (qtp1489933928-64) [   x:gettingstarted] o.a.s.c.S.Request [gettingstarted]  webapp=/solr path=/get params={q=*:*&_=1641440398872} status=0 QTime=2
-		Regex: `^(?<timestamp>\d{4}-\d{2}-\d{2}\s\d{2}:\d{2}:\d{2}\.\d{3,6})\s(?<level>[A-z]+)\s{2}\((?<thread>[^\)]+)\)\s\[c?:?(?<collection>[^\s]*)\ss?:?(?<shard>[^\s]*)\sr?:?(?<replica>[^\s]*)\sx?:?(?<core>[^\]]*)\]\s(?<source>[^\s]+)\s(?<message>(?:(?!\s\=\>)[\s\S])+)\s?=?>?(?<exception>[\s\S]*)`,
+		Regex: `^(?<timestamp>\d{4}-\d{2}-\d{2}\s\d{2}:\d{2}:\d{2}\.\d{3,6})\s(?<level>[A-z]+)\s{1,5}\((?<thread>[^\)]+)\)\s\[c?:?(?<collection>[^\s]*)\ss?:?(?<shard>[^\s]*)\sr?:?(?<replica>[^\s]*)\sx?:?(?<core>[^\]]*)\]\s(?<source>[^\s]+)\s(?<message>(?:(?!\s\=\>)[\s\S])+)\s?=?>?(?<exception>[\s\S]*)`,
 		ParserShared: confgenerator.ParserShared{
 			TimeKey:    "timestamp",
 			TimeFormat: "%Y-%m-%d %H:%M:%S.%L",
-=======
-	c := confgenerator.LoggingProcessorParseMultilineRegex{
-		LoggingProcessorParseRegexComplex: confgenerator.LoggingProcessorParseRegexComplex{
-			Parsers: []confgenerator.RegexParser{
-				{
-					// Sample line: 2022-01-06 04:16:08.794 INFO  (qtp1489933928-64) [   x:gettingstarted] o.a.s.c.S.Request [gettingstarted]  webapp=/solr path=/get params={q=*:*&_=1641440398872} status=0 QTime=2
-					Regex: `^(?<timestamp>\d{4}-\d{2}-\d{2}\s\d{2}:\d{2}:\d{2}\.\d{3,6})\s(?<level>[A-z]+)\s{1,5}\((?<thread>[^\)]+)\)\s\[c?:?(?<collection>[^\s]*)\ss?:?(?<shard>[^\s]*)\sr?:?(?<replica>[^\s]*)\sx?:?(?<core>[^\]]*)\]\s(?<source>[^\s]+)\s(?<message>(?:(?!\s\=\>)[\s\S])+)\s?=?>?(?<exception>[\s\S]*)`,
-					Parser: confgenerator.ParserShared{
-						TimeKey:    "timestamp",
-						TimeFormat: "%Y-%m-%d %H:%M:%S.%L",
-					},
-				},
-			},
-		},
-		Rules: []confgenerator.MultilineRule{
-			{
-				StateName: "start_state",
-				NextState: "cont",
-				Regex:     `\d{4}-\d{2}-\d{2}\s\d{2}:\d{2}:\d{2}\.\d{3}\s[A-z]+\s{1,5}`,
-			},
-			{
-				StateName: "cont",
-				NextState: "cont",
-				Regex:     `^(?!\d{4}-\d{2}-\d{2}\s\d{2}:\d{2}:\d{2}\.\d{3}\s[A-z]+\s{1,5})`,
-			},
->>>>>>> efb715ce
 		},
 	}.Components(tag, uid)
 
@@ -131,12 +104,12 @@
 		{
 			StateName: "start_state",
 			NextState: "cont",
-			Regex:     `\d{4}-\d{2}-\d{2}\s\d{2}:\d{2}:\d{2}\.\d{3}\s[A-z]+\s{2}`,
+			Regex:     `\d{4}-\d{2}-\d{2}\s\d{2}:\d{2}:\d{2}\.\d{3}\s[A-z]+\s{1,5}`,
 		},
 		{
 			StateName: "cont",
 			NextState: "cont",
-			Regex:     `^(?!\d{4}-\d{2}-\d{2}\s\d{2}:\d{2}:\d{2}\.\d{3}\s[A-z]+\s{2})`,
+			Regex:     `^(?!\d{4}-\d{2}-\d{2}\s\d{2}:\d{2}:\d{2}\.\d{3}\s[A-z]+\s{1,5})`,
 		},
 	}
 
