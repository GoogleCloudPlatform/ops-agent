--- conflicted
+++ resolved
@@ -35,11 +35,7 @@
 		// Sample "common" line: 127.0.0.1 - frank [10/Oct/2000:13:55:36 -0700] "GET /apache_pb.gif HTTP/1.0" 200 2326
 		// Sample "combined" line: ::1 - - [26/Aug/2021:16:49:43 +0000] "GET / HTTP/1.1" 200 10701 "-" "curl/7.64.0"
 		Regex: `^(?<http_request_remoteIp>[^ ]*) (?<host>[^ ]*) (?<user>[^ ]*) \[(?<time>[^\]]*)\] "(?<http_request_requestMethod>\S+)(?: +(?<http_request_requestUrl>[^\"]*?)(?: +(?<http_request_protocol>\S+))?)?" (?<http_request_status>[^ ]*) (?<http_request_responseSize>[^ ]*)(?: "(?<http_request_referer>[^\"]*)" "(?<http_request_userAgent>[^\"]*)")?$`,
-<<<<<<< HEAD
-		ParserShared: fluentbit.ParserShared{
-=======
 		ParserShared: confgenerator.ParserShared{
->>>>>>> 8bd47ae9
 			TimeKey:    "time",
 			TimeFormat: "%d/%b/%Y:%H:%M:%S %z",
 			Types: map[string]string{
@@ -97,11 +93,7 @@
 		// TODO - Support time parsing for version 2.0 where smallest resolution is seconds
 		// Sample line 2.0: [Wed Oct 11 14:32:52 2000] [error] [client 127.0.0.1] client denied by server configuration: /export/home/live/ap/htdocs/test
 		Regex: `^\[(?<time>[^\]]+)\] \[(?:(?<module>\w+):)?(?<level>[\w\d]+)\](?: \[pid (?<pid>\d+)(?::tid (?<tid>[0-9]+))?\])?(?: (?<errorCode>[^\[:]*):?)?(?: \[client (?<client>[^\]]*)\])? (?<message>.*)$`,
-<<<<<<< HEAD
-		ParserShared: fluentbit.ParserShared{
-=======
 		ParserShared: confgenerator.ParserShared{
->>>>>>> 8bd47ae9
 			TimeKey:    "time",
 			TimeFormat: "%a %b %d %H:%M:%S.%L %Y",
 			Types: map[string]string{
