--- conflicted
+++ resolved
@@ -13,15 +13,9 @@
 	confgenerator.ConfigComponent       `yaml:",inline"`
 	confgenerator.MetricsReceiverShared `yaml:",inline"`
 
-<<<<<<< HEAD
-	Endpoints []string `yaml:"endpoints" validate:"omitempty,hostname_port"`
-	Username  string   `yaml:"username" validate:"required_with=Password"`
-	Password  string   `yaml:"password" validate:"required_with=Username"`
-=======
 	Endpoint string `yaml:"endpoint" validate:"omitempty,hostname_port"`
 	Username string `yaml:"username" validate:"required"`
 	Password string `yaml:"password" validate:"required"`
->>>>>>> 2ff9be5b
 }
 
 const defaultCouchbaseEndpoint = "localhost:8091"
@@ -33,18 +27,11 @@
 
 // Pipelines will construct the prometheus receiver configuration
 func (r MetricsReceiverCouchbase) Pipelines() []otel.Pipeline {
-<<<<<<< HEAD
-	targets := r.Endpoints
-	if len(targets) == 0 {
-		targets = []string{defaultCouchbaseEndpoint}
-	}
-=======
 	targets := []string{r.Endpoint}
 	if r.Endpoint == "" {
 		targets = []string{defaultCouchbaseEndpoint}
 	}
 
->>>>>>> 2ff9be5b
 	config := map[string]interface{}{
 		"config": map[string]interface{}{
 			"scrape_configs": []map[string]interface{}{
@@ -55,25 +42,6 @@
 						"username": r.Username,
 						"password": r.Password,
 					},
-<<<<<<< HEAD
-					"static_configs": map[string]interface{}{
-						"targets": targets,
-					},
-					"metric_relabel_configs": []map[string]interface{}{
-						{
-							"source_labels": []string{"__name__"},
-							"regex": `(kv_ops)|\
-								(kv_vb_curr_items)|\
-								(kv_num_vbuckets)|\
-								(kv_ep_cursor_memory_freed_bytes)|\
-								(kv_total_memory_used_bytes)|\
-								(kv_ep_num_value_ejects)|\
-								(kv_ep_mem_high_wat)|\
-								(kv_ep_mem_low_wat)|\
-								(kv_ep_tmp_oom_errors)|\
-								(kv_ep_oom_errors)`,
-							"action": "keep",
-=======
 					"metric_relabel_configs": []map[string]interface{}{
 						{
 							"source_labels": []string{"__name__"},
@@ -84,7 +52,6 @@
 					"static_configs": []map[string]interface{}{
 						{
 							"targets": targets,
->>>>>>> 2ff9be5b
 						},
 					},
 				},
@@ -107,9 +74,6 @@
 				"up",
 			),
 			otel.MetricsTransform(
-<<<<<<< HEAD
-				// combine metrics order matters here
-=======
 				// renaming from prometheus style to otel style, order is important before workload prefix
 				otel.RenameMetric("kv_ops", "couchbase.bucket.operation.count"),
 				otel.RenameMetric("kv_vb_curr_items", "couchbase.bucket.item.count"),
@@ -120,7 +84,6 @@
 				otel.RenameMetric("kv_ep_oom_errors", "couchbase.bucket.error.oom.count.unrecoverable"),
 
 				// combine metrics
->>>>>>> 2ff9be5b
 				otel.CombineMetrics(
 					`^couchbase\.bucket\.error\.oom\.count\.(?P<error_type>unrecoverable|recoverable)$$`,
 					"couchbase.bucket.oom.count",
@@ -134,19 +97,6 @@
 						"aggregation_type": "sum",
 					},
 				),
-<<<<<<< HEAD
-				// renaming from prometheus style to otel style
-				otel.RenameMetric("kv_ops", "couchbase.bucket.operation.count"),
-				otel.RenameMetric("kv_vb_curr_items", "couchbase.bucket.item.count"),
-				otel.RenameMetric("kv_num_vbuckets", "coucbhase.bucket.vbucket.count"),
-				otel.RenameMetric("kv_ep_cursor_memory_freed_bytes", "couchbase.bucket.memory.usage.free"),
-				otel.RenameMetric("kv_ep_cursor_memory_used_bytes", "couchbase.bucket.memory.usage.used"),
-				otel.RenameMetric("kv_ep_num_num_value_ejects", "couchbase.bucket.memoryitem.ejection.count"),
-				otel.RenameMetric("kv_ep_tmp_oom_errors", "couchbase.bucket.error.oom.count.recoverable"),
-				otel.RenameMetric("kv_ep_oom_errors", "couchbase.bucket.error.oom.count.unrecoverable"),
-
-=======
->>>>>>> 2ff9be5b
 				otel.AddPrefix("workload.googleapis.com"),
 			),
 
